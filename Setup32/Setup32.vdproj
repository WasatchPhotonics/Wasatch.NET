﻿"DeployProject"
{
"VSVersion" = "3:800"
"ProjectType" = "8:{978C614F-708E-4E1A-B201-565925725DBA}"
"IsWebType" = "8:FALSE"
"ProjectName" = "8:Setup32"
"LanguageId" = "3:1033"
"CodePage" = "3:1252"
"UILanguageId" = "3:1033"
"SccProjectName" = "8:"
"SccLocalPath" = "8:"
"SccAuxPath" = "8:"
"SccProvider" = "8:"
    "Hierarchy"
    {
        "Entry"
        {
        "MsmKey" = "8:_048F6B3185EC47C8991AE773B44537EF"
        "OwnerKey" = "8:_UNDEFINED"
        "MsmSig" = "8:_UNDEFINED"
        }
        "Entry"
        {
        "MsmKey" = "8:_2899CD0F9065412E98499B3616C8B945"
        "OwnerKey" = "8:_UNDEFINED"
        "MsmSig" = "8:_UNDEFINED"
        }
        "Entry"
        {
        "MsmKey" = "8:_2A6A245DC1E064A350A776EA615B1A5A"
        "OwnerKey" = "8:_536AABD192384650B4C61ED6D3197391"
        "MsmSig" = "8:_UNDEFINED"
        }
        "Entry"
        {
        "MsmKey" = "8:_2A6A245DC1E064A350A776EA615B1A5A"
        "OwnerKey" = "8:_AB621B80B1ED4AA99D9915499B1566AA"
        "MsmSig" = "8:_UNDEFINED"
        }
        "Entry"
        {
        "MsmKey" = "8:_2A6A245DC1E064A350A776EA615B1A5A"
        "OwnerKey" = "8:_61DB647AC0B7CEBE52CEF2CF3EB80A4A"
        "MsmSig" = "8:_UNDEFINED"
        }
        "Entry"
        {
        "MsmKey" = "8:_2A6A245DC1E064A350A776EA615B1A5A"
        "OwnerKey" = "8:_93AFF5A9C3BA4ADFA66B16C6EE036695"
        "MsmSig" = "8:_UNDEFINED"
        }
        "Entry"
        {
        "MsmKey" = "8:_367EAE3D372B428AB545AABEF84C33C6"
        "OwnerKey" = "8:_UNDEFINED"
        "MsmSig" = "8:_UNDEFINED"
        }
        "Entry"
        {
        "MsmKey" = "8:_38158E4C51314560BA8F30C39097837E"
        "OwnerKey" = "8:_UNDEFINED"
        "MsmSig" = "8:_UNDEFINED"
        }
        "Entry"
        {
        "MsmKey" = "8:_4A0F6CBFC24D46B79170085C56034154"
        "OwnerKey" = "8:_UNDEFINED"
        "MsmSig" = "8:_UNDEFINED"
        }
        "Entry"
        {
        "MsmKey" = "8:_536AABD192384650B4C61ED6D3197391"
        "OwnerKey" = "8:_UNDEFINED"
        "MsmSig" = "8:_UNDEFINED"
        }
        "Entry"
        {
        "MsmKey" = "8:_61DB647AC0B7CEBE52CEF2CF3EB80A4A"
        "OwnerKey" = "8:_93AFF5A9C3BA4ADFA66B16C6EE036695"
        "MsmSig" = "8:_UNDEFINED"
        }
        "Entry"
        {
        "MsmKey" = "8:_61DB647AC0B7CEBE52CEF2CF3EB80A4A"
        "OwnerKey" = "8:_AB621B80B1ED4AA99D9915499B1566AA"
        "MsmSig" = "8:_UNDEFINED"
        }
        "Entry"
        {
        "MsmKey" = "8:_6AAD204CA5D8416E995D9958481975ED"
        "OwnerKey" = "8:_UNDEFINED"
        "MsmSig" = "8:_UNDEFINED"
        }
        "Entry"
        {
        "MsmKey" = "8:_819E35098E194D5EAC7750816F08B6ED"
        "OwnerKey" = "8:_UNDEFINED"
        "MsmSig" = "8:_UNDEFINED"
        }
        "Entry"
        {
        "MsmKey" = "8:_84E2489C2E94455F9D233E28E0CB26B7"
        "OwnerKey" = "8:_UNDEFINED"
        "MsmSig" = "8:_UNDEFINED"
        }
        "Entry"
        {
        "MsmKey" = "8:_920BCFC83F48210A007B12E91379CB1A"
        "OwnerKey" = "8:_93AFF5A9C3BA4ADFA66B16C6EE036695"
        "MsmSig" = "8:_UNDEFINED"
        }
        "Entry"
        {
        "MsmKey" = "8:_93AFF5A9C3BA4ADFA66B16C6EE036695"
        "OwnerKey" = "8:_UNDEFINED"
        "MsmSig" = "8:_UNDEFINED"
        }
        "Entry"
        {
        "MsmKey" = "8:_9ADABCECE3302EF8089435D7625CA22F"
        "OwnerKey" = "8:_AB621B80B1ED4AA99D9915499B1566AA"
        "MsmSig" = "8:_UNDEFINED"
        }
        "Entry"
        {
        "MsmKey" = "8:_A5DC311DBFB64418B523203E2E47A265"
        "OwnerKey" = "8:_UNDEFINED"
        "MsmSig" = "8:_UNDEFINED"
        }
        "Entry"
        {
        "MsmKey" = "8:_AB621B80B1ED4AA99D9915499B1566AA"
        "OwnerKey" = "8:_UNDEFINED"
        "MsmSig" = "8:_UNDEFINED"
        }
        "Entry"
        {
        "MsmKey" = "8:_C9746682FFA38CDF1892C72863BE4AAE"
        "OwnerKey" = "8:_AB621B80B1ED4AA99D9915499B1566AA"
        "MsmSig" = "8:_UNDEFINED"
        }
        "Entry"
        {
        "MsmKey" = "8:_DCACEEAAFB7F429FA1AEB24AF0EBCFD5"
        "OwnerKey" = "8:_UNDEFINED"
        "MsmSig" = "8:_UNDEFINED"
        }
        "Entry"
        {
        "MsmKey" = "8:_F5BD3C310CD840C093BF791A1EE610B5"
        "OwnerKey" = "8:_UNDEFINED"
        "MsmSig" = "8:_UNDEFINED"
        }
        "Entry"
        {
        "MsmKey" = "8:_FA86628A3F549266B13460D360E57279"
        "OwnerKey" = "8:_536AABD192384650B4C61ED6D3197391"
        "MsmSig" = "8:_UNDEFINED"
        }
        "Entry"
        {
        "MsmKey" = "8:_FA86628A3F549266B13460D360E57279"
        "OwnerKey" = "8:_AB621B80B1ED4AA99D9915499B1566AA"
        "MsmSig" = "8:_UNDEFINED"
        }
        "Entry"
        {
        "MsmKey" = "8:_FA86628A3F549266B13460D360E57279"
        "OwnerKey" = "8:_61DB647AC0B7CEBE52CEF2CF3EB80A4A"
        "MsmSig" = "8:_UNDEFINED"
        }
        "Entry"
        {
        "MsmKey" = "8:_FA86628A3F549266B13460D360E57279"
        "OwnerKey" = "8:_93AFF5A9C3BA4ADFA66B16C6EE036695"
        "MsmSig" = "8:_UNDEFINED"
        }
        "Entry"
        {
        "MsmKey" = "8:_FF9B08554C86F28A367C6E0047E882CA"
        "OwnerKey" = "8:_536AABD192384650B4C61ED6D3197391"
        "MsmSig" = "8:_UNDEFINED"
        }
        "Entry"
        {
        "MsmKey" = "8:_FF9B08554C86F28A367C6E0047E882CA"
        "OwnerKey" = "8:_AB621B80B1ED4AA99D9915499B1566AA"
        "MsmSig" = "8:_UNDEFINED"
        }
        "Entry"
        {
        "MsmKey" = "8:_FF9B08554C86F28A367C6E0047E882CA"
        "OwnerKey" = "8:_93AFF5A9C3BA4ADFA66B16C6EE036695"
        "MsmSig" = "8:_UNDEFINED"
        }
        "Entry"
        {
        "MsmKey" = "8:_FF9B08554C86F28A367C6E0047E882CA"
        "OwnerKey" = "8:_2A6A245DC1E064A350A776EA615B1A5A"
        "MsmSig" = "8:_UNDEFINED"
        }
        "Entry"
        {
        "MsmKey" = "8:_FFDF7E0D9FE095BE083F97C379580834"
        "OwnerKey" = "8:_536AABD192384650B4C61ED6D3197391"
        "MsmSig" = "8:_UNDEFINED"
        }
        "Entry"
        {
        "MsmKey" = "8:_FFDF7E0D9FE095BE083F97C379580834"
        "OwnerKey" = "8:_AB621B80B1ED4AA99D9915499B1566AA"
        "MsmSig" = "8:_UNDEFINED"
        }
        "Entry"
        {
        "MsmKey" = "8:_FFDF7E0D9FE095BE083F97C379580834"
        "OwnerKey" = "8:_61DB647AC0B7CEBE52CEF2CF3EB80A4A"
        "MsmSig" = "8:_UNDEFINED"
        }
        "Entry"
        {
        "MsmKey" = "8:_FFDF7E0D9FE095BE083F97C379580834"
        "OwnerKey" = "8:_93AFF5A9C3BA4ADFA66B16C6EE036695"
        "MsmSig" = "8:_UNDEFINED"
        }
        "Entry"
        {
        "MsmKey" = "8:_UNDEFINED"
        "OwnerKey" = "8:_E2B2E2EFA153E28D59A98676895FE84A"
        "MsmSig" = "8:_UNDEFINED"
        }
        "Entry"
        {
        "MsmKey" = "8:_UNDEFINED"
        "OwnerKey" = "8:_38158E4C51314560BA8F30C39097837E"
        "MsmSig" = "8:_UNDEFINED"
        }
        "Entry"
        {
        "MsmKey" = "8:_UNDEFINED"
        "OwnerKey" = "8:_2899CD0F9065412E98499B3616C8B945"
        "MsmSig" = "8:_UNDEFINED"
        }
        "Entry"
        {
        "MsmKey" = "8:_UNDEFINED"
        "OwnerKey" = "8:_9ADABCECE3302EF8089435D7625CA22F"
        "MsmSig" = "8:_UNDEFINED"
        }
        "Entry"
        {
        "MsmKey" = "8:_UNDEFINED"
        "OwnerKey" = "8:_AB621B80B1ED4AA99D9915499B1566AA"
        "MsmSig" = "8:_UNDEFINED"
        }
        "Entry"
        {
        "MsmKey" = "8:_UNDEFINED"
        "OwnerKey" = "8:_C9746682FFA38CDF1892C72863BE4AAE"
        "MsmSig" = "8:_UNDEFINED"
        }
        "Entry"
        {
        "MsmKey" = "8:_UNDEFINED"
        "OwnerKey" = "8:_61DB647AC0B7CEBE52CEF2CF3EB80A4A"
        "MsmSig" = "8:_UNDEFINED"
        }
        "Entry"
        {
        "MsmKey" = "8:_UNDEFINED"
        "OwnerKey" = "8:_920BCFC83F48210A007B12E91379CB1A"
        "MsmSig" = "8:_UNDEFINED"
        }
        "Entry"
        {
        "MsmKey" = "8:_UNDEFINED"
        "OwnerKey" = "8:_93AFF5A9C3BA4ADFA66B16C6EE036695"
        "MsmSig" = "8:_UNDEFINED"
        }
        "Entry"
        {
        "MsmKey" = "8:_UNDEFINED"
        "OwnerKey" = "8:_FA86628A3F549266B13460D360E57279"
        "MsmSig" = "8:_UNDEFINED"
        }
        "Entry"
        {
        "MsmKey" = "8:_UNDEFINED"
        "OwnerKey" = "8:_2A6A245DC1E064A350A776EA615B1A5A"
        "MsmSig" = "8:_UNDEFINED"
        }
        "Entry"
        {
        "MsmKey" = "8:_UNDEFINED"
        "OwnerKey" = "8:_FFDF7E0D9FE095BE083F97C379580834"
        "MsmSig" = "8:_UNDEFINED"
        }
        "Entry"
        {
        "MsmKey" = "8:_UNDEFINED"
        "OwnerKey" = "8:_FF9B08554C86F28A367C6E0047E882CA"
        "MsmSig" = "8:_UNDEFINED"
        }
        "Entry"
        {
        "MsmKey" = "8:_UNDEFINED"
        "OwnerKey" = "8:_536AABD192384650B4C61ED6D3197391"
        "MsmSig" = "8:_UNDEFINED"
        }
        "Entry"
        {
        "MsmKey" = "8:_UNDEFINED"
        "OwnerKey" = "8:_5F72DC4D8BA2F88FBA850F0AD1EF23EE"
        "MsmSig" = "8:_UNDEFINED"
        }
    }
    "Configurations"
    {
        "Debug"
        {
        "DisplayName" = "8:Debug"
        "IsDebugOnly" = "11:TRUE"
        "IsReleaseOnly" = "11:FALSE"
        "OutputFilename" = "8:Debug\\WasatchNET-Setup32.msi"
        "PackageFilesAs" = "3:2"
        "PackageFileSize" = "3:-2147483648"
        "CabType" = "3:1"
        "Compression" = "3:2"
        "SignOutput" = "11:FALSE"
        "CertificateFile" = "8:"
        "PrivateKeyFile" = "8:"
        "TimeStampServer" = "8:"
        "InstallerBootstrapper" = "3:2"
            "BootstrapperCfg:{63ACBE69-63AA-4F98-B2B6-99F9E24495F2}"
            {
            "Enabled" = "11:TRUE"
            "PromptEnabled" = "11:TRUE"
            "PrerequisitesLocation" = "2:1"
            "Url" = "8:"
            "ComponentsUrl" = "8:"
                "Items"
                {
                    "{EDC2488A-8267-493A-A98E-7D9C3B36CDF3}:.NETFramework,Version=v4.6.1"
                    {
                    "Name" = "8:Microsoft .NET Framework 4.6.1 (x86 and x64)"
                    "ProductCode" = "8:.NETFramework,Version=v4.6.1"
                    }
                }
            }
        }
        "Release"
        {
        "DisplayName" = "8:Release"
        "IsDebugOnly" = "11:FALSE"
        "IsReleaseOnly" = "11:TRUE"
        "OutputFilename" = "8:Release\\Setup32.msi"
        "PackageFilesAs" = "3:2"
        "PackageFileSize" = "3:-2147483648"
        "CabType" = "3:1"
        "Compression" = "3:2"
        "SignOutput" = "11:FALSE"
        "CertificateFile" = "8:"
        "PrivateKeyFile" = "8:"
        "TimeStampServer" = "8:"
        "InstallerBootstrapper" = "3:2"
            "BootstrapperCfg:{63ACBE69-63AA-4F98-B2B6-99F9E24495F2}"
            {
            "Enabled" = "11:TRUE"
            "PromptEnabled" = "11:TRUE"
            "PrerequisitesLocation" = "2:1"
            "Url" = "8:"
            "ComponentsUrl" = "8:"
                "Items"
                {
                    "{EDC2488A-8267-493A-A98E-7D9C3B36CDF3}:.NETFramework,Version=v4.6.1"
                    {
                    "Name" = "8:Microsoft .NET Framework 4.6.1 (x86 and x64)"
                    "ProductCode" = "8:.NETFramework,Version=v4.6.1"
                    }
                }
            }
        }
    }
    "Deployable"
    {
        "CustomAction"
        {
        }
        "DefaultFeature"
        {
        "Name" = "8:DefaultFeature"
        "Title" = "8:"
        "Description" = "8:"
        }
        "ExternalPersistence"
        {
            "LaunchCondition"
            {
                "{A06ECF26-33A3-4562-8140-9B0E340D4F24}:_48923996D4844EB98CA628E36486456A"
                {
                "Name" = "8:.NET Framework"
                "Message" = "8:[VSDNETMSG]"
                "FrameworkVersion" = "8:.NETFramework,Version=v4.6.1"
                "AllowLaterVersions" = "11:FALSE"
                "InstallUrl" = "8:http://go.microsoft.com/fwlink/?LinkId=671728"
                }
            }
        }
        "File"
        {
            "{1FB2D0AE-D3B9-43D4-B9DD-F88EC61E35DE}:_048F6B3185EC47C8991AE773B44537EF"
            {
            "SourcePath" = "8:..\\libusb_drivers\\x86\\libusb0_x86.dll"
            "TargetName" = "8:libusb0_x86.dll"
            "Tag" = "8:"
            "Folder" = "8:_7855C92E4C2C4665B2A65456A4E9724E"
            "Condition" = "8:"
            "Transitive" = "11:FALSE"
            "Vital" = "11:TRUE"
            "ReadOnly" = "11:FALSE"
            "Hidden" = "11:FALSE"
            "System" = "11:FALSE"
            "Permanent" = "11:FALSE"
            "SharedLegacy" = "11:FALSE"
            "PackageAs" = "3:1"
            "Register" = "3:1"
            "Exclude" = "11:FALSE"
            "IsDependency" = "11:FALSE"
            "IsolateTo" = "8:"
            }
            "{9F6F8455-1EF1-4B85-886A-4223BCC8E7F7}:_2899CD0F9065412E98499B3616C8B945"
            {
            "AssemblyRegister" = "3:1"
            "AssemblyIsInGAC" = "11:FALSE"
            "AssemblyAsmDisplayName" = "8:LibUsbDotNet, Version=2.2.9.110, Culture=neutral, PublicKeyToken=4ff3096b5885de04, processorArchitecture=MSIL"
                "ScatterAssemblies"
                {
                    "_2899CD0F9065412E98499B3616C8B945"
                    {
                    "Name" = "8:LibUsbDotNet.dll"
                    "Attributes" = "3:512"
                    }
                }
            "SourcePath" = "8:..\\lib\\LibUsbDotNet.dll"
            "TargetName" = "8:"
            "Tag" = "8:"
            "Folder" = "8:_3A4466F67D8B463BB2322F66AF046141"
            "Condition" = "8:"
            "Transitive" = "11:FALSE"
            "Vital" = "11:TRUE"
            "ReadOnly" = "11:FALSE"
            "Hidden" = "11:FALSE"
            "System" = "11:FALSE"
            "Permanent" = "11:FALSE"
            "SharedLegacy" = "11:FALSE"
            "PackageAs" = "3:1"
            "Register" = "3:1"
            "Exclude" = "11:FALSE"
            "IsDependency" = "11:FALSE"
            "IsolateTo" = "8:"
            }
            "{9F6F8455-1EF1-4B85-886A-4223BCC8E7F7}:_2A6A245DC1E064A350A776EA615B1A5A"
            {
            "AssemblyRegister" = "3:1"
            "AssemblyIsInGAC" = "11:FALSE"
            "AssemblyAsmDisplayName" = "8:MPSSELight, Version=0.5.1.0, Culture=neutral, PublicKeyToken=4ff3096b5885de04, processorArchitecture=MSIL"
                "ScatterAssemblies"
                {
                    "_2A6A245DC1E064A350A776EA615B1A5A"
                    {
                    "Name" = "8:MPSSELight.dll"
                    "Attributes" = "3:512"
                    }
                }
            "SourcePath" = "8:MPSSELight.dll"
            "TargetName" = "8:"
            "Tag" = "8:"
            "Folder" = "8:_1F33B1D1D0B947AF9650869C56F5211A"
            "Condition" = "8:"
            "Transitive" = "11:FALSE"
            "Vital" = "11:TRUE"
            "ReadOnly" = "11:FALSE"
            "Hidden" = "11:FALSE"
            "System" = "11:FALSE"
            "Permanent" = "11:FALSE"
            "SharedLegacy" = "11:FALSE"
            "PackageAs" = "3:1"
            "Register" = "3:1"
            "Exclude" = "11:FALSE"
            "IsDependency" = "11:TRUE"
            "IsolateTo" = "8:"
            }
            "{1FB2D0AE-D3B9-43D4-B9DD-F88EC61E35DE}:_367EAE3D372B428AB545AABEF84C33C6"
            {
            "SourcePath" = "8:..\\scripts\\RegisterDLL32.bat"
            "TargetName" = "8:RegisterDLL32.bat"
            "Tag" = "8:"
            "Folder" = "8:_3A4466F67D8B463BB2322F66AF046141"
            "Condition" = "8:"
            "Transitive" = "11:FALSE"
            "Vital" = "11:TRUE"
            "ReadOnly" = "11:FALSE"
            "Hidden" = "11:FALSE"
            "System" = "11:FALSE"
            "Permanent" = "11:FALSE"
            "SharedLegacy" = "11:FALSE"
            "PackageAs" = "3:1"
            "Register" = "3:1"
            "Exclude" = "11:FALSE"
            "IsDependency" = "11:FALSE"
            "IsolateTo" = "8:"
            }
            "{9F6F8455-1EF1-4B85-886A-4223BCC8E7F7}:_38158E4C51314560BA8F30C39097837E"
            {
            "AssemblyRegister" = "3:1"
            "AssemblyIsInGAC" = "11:FALSE"
            "AssemblyAsmDisplayName" = "8:FTD2XX_NET, Version=1.0.14.0, Culture=neutral, PublicKeyToken=4ff3096b5885de04, processorArchitecture=MSIL"
                "ScatterAssemblies"
                {
                    "_38158E4C51314560BA8F30C39097837E"
                    {
                    "Name" = "8:FTD2XX_NET.dll"
                    "Attributes" = "3:512"
                    }
                }
            "SourcePath" = "8:..\\lib\\FTD2XX_NET.dll"
            "TargetName" = "8:"
            "Tag" = "8:"
            "Folder" = "8:_3A4466F67D8B463BB2322F66AF046141"
            "Condition" = "8:"
            "Transitive" = "11:FALSE"
            "Vital" = "11:TRUE"
            "ReadOnly" = "11:FALSE"
            "Hidden" = "11:FALSE"
            "System" = "11:FALSE"
            "Permanent" = "11:FALSE"
            "SharedLegacy" = "11:FALSE"
            "PackageAs" = "3:1"
            "Register" = "3:1"
            "Exclude" = "11:FALSE"
            "IsDependency" = "11:FALSE"
            "IsolateTo" = "8:"
            }
            "{1FB2D0AE-D3B9-43D4-B9DD-F88EC61E35DE}:_4A0F6CBFC24D46B79170085C56034154"
            {
            "SourcePath" = "8:..\\libusb_drivers\\WPLibUsb.inf"
            "TargetName" = "8:WPLibUsb.inf"
            "Tag" = "8:"
            "Folder" = "8:_D0A8D977941A4B2EB758967BAC83B6D6"
            "Condition" = "8:"
            "Transitive" = "11:FALSE"
            "Vital" = "11:TRUE"
            "ReadOnly" = "11:FALSE"
            "Hidden" = "11:FALSE"
            "System" = "11:FALSE"
            "Permanent" = "11:FALSE"
            "SharedLegacy" = "11:FALSE"
            "PackageAs" = "3:1"
            "Register" = "3:1"
            "Exclude" = "11:FALSE"
            "IsDependency" = "11:FALSE"
            "IsolateTo" = "8:"
            }
            "{9F6F8455-1EF1-4B85-886A-4223BCC8E7F7}:_61DB647AC0B7CEBE52CEF2CF3EB80A4A"
            {
            "AssemblyRegister" = "3:1"
            "AssemblyIsInGAC" = "11:FALSE"
            "AssemblyAsmDisplayName" = "8:WasatchNET, Version=2.3.24.0, Culture=neutral, processorArchitecture=x86"
                "ScatterAssemblies"
                {
                    "_61DB647AC0B7CEBE52CEF2CF3EB80A4A"
                    {
                    "Name" = "8:WasatchNET.dll"
                    "Attributes" = "3:512"
                    }
                }
            "SourcePath" = "8:WasatchNET.dll"
            "TargetName" = "8:"
            "Tag" = "8:"
            "Folder" = "8:_3A4466F67D8B463BB2322F66AF046141"
            "Condition" = "8:"
            "Transitive" = "11:FALSE"
            "Vital" = "11:TRUE"
            "ReadOnly" = "11:FALSE"
            "Hidden" = "11:FALSE"
            "System" = "11:FALSE"
            "Permanent" = "11:FALSE"
            "SharedLegacy" = "11:FALSE"
            "PackageAs" = "3:1"
            "Register" = "3:1"
            "Exclude" = "11:FALSE"
            "IsDependency" = "11:TRUE"
            "IsolateTo" = "8:"
            }
            "{1FB2D0AE-D3B9-43D4-B9DD-F88EC61E35DE}:_6AAD204CA5D8416E995D9958481975ED"
            {
            "SourcePath" = "8:..\\libusb_drivers\\wplibusb.cat"
            "TargetName" = "8:wplibusb.cat"
            "Tag" = "8:"
            "Folder" = "8:_D0A8D977941A4B2EB758967BAC83B6D6"
            "Condition" = "8:"
            "Transitive" = "11:FALSE"
            "Vital" = "11:TRUE"
            "ReadOnly" = "11:FALSE"
            "Hidden" = "11:FALSE"
            "System" = "11:FALSE"
            "Permanent" = "11:FALSE"
            "SharedLegacy" = "11:FALSE"
            "PackageAs" = "3:1"
            "Register" = "3:1"
            "Exclude" = "11:FALSE"
            "IsDependency" = "11:FALSE"
            "IsolateTo" = "8:"
            }
            "{1FB2D0AE-D3B9-43D4-B9DD-F88EC61E35DE}:_819E35098E194D5EAC7750816F08B6ED"
            {
            "SourcePath" = "8:..\\libusb_drivers\\amd64\\libusb0.dll"
            "TargetName" = "8:libusb0.dll"
            "Tag" = "8:"
            "Folder" = "8:_95286F57CD914C9B8F01A487E35BD781"
            "Condition" = "8:"
            "Transitive" = "11:FALSE"
            "Vital" = "11:TRUE"
            "ReadOnly" = "11:FALSE"
            "Hidden" = "11:FALSE"
            "System" = "11:FALSE"
            "Permanent" = "11:FALSE"
            "SharedLegacy" = "11:FALSE"
            "PackageAs" = "3:1"
            "Register" = "3:1"
            "Exclude" = "11:FALSE"
            "IsDependency" = "11:FALSE"
            "IsolateTo" = "8:"
            }
            "{1FB2D0AE-D3B9-43D4-B9DD-F88EC61E35DE}:_84E2489C2E94455F9D233E28E0CB26B7"
            {
            "SourcePath" = "8:..\\libusb_drivers\\amd64\\libusb0.sys"
            "TargetName" = "8:libusb0.sys"
            "Tag" = "8:"
            "Folder" = "8:_95286F57CD914C9B8F01A487E35BD781"
            "Condition" = "8:"
            "Transitive" = "11:FALSE"
            "Vital" = "11:TRUE"
            "ReadOnly" = "11:FALSE"
            "Hidden" = "11:FALSE"
            "System" = "11:FALSE"
            "Permanent" = "11:FALSE"
            "SharedLegacy" = "11:FALSE"
            "PackageAs" = "3:1"
            "Register" = "3:1"
            "Exclude" = "11:FALSE"
            "IsDependency" = "11:FALSE"
            "IsolateTo" = "8:"
            }
            "{9F6F8455-1EF1-4B85-886A-4223BCC8E7F7}:_920BCFC83F48210A007B12E91379CB1A"
            {
            "AssemblyRegister" = "3:1"
            "AssemblyIsInGAC" = "11:FALSE"
<<<<<<< HEAD
            "AssemblyAsmDisplayName" = "8:WasatchNET, Version=2.3.26.0, Culture=neutral, processorArchitecture=MSIL"
=======
            "AssemblyAsmDisplayName" = "8:Newtonsoft.Json, Version=11.0.0.0, Culture=neutral, PublicKeyToken=30ad4fe6b2a6aeed, processorArchitecture=MSIL"
>>>>>>> c8492656
                "ScatterAssemblies"
                {
                    "_920BCFC83F48210A007B12E91379CB1A"
                    {
                    "Name" = "8:Newtonsoft.Json.dll"
                    "Attributes" = "3:512"
                    }
                }
            "SourcePath" = "8:Newtonsoft.Json.dll"
            "TargetName" = "8:"
            "Tag" = "8:"
            "Folder" = "8:_3A4466F67D8B463BB2322F66AF046141"
            "Condition" = "8:"
            "Transitive" = "11:FALSE"
            "Vital" = "11:TRUE"
            "ReadOnly" = "11:FALSE"
            "Hidden" = "11:FALSE"
            "System" = "11:FALSE"
            "Permanent" = "11:FALSE"
            "SharedLegacy" = "11:FALSE"
            "PackageAs" = "3:1"
            "Register" = "3:1"
            "Exclude" = "11:FALSE"
            "IsDependency" = "11:TRUE"
            "IsolateTo" = "8:"
            }
            "{9F6F8455-1EF1-4B85-886A-4223BCC8E7F7}:_9ADABCECE3302EF8089435D7625CA22F"
            {
            "AssemblyRegister" = "3:1"
            "AssemblyIsInGAC" = "11:FALSE"
            "AssemblyAsmDisplayName" = "8:WasatchMath, Version=1.0.10.0, Culture=neutral, processorArchitecture=MSIL"
                "ScatterAssemblies"
                {
                    "_9ADABCECE3302EF8089435D7625CA22F"
                    {
                    "Name" = "8:WasatchMath.dll"
                    "Attributes" = "3:512"
                    }
                }
            "SourcePath" = "8:WasatchMath.dll"
            "TargetName" = "8:"
            "Tag" = "8:"
            "Folder" = "8:_3A4466F67D8B463BB2322F66AF046141"
            "Condition" = "8:"
            "Transitive" = "11:FALSE"
            "Vital" = "11:TRUE"
            "ReadOnly" = "11:FALSE"
            "Hidden" = "11:FALSE"
            "System" = "11:FALSE"
            "Permanent" = "11:FALSE"
            "SharedLegacy" = "11:FALSE"
            "PackageAs" = "3:1"
            "Register" = "3:1"
            "Exclude" = "11:FALSE"
            "IsDependency" = "11:TRUE"
            "IsolateTo" = "8:"
            }
            "{1FB2D0AE-D3B9-43D4-B9DD-F88EC61E35DE}:_A5DC311DBFB64418B523203E2E47A265"
            {
            "SourcePath" = "8:..\\libusb_drivers\\license\\libusb0\\installer_license.txt"
            "TargetName" = "8:installer_license.txt"
            "Tag" = "8:"
            "Folder" = "8:_C98F030FEF40449DB3A61CF1ED72504A"
            "Condition" = "8:"
            "Transitive" = "11:FALSE"
            "Vital" = "11:TRUE"
            "ReadOnly" = "11:FALSE"
            "Hidden" = "11:FALSE"
            "System" = "11:FALSE"
            "Permanent" = "11:FALSE"
            "SharedLegacy" = "11:FALSE"
            "PackageAs" = "3:1"
            "Register" = "3:1"
            "Exclude" = "11:FALSE"
            "IsDependency" = "11:FALSE"
            "IsolateTo" = "8:"
            }
            "{9F6F8455-1EF1-4B85-886A-4223BCC8E7F7}:_C9746682FFA38CDF1892C72863BE4AAE"
            {
            "AssemblyRegister" = "3:1"
            "AssemblyIsInGAC" = "11:FALSE"
            "AssemblyAsmDisplayName" = "8:System.Net.Http, Version=4.0.0.0, Culture=neutral, PublicKeyToken=b03f5f7f11d50a3a"
                "ScatterAssemblies"
                {
                    "_C9746682FFA38CDF1892C72863BE4AAE"
                    {
                    "Name" = "8:System.Net.Http.dll"
                    "Attributes" = "3:512"
                    }
                }
            "SourcePath" = "8:System.Net.Http.dll"
            "TargetName" = "8:"
            "Tag" = "8:"
            "Folder" = "8:_3A4466F67D8B463BB2322F66AF046141"
            "Condition" = "8:"
            "Transitive" = "11:FALSE"
            "Vital" = "11:TRUE"
            "ReadOnly" = "11:FALSE"
            "Hidden" = "11:FALSE"
            "System" = "11:FALSE"
            "Permanent" = "11:FALSE"
            "SharedLegacy" = "11:FALSE"
            "PackageAs" = "3:1"
            "Register" = "3:1"
            "Exclude" = "11:FALSE"
            "IsDependency" = "11:TRUE"
            "IsolateTo" = "8:"
            }
            "{1FB2D0AE-D3B9-43D4-B9DD-F88EC61E35DE}:_DCACEEAAFB7F429FA1AEB24AF0EBCFD5"
            {
            "SourcePath" = "8:..\\libusb_drivers\\x86\\libusb0.sys"
            "TargetName" = "8:libusb0.sys"
            "Tag" = "8:"
            "Folder" = "8:_7855C92E4C2C4665B2A65456A4E9724E"
            "Condition" = "8:"
            "Transitive" = "11:FALSE"
            "Vital" = "11:TRUE"
            "ReadOnly" = "11:FALSE"
            "Hidden" = "11:FALSE"
            "System" = "11:FALSE"
            "Permanent" = "11:FALSE"
            "SharedLegacy" = "11:FALSE"
            "PackageAs" = "3:1"
            "Register" = "3:1"
            "Exclude" = "11:FALSE"
            "IsDependency" = "11:FALSE"
            "IsolateTo" = "8:"
            }
            "{1FB2D0AE-D3B9-43D4-B9DD-F88EC61E35DE}:_F5BD3C310CD840C093BF791A1EE610B5"
            {
            "SourcePath" = "8:..\\lib\\x86\\FTD2XX.dll"
            "TargetName" = "8:FTD2XX.dll"
            "Tag" = "8:"
            "Folder" = "8:_3A4466F67D8B463BB2322F66AF046141"
            "Condition" = "8:"
            "Transitive" = "11:FALSE"
            "Vital" = "11:TRUE"
            "ReadOnly" = "11:FALSE"
            "Hidden" = "11:FALSE"
            "System" = "11:FALSE"
            "Permanent" = "11:FALSE"
            "SharedLegacy" = "11:FALSE"
            "PackageAs" = "3:1"
            "Register" = "3:1"
            "Exclude" = "11:FALSE"
            "IsDependency" = "11:FALSE"
            "IsolateTo" = "8:"
            }
            "{9F6F8455-1EF1-4B85-886A-4223BCC8E7F7}:_FA86628A3F549266B13460D360E57279"
            {
            "AssemblyRegister" = "3:1"
            "AssemblyIsInGAC" = "11:FALSE"
            "AssemblyAsmDisplayName" = "8:Newtonsoft.Json, Version=12.0.0.0, Culture=neutral, PublicKeyToken=30ad4fe6b2a6aeed, processorArchitecture=MSIL"
                "ScatterAssemblies"
                {
                    "_FA86628A3F549266B13460D360E57279"
                    {
                    "Name" = "8:Newtonsoft.Json.dll"
                    "Attributes" = "3:512"
                    }
                }
            "SourcePath" = "8:Newtonsoft.Json.dll"
            "TargetName" = "8:"
            "Tag" = "8:"
            "Folder" = "8:_1F33B1D1D0B947AF9650869C56F5211A"
            "Condition" = "8:"
            "Transitive" = "11:FALSE"
            "Vital" = "11:TRUE"
            "ReadOnly" = "11:FALSE"
            "Hidden" = "11:FALSE"
            "System" = "11:FALSE"
            "Permanent" = "11:FALSE"
            "SharedLegacy" = "11:FALSE"
            "PackageAs" = "3:1"
            "Register" = "3:1"
            "Exclude" = "11:FALSE"
            "IsDependency" = "11:TRUE"
            "IsolateTo" = "8:"
            }
            "{9F6F8455-1EF1-4B85-886A-4223BCC8E7F7}:_FF9B08554C86F28A367C6E0047E882CA"
            {
            "AssemblyRegister" = "3:1"
            "AssemblyIsInGAC" = "11:FALSE"
            "AssemblyAsmDisplayName" = "8:FTD2XX_NET, Version=1.0.14.0, Culture=neutral, PublicKeyToken=4ff3096b5885de04, processorArchitecture=MSIL"
                "ScatterAssemblies"
                {
                    "_FF9B08554C86F28A367C6E0047E882CA"
                    {
                    "Name" = "8:FTD2XX_NET.dll"
                    "Attributes" = "3:512"
                    }
                }
            "SourcePath" = "8:FTD2XX_NET.dll"
            "TargetName" = "8:"
            "Tag" = "8:"
            "Folder" = "8:_1F33B1D1D0B947AF9650869C56F5211A"
            "Condition" = "8:"
            "Transitive" = "11:FALSE"
            "Vital" = "11:TRUE"
            "ReadOnly" = "11:FALSE"
            "Hidden" = "11:FALSE"
            "System" = "11:FALSE"
            "Permanent" = "11:FALSE"
            "SharedLegacy" = "11:FALSE"
            "PackageAs" = "3:1"
            "Register" = "3:1"
            "Exclude" = "11:FALSE"
            "IsDependency" = "11:TRUE"
            "IsolateTo" = "8:"
            }
            "{9F6F8455-1EF1-4B85-886A-4223BCC8E7F7}:_FFDF7E0D9FE095BE083F97C379580834"
            {
            "AssemblyRegister" = "3:1"
            "AssemblyIsInGAC" = "11:FALSE"
            "AssemblyAsmDisplayName" = "8:LibUsbDotNet, Version=2.2.9.110, Culture=neutral, PublicKeyToken=4ff3096b5885de04, processorArchitecture=MSIL"
                "ScatterAssemblies"
                {
                    "_FFDF7E0D9FE095BE083F97C379580834"
                    {
                    "Name" = "8:LibUsbDotNet.dll"
                    "Attributes" = "3:512"
                    }
                }
            "SourcePath" = "8:LibUsbDotNet.dll"
            "TargetName" = "8:"
            "Tag" = "8:"
            "Folder" = "8:_1F33B1D1D0B947AF9650869C56F5211A"
            "Condition" = "8:"
            "Transitive" = "11:FALSE"
            "Vital" = "11:TRUE"
            "ReadOnly" = "11:FALSE"
            "Hidden" = "11:FALSE"
            "System" = "11:FALSE"
            "Permanent" = "11:FALSE"
            "SharedLegacy" = "11:FALSE"
            "PackageAs" = "3:1"
            "Register" = "3:1"
            "Exclude" = "11:FALSE"
            "IsDependency" = "11:TRUE"
            "IsolateTo" = "8:"
            }
        }
        "FileType"
        {
        }
        "Folder"
        {
            "{1525181F-901A-416C-8A58-119130FE478E}:_1F33B1D1D0B947AF9650869C56F5211A"
            {
            "Name" = "8:#1924"
            "AlwaysCreate" = "11:FALSE"
            "Condition" = "8:"
            "Transitive" = "11:FALSE"
            "Property" = "8:WindowsFolder"
                "Folders"
                {
                }
            }
            "{3C67513D-01DD-4637-8A68-80971EB9504F}:_3A4466F67D8B463BB2322F66AF046141"
            {
            "DefaultLocation" = "8:[ProgramFilesFolder][Manufacturer]\\[ProductName]"
            "Name" = "8:#1925"
            "AlwaysCreate" = "11:FALSE"
            "Condition" = "8:"
            "Transitive" = "11:FALSE"
            "Property" = "8:TARGETDIR"
                "Folders"
                {
                    "{9EF0B969-E518-4E46-987F-47570745A589}:_D0A8D977941A4B2EB758967BAC83B6D6"
                    {
                    "Name" = "8:libusb_drivers"
                    "AlwaysCreate" = "11:FALSE"
                    "Condition" = "8:"
                    "Transitive" = "11:FALSE"
                    "Property" = "8:_316A86C23C1E4253AE430A29F3DBBBEF"
                        "Folders"
                        {
                            "{9EF0B969-E518-4E46-987F-47570745A589}:_7855C92E4C2C4665B2A65456A4E9724E"
                            {
                            "Name" = "8:x86"
                            "AlwaysCreate" = "11:FALSE"
                            "Condition" = "8:"
                            "Transitive" = "11:FALSE"
                            "Property" = "8:_46A4B2DC1135443E8A30B057FF1F5BAF"
                                "Folders"
                                {
                                }
                            }
                            "{9EF0B969-E518-4E46-987F-47570745A589}:_95286F57CD914C9B8F01A487E35BD781"
                            {
                            "Name" = "8:amd64"
                            "AlwaysCreate" = "11:FALSE"
                            "Condition" = "8:"
                            "Transitive" = "11:FALSE"
                            "Property" = "8:_68FADCC782FF44F692E1B4F0A5A45461"
                                "Folders"
                                {
                                }
                            }
                            "{9EF0B969-E518-4E46-987F-47570745A589}:_DD505699940040F1AC08B2D97BB7CFFC"
                            {
                            "Name" = "8:license"
                            "AlwaysCreate" = "11:FALSE"
                            "Condition" = "8:"
                            "Transitive" = "11:FALSE"
                            "Property" = "8:_8254EF75597441868FA8FD05D8C9EEFB"
                                "Folders"
                                {
                                    "{9EF0B969-E518-4E46-987F-47570745A589}:_C98F030FEF40449DB3A61CF1ED72504A"
                                    {
                                    "Name" = "8:libusb0"
                                    "AlwaysCreate" = "11:FALSE"
                                    "Condition" = "8:"
                                    "Transitive" = "11:FALSE"
                                    "Property" = "8:_3846D37DCF1A43D5A20D7E31977A9593"
                                        "Folders"
                                        {
                                        }
                                    }
                                }
                            }
                        }
                    }
                }
            }
            "{1525181F-901A-416C-8A58-119130FE478E}:_9843D00986A94ABFBB98618BDB515BF4"
            {
            "Name" = "8:#1916"
            "AlwaysCreate" = "11:FALSE"
            "Condition" = "8:"
            "Transitive" = "11:FALSE"
            "Property" = "8:DesktopFolder"
                "Folders"
                {
                }
            }
            "{1525181F-901A-416C-8A58-119130FE478E}:_9981A52AA46E411E865FFAB790C953FF"
            {
            "Name" = "8:#1919"
            "AlwaysCreate" = "11:FALSE"
            "Condition" = "8:"
            "Transitive" = "11:FALSE"
            "Property" = "8:ProgramMenuFolder"
                "Folders"
                {
                    "{9EF0B969-E518-4E46-987F-47570745A589}:_5BAA11ED05B9447384A0786DC88D7B36"
                    {
                    "Name" = "8:Wasatch Photonics"
                    "AlwaysCreate" = "11:FALSE"
                    "Condition" = "8:"
                    "Transitive" = "11:FALSE"
                    "Property" = "8:_2AD2E800B1FA4EFFA8605D1933BD210B"
                        "Folders"
                        {
                            "{9EF0B969-E518-4E46-987F-47570745A589}:_673F266C5DB542DD9D80F3192AE7CA2F"
                            {
                            "Name" = "8:Wasatch.NET"
                            "AlwaysCreate" = "11:FALSE"
                            "Condition" = "8:"
                            "Transitive" = "11:FALSE"
                            "Property" = "8:_CFE7B13CFD7544CBA4FE508CD21213A7"
                                "Folders"
                                {
                                }
                            }
                        }
                    }
                }
            }
        }
        "LaunchCondition"
        {
        }
        "Locator"
        {
        }
        "MsiBootstrapper"
        {
        "LangId" = "3:1033"
        "RequiresElevation" = "11:FALSE"
        }
        "Product"
        {
        "Name" = "8:Microsoft Visual Studio"
        "ProductName" = "8:Wasatch.NET"
<<<<<<< HEAD
        "ProductCode" = "8:{BAB81A05-B2A5-4CED-A915-A046E56A1758}"
        "PackageCode" = "8:{1FBFA5E3-619D-41BA-8359-D192BFB261F8}"
=======
        "ProductCode" = "8:{D5D43FFD-5D14-4D30-86DD-6A77E3E30960}"
        "PackageCode" = "8:{456628CB-DBC7-42E1-B8D9-287776375A3B}"
>>>>>>> c8492656
        "UpgradeCode" = "8:{F46C8BF0-A35E-4D7F-A611-252DBD4C6D58}"
        "AspNetVersion" = "8:4.0.30319.0"
        "RestartWWWService" = "11:FALSE"
        "RemovePreviousVersions" = "11:FALSE"
        "DetectNewerInstalledVersion" = "11:TRUE"
        "InstallAllUsers" = "11:FALSE"
<<<<<<< HEAD
        "ProductVersion" = "8:2.3.26"
=======
        "ProductVersion" = "8:2.3.25"
>>>>>>> c8492656
        "Manufacturer" = "8:Wasatch Photonics"
        "ARPHELPTELEPHONE" = "8:"
        "ARPHELPLINK" = "8:http://wasatchphotonics.com"
        "Title" = "8:Wasatch.NET (32-bit)"
        "Subject" = "8:"
        "ARPCONTACT" = "8:Mark Zieg"
        "Keywords" = "8:"
        "ARPCOMMENTS" = "8:C# .NET driver for Wasatch Photonics spectrometers"
        "ARPURLINFOABOUT" = "8:http://wasatchphotonics.com"
        "ARPPRODUCTICON" = "8:"
        "ARPIconIndex" = "3:0"
        "SearchPath" = "8:"
        "UseSystemSearchPath" = "11:TRUE"
        "TargetPlatform" = "3:0"
        "PreBuildEvent" = "8:"
        "PostBuildEvent" = "8:FOR /F \"tokens=2 delims== \" %%V IN ('FINDSTR /B /R /C:\" *\\\"ProductVersion\\\"\" \"$(ProjectDir)Setup32.vdproj\"') DO FOR %%I IN (\"$(BuiltOuputPath)\") DO ren \"$(BuiltOuputPath)\" \"%%~nI-%%~nxV%%~xI\""
        "RunPostBuildEvent" = "3:0"
        }
        "Registry"
        {
            "HKLM"
            {
                "Keys"
                {
                    "{60EA8692-D2D5-43EB-80DC-7906BF13D6EF}:_70B0A49671C54BD5814845B3F226DD40"
                    {
                    "Name" = "8:Software"
                    "Condition" = "8:"
                    "AlwaysCreate" = "11:FALSE"
                    "DeleteAtUninstall" = "11:FALSE"
                    "Transitive" = "11:FALSE"
                        "Keys"
                        {
                            "{60EA8692-D2D5-43EB-80DC-7906BF13D6EF}:_C7F57E2126C14847819EC4CC5D5BDD6D"
                            {
                            "Name" = "8:[Manufacturer]"
                            "Condition" = "8:"
                            "AlwaysCreate" = "11:FALSE"
                            "DeleteAtUninstall" = "11:FALSE"
                            "Transitive" = "11:FALSE"
                                "Keys"
                                {
                                }
                                "Values"
                                {
                                }
                            }
                        }
                        "Values"
                        {
                        }
                    }
                }
            }
            "HKCU"
            {
                "Keys"
                {
                    "{60EA8692-D2D5-43EB-80DC-7906BF13D6EF}:_4CDD624BB3EE49C5AC1123B20248ECAD"
                    {
                    "Name" = "8:Software"
                    "Condition" = "8:"
                    "AlwaysCreate" = "11:FALSE"
                    "DeleteAtUninstall" = "11:FALSE"
                    "Transitive" = "11:FALSE"
                        "Keys"
                        {
                            "{60EA8692-D2D5-43EB-80DC-7906BF13D6EF}:_2794DE43A0324495BB3428DA2CC51614"
                            {
                            "Name" = "8:[Manufacturer]"
                            "Condition" = "8:"
                            "AlwaysCreate" = "11:FALSE"
                            "DeleteAtUninstall" = "11:FALSE"
                            "Transitive" = "11:FALSE"
                                "Keys"
                                {
                                }
                                "Values"
                                {
                                }
                            }
                        }
                        "Values"
                        {
                        }
                    }
                }
            }
            "HKCR"
            {
                "Keys"
                {
                }
            }
            "HKU"
            {
                "Keys"
                {
                }
            }
            "HKPU"
            {
                "Keys"
                {
                }
            }
        }
        "Sequences"
        {
        }
        "Shortcut"
        {
            "{970C0BB2-C7D0-45D7-ABFA-7EC378858BC0}:_25FD8AECBD9C470EBDC849ADFB70A703"
            {
            "Name" = "8:MultiChannelDemo (Active)"
            "Arguments" = "8:"
            "Description" = "8:"
            "ShowCmd" = "3:1"
            "IconIndex" = "3:0"
            "Transitive" = "11:FALSE"
            "Target" = "8:_AB621B80B1ED4AA99D9915499B1566AA"
            "Folder" = "8:_673F266C5DB542DD9D80F3192AE7CA2F"
            "WorkingFolder" = "8:_3A4466F67D8B463BB2322F66AF046141"
            "Icon" = "8:"
            "Feature" = "8:"
            }
            "{970C0BB2-C7D0-45D7-ABFA-7EC378858BC0}:_65AA09AE35274038A44A9E8DB2483E27"
            {
            "Name" = "8:WinFormDemo (Active)"
            "Arguments" = "8:"
            "Description" = "8:"
            "ShowCmd" = "3:1"
            "IconIndex" = "3:0"
            "Transitive" = "11:FALSE"
            "Target" = "8:_93AFF5A9C3BA4ADFA66B16C6EE036695"
            "Folder" = "8:_673F266C5DB542DD9D80F3192AE7CA2F"
            "WorkingFolder" = "8:_3A4466F67D8B463BB2322F66AF046141"
            "Icon" = "8:"
            "Feature" = "8:"
            }
        }
        "UserInterface"
        {
            "{2479F3F5-0309-486D-8047-8187E2CE5BA0}:_5460CC27DE874202840F0C5A7CACFA44"
            {
            "UseDynamicProperties" = "11:FALSE"
            "IsDependency" = "11:FALSE"
            "SourcePath" = "8:<VsdDialogDir>\\VsdBasicDialogs.wim"
            }
            "{DF760B10-853B-4699-99F2-AFF7185B4A62}:_83404A0183314DA3B825AA82D59426DD"
            {
            "Name" = "8:#1902"
            "Sequence" = "3:2"
            "Attributes" = "3:3"
                "Dialogs"
                {
                    "{688940B3-5CA9-4162-8DEE-2993FA9D8CBC}:_2C9DC57EDA044EA8BAB4647865D16119"
                    {
                    "Sequence" = "3:100"
                    "DisplayName" = "8:Finished"
                    "UseDynamicProperties" = "11:TRUE"
                    "IsDependency" = "11:FALSE"
                    "SourcePath" = "8:<VsdDialogDir>\\VsdAdminFinishedDlg.wid"
                        "Properties"
                        {
                            "BannerBitmap"
                            {
                            "Name" = "8:BannerBitmap"
                            "DisplayName" = "8:#1001"
                            "Description" = "8:#1101"
                            "Type" = "3:8"
                            "ContextData" = "8:Bitmap"
                            "Attributes" = "3:4"
                            "Setting" = "3:1"
                            "UsePlugInResources" = "11:TRUE"
                            }
                        }
                    }
                }
            }
            "{DF760B10-853B-4699-99F2-AFF7185B4A62}:_8C13035016C748B0B2BDB93C0C405C4E"
            {
            "Name" = "8:#1901"
            "Sequence" = "3:2"
            "Attributes" = "3:2"
                "Dialogs"
                {
                    "{688940B3-5CA9-4162-8DEE-2993FA9D8CBC}:_C437BD06834F426FA67C309CFE98CD9F"
                    {
                    "Sequence" = "3:100"
                    "DisplayName" = "8:Progress"
                    "UseDynamicProperties" = "11:TRUE"
                    "IsDependency" = "11:FALSE"
                    "SourcePath" = "8:<VsdDialogDir>\\VsdAdminProgressDlg.wid"
                        "Properties"
                        {
                            "BannerBitmap"
                            {
                            "Name" = "8:BannerBitmap"
                            "DisplayName" = "8:#1001"
                            "Description" = "8:#1101"
                            "Type" = "3:8"
                            "ContextData" = "8:Bitmap"
                            "Attributes" = "3:4"
                            "Setting" = "3:1"
                            "UsePlugInResources" = "11:TRUE"
                            }
                            "ShowProgress"
                            {
                            "Name" = "8:ShowProgress"
                            "DisplayName" = "8:#1009"
                            "Description" = "8:#1109"
                            "Type" = "3:5"
                            "ContextData" = "8:1;True=1;False=0"
                            "Attributes" = "3:0"
                            "Setting" = "3:0"
                            "Value" = "3:1"
                            "DefaultValue" = "3:1"
                            "UsePlugInResources" = "11:TRUE"
                            }
                        }
                    }
                }
            }
            "{DF760B10-853B-4699-99F2-AFF7185B4A62}:_99ED0056BC0F497ABD5C1CB31AC79AB8"
            {
            "Name" = "8:#1901"
            "Sequence" = "3:1"
            "Attributes" = "3:2"
                "Dialogs"
                {
                    "{688940B3-5CA9-4162-8DEE-2993FA9D8CBC}:_2681AD352FA646D5B88CE60C85CEAB22"
                    {
                    "Sequence" = "3:100"
                    "DisplayName" = "8:Progress"
                    "UseDynamicProperties" = "11:TRUE"
                    "IsDependency" = "11:FALSE"
                    "SourcePath" = "8:<VsdDialogDir>\\VsdProgressDlg.wid"
                        "Properties"
                        {
                            "BannerBitmap"
                            {
                            "Name" = "8:BannerBitmap"
                            "DisplayName" = "8:#1001"
                            "Description" = "8:#1101"
                            "Type" = "3:8"
                            "ContextData" = "8:Bitmap"
                            "Attributes" = "3:4"
                            "Setting" = "3:1"
                            "UsePlugInResources" = "11:TRUE"
                            }
                            "ShowProgress"
                            {
                            "Name" = "8:ShowProgress"
                            "DisplayName" = "8:#1009"
                            "Description" = "8:#1109"
                            "Type" = "3:5"
                            "ContextData" = "8:1;True=1;False=0"
                            "Attributes" = "3:0"
                            "Setting" = "3:0"
                            "Value" = "3:1"
                            "DefaultValue" = "3:1"
                            "UsePlugInResources" = "11:TRUE"
                            }
                        }
                    }
                }
            }
            "{DF760B10-853B-4699-99F2-AFF7185B4A62}:_A458E61D8CC34A3B944A6F8277C66F62"
            {
            "Name" = "8:#1900"
            "Sequence" = "3:2"
            "Attributes" = "3:1"
                "Dialogs"
                {
                    "{688940B3-5CA9-4162-8DEE-2993FA9D8CBC}:_4FB888052A1A4857B7D7059FCA07B140"
                    {
                    "Sequence" = "3:300"
                    "DisplayName" = "8:Confirm Installation"
                    "UseDynamicProperties" = "11:TRUE"
                    "IsDependency" = "11:FALSE"
                    "SourcePath" = "8:<VsdDialogDir>\\VsdAdminConfirmDlg.wid"
                        "Properties"
                        {
                            "BannerBitmap"
                            {
                            "Name" = "8:BannerBitmap"
                            "DisplayName" = "8:#1001"
                            "Description" = "8:#1101"
                            "Type" = "3:8"
                            "ContextData" = "8:Bitmap"
                            "Attributes" = "3:4"
                            "Setting" = "3:1"
                            "UsePlugInResources" = "11:TRUE"
                            }
                        }
                    }
                    "{688940B3-5CA9-4162-8DEE-2993FA9D8CBC}:_C2DB1B330B614D449A2E1C74579BF390"
                    {
                    "Sequence" = "3:100"
                    "DisplayName" = "8:Welcome"
                    "UseDynamicProperties" = "11:TRUE"
                    "IsDependency" = "11:FALSE"
                    "SourcePath" = "8:<VsdDialogDir>\\VsdAdminWelcomeDlg.wid"
                        "Properties"
                        {
                            "BannerBitmap"
                            {
                            "Name" = "8:BannerBitmap"
                            "DisplayName" = "8:#1001"
                            "Description" = "8:#1101"
                            "Type" = "3:8"
                            "ContextData" = "8:Bitmap"
                            "Attributes" = "3:4"
                            "Setting" = "3:1"
                            "UsePlugInResources" = "11:TRUE"
                            }
                            "CopyrightWarning"
                            {
                            "Name" = "8:CopyrightWarning"
                            "DisplayName" = "8:#1002"
                            "Description" = "8:#1102"
                            "Type" = "3:3"
                            "ContextData" = "8:"
                            "Attributes" = "3:0"
                            "Setting" = "3:1"
                            "Value" = "8:#1202"
                            "DefaultValue" = "8:#1202"
                            "UsePlugInResources" = "11:TRUE"
                            }
                            "Welcome"
                            {
                            "Name" = "8:Welcome"
                            "DisplayName" = "8:#1003"
                            "Description" = "8:#1103"
                            "Type" = "3:3"
                            "ContextData" = "8:"
                            "Attributes" = "3:0"
                            "Setting" = "3:1"
                            "Value" = "8:#1203"
                            "DefaultValue" = "8:#1203"
                            "UsePlugInResources" = "11:TRUE"
                            }
                        }
                    }
                    "{688940B3-5CA9-4162-8DEE-2993FA9D8CBC}:_C30265CC032D458B859CF594E7AAC70E"
                    {
                    "Sequence" = "3:200"
                    "DisplayName" = "8:Installation Folder"
                    "UseDynamicProperties" = "11:TRUE"
                    "IsDependency" = "11:FALSE"
                    "SourcePath" = "8:<VsdDialogDir>\\VsdAdminFolderDlg.wid"
                        "Properties"
                        {
                            "BannerBitmap"
                            {
                            "Name" = "8:BannerBitmap"
                            "DisplayName" = "8:#1001"
                            "Description" = "8:#1101"
                            "Type" = "3:8"
                            "ContextData" = "8:Bitmap"
                            "Attributes" = "3:4"
                            "Setting" = "3:1"
                            "UsePlugInResources" = "11:TRUE"
                            }
                        }
                    }
                }
            }
            "{DF760B10-853B-4699-99F2-AFF7185B4A62}:_C427DE01C8FC4EA7ADBA5E15C38CF9DB"
            {
            "Name" = "8:#1900"
            "Sequence" = "3:1"
            "Attributes" = "3:1"
                "Dialogs"
                {
                    "{688940B3-5CA9-4162-8DEE-2993FA9D8CBC}:_488A53C401DF461397A5D6C488AB5477"
                    {
                    "Sequence" = "3:100"
                    "DisplayName" = "8:Welcome"
                    "UseDynamicProperties" = "11:TRUE"
                    "IsDependency" = "11:FALSE"
                    "SourcePath" = "8:<VsdDialogDir>\\VsdWelcomeDlg.wid"
                        "Properties"
                        {
                            "BannerBitmap"
                            {
                            "Name" = "8:BannerBitmap"
                            "DisplayName" = "8:#1001"
                            "Description" = "8:#1101"
                            "Type" = "3:8"
                            "ContextData" = "8:Bitmap"
                            "Attributes" = "3:4"
                            "Setting" = "3:1"
                            "UsePlugInResources" = "11:TRUE"
                            }
                            "CopyrightWarning"
                            {
                            "Name" = "8:CopyrightWarning"
                            "DisplayName" = "8:#1002"
                            "Description" = "8:#1102"
                            "Type" = "3:3"
                            "ContextData" = "8:"
                            "Attributes" = "3:0"
                            "Setting" = "3:1"
                            "Value" = "8:#1202"
                            "DefaultValue" = "8:#1202"
                            "UsePlugInResources" = "11:TRUE"
                            }
                            "Welcome"
                            {
                            "Name" = "8:Welcome"
                            "DisplayName" = "8:#1003"
                            "Description" = "8:#1103"
                            "Type" = "3:3"
                            "ContextData" = "8:"
                            "Attributes" = "3:0"
                            "Setting" = "3:1"
                            "Value" = "8:#1203"
                            "DefaultValue" = "8:#1203"
                            "UsePlugInResources" = "11:TRUE"
                            }
                        }
                    }
                    "{688940B3-5CA9-4162-8DEE-2993FA9D8CBC}:_4A572C7A66A64CE19C4F80BD02D4E15B"
                    {
                    "Sequence" = "3:300"
                    "DisplayName" = "8:Confirm Installation"
                    "UseDynamicProperties" = "11:TRUE"
                    "IsDependency" = "11:FALSE"
                    "SourcePath" = "8:<VsdDialogDir>\\VsdConfirmDlg.wid"
                        "Properties"
                        {
                            "BannerBitmap"
                            {
                            "Name" = "8:BannerBitmap"
                            "DisplayName" = "8:#1001"
                            "Description" = "8:#1101"
                            "Type" = "3:8"
                            "ContextData" = "8:Bitmap"
                            "Attributes" = "3:4"
                            "Setting" = "3:1"
                            "UsePlugInResources" = "11:TRUE"
                            }
                        }
                    }
                    "{688940B3-5CA9-4162-8DEE-2993FA9D8CBC}:_B946FF0FD5044B0AA3B403E9AB218D1F"
                    {
                    "Sequence" = "3:200"
                    "DisplayName" = "8:Installation Folder"
                    "UseDynamicProperties" = "11:TRUE"
                    "IsDependency" = "11:FALSE"
                    "SourcePath" = "8:<VsdDialogDir>\\VsdFolderDlg.wid"
                        "Properties"
                        {
                            "BannerBitmap"
                            {
                            "Name" = "8:BannerBitmap"
                            "DisplayName" = "8:#1001"
                            "Description" = "8:#1101"
                            "Type" = "3:8"
                            "ContextData" = "8:Bitmap"
                            "Attributes" = "3:4"
                            "Setting" = "3:1"
                            "UsePlugInResources" = "11:TRUE"
                            }
                            "InstallAllUsersVisible"
                            {
                            "Name" = "8:InstallAllUsersVisible"
                            "DisplayName" = "8:#1059"
                            "Description" = "8:#1159"
                            "Type" = "3:5"
                            "ContextData" = "8:1;True=1;False=0"
                            "Attributes" = "3:0"
                            "Setting" = "3:0"
                            "Value" = "3:1"
                            "DefaultValue" = "3:1"
                            "UsePlugInResources" = "11:TRUE"
                            }
                        }
                    }
                }
            }
            "{DF760B10-853B-4699-99F2-AFF7185B4A62}:_CE647E2D147F4BA493A7831DC3201DF1"
            {
            "Name" = "8:#1902"
            "Sequence" = "3:1"
            "Attributes" = "3:3"
                "Dialogs"
                {
                    "{688940B3-5CA9-4162-8DEE-2993FA9D8CBC}:_154C9AF305B4463E8DEBA3B00A4AE876"
                    {
                    "Sequence" = "3:100"
                    "DisplayName" = "8:Finished"
                    "UseDynamicProperties" = "11:TRUE"
                    "IsDependency" = "11:FALSE"
                    "SourcePath" = "8:<VsdDialogDir>\\VsdFinishedDlg.wid"
                        "Properties"
                        {
                            "BannerBitmap"
                            {
                            "Name" = "8:BannerBitmap"
                            "DisplayName" = "8:#1001"
                            "Description" = "8:#1101"
                            "Type" = "3:8"
                            "ContextData" = "8:Bitmap"
                            "Attributes" = "3:4"
                            "Setting" = "3:1"
                            "UsePlugInResources" = "11:TRUE"
                            }
                            "UpdateText"
                            {
                            "Name" = "8:UpdateText"
                            "DisplayName" = "8:#1058"
                            "Description" = "8:#1158"
                            "Type" = "3:15"
                            "ContextData" = "8:"
                            "Attributes" = "3:0"
                            "Setting" = "3:1"
                            "Value" = "8:#1258"
                            "DefaultValue" = "8:#1258"
                            "UsePlugInResources" = "11:TRUE"
                            }
                        }
                    }
                }
            }
            "{2479F3F5-0309-486D-8047-8187E2CE5BA0}:_EFB66816FB1E49B993A171A865D3C1F1"
            {
            "UseDynamicProperties" = "11:FALSE"
            "IsDependency" = "11:FALSE"
            "SourcePath" = "8:<VsdDialogDir>\\VsdUserInterface.wim"
            }
        }
        "MergeModule"
        {
        }
        "ProjectOutput"
        {
            "{5259A561-127C-4D43-A0A1-72F10C7B3BF8}:_536AABD192384650B4C61ED6D3197391"
            {
            "SourcePath" = "8:..\\WasatchNET\\obj\\x86\\Debug\\WasatchNET.dll"
            "TargetName" = "8:"
            "Tag" = "8:"
            "Folder" = "8:_1F33B1D1D0B947AF9650869C56F5211A"
            "Condition" = "8:"
            "Transitive" = "11:FALSE"
            "Vital" = "11:TRUE"
            "ReadOnly" = "11:FALSE"
            "Hidden" = "11:FALSE"
            "System" = "11:FALSE"
            "Permanent" = "11:FALSE"
            "SharedLegacy" = "11:FALSE"
            "PackageAs" = "3:1"
            "Register" = "3:1"
            "Exclude" = "11:FALSE"
            "IsDependency" = "11:FALSE"
            "IsolateTo" = "8:"
            "ProjectOutputGroupRegister" = "3:2"
            "OutputConfiguration" = "8:"
            "OutputGroupCanonicalName" = "8:Built"
            "OutputProjectGuid" = "8:{6C29D82F-9444-4CA0-A061-213F1A56DE8D}"
            "ShowKeyOutput" = "11:TRUE"
                "ExcludeFilters"
                {
                }
            }
            "{5259A561-127C-4D43-A0A1-72F10C7B3BF8}:_93AFF5A9C3BA4ADFA66B16C6EE036695"
            {
            "SourcePath" = "8:..\\WinFormDemo\\obj\\x86\\Debug\\WinFormDemo.exe"
            "TargetName" = "8:"
            "Tag" = "8:"
            "Folder" = "8:_3A4466F67D8B463BB2322F66AF046141"
            "Condition" = "8:"
            "Transitive" = "11:FALSE"
            "Vital" = "11:TRUE"
            "ReadOnly" = "11:FALSE"
            "Hidden" = "11:FALSE"
            "System" = "11:FALSE"
            "Permanent" = "11:FALSE"
            "SharedLegacy" = "11:FALSE"
            "PackageAs" = "3:1"
            "Register" = "3:1"
            "Exclude" = "11:FALSE"
            "IsDependency" = "11:FALSE"
            "IsolateTo" = "8:"
            "ProjectOutputGroupRegister" = "3:1"
            "OutputConfiguration" = "8:"
            "OutputGroupCanonicalName" = "8:Built"
            "OutputProjectGuid" = "8:{68907C2C-2EFE-4250-9A48-35C8A1A0C70C}"
            "ShowKeyOutput" = "11:TRUE"
                "ExcludeFilters"
                {
                }
            }
            "{5259A561-127C-4D43-A0A1-72F10C7B3BF8}:_AB621B80B1ED4AA99D9915499B1566AA"
            {
            "SourcePath" = "8:..\\MultiChannelDemo\\obj\\x86\\Debug\\MultiChannelDemo.exe"
            "TargetName" = "8:"
            "Tag" = "8:"
            "Folder" = "8:_3A4466F67D8B463BB2322F66AF046141"
            "Condition" = "8:"
            "Transitive" = "11:FALSE"
            "Vital" = "11:TRUE"
            "ReadOnly" = "11:FALSE"
            "Hidden" = "11:FALSE"
            "System" = "11:FALSE"
            "Permanent" = "11:FALSE"
            "SharedLegacy" = "11:FALSE"
            "PackageAs" = "3:1"
            "Register" = "3:1"
            "Exclude" = "11:FALSE"
            "IsDependency" = "11:FALSE"
            "IsolateTo" = "8:"
            "ProjectOutputGroupRegister" = "3:1"
            "OutputConfiguration" = "8:"
            "OutputGroupCanonicalName" = "8:Built"
            "OutputProjectGuid" = "8:{BC69C22C-1FC3-460D-87FA-06B63BB27231}"
            "ShowKeyOutput" = "11:TRUE"
                "ExcludeFilters"
                {
                }
            }
        }
    }
}
<|MERGE_RESOLUTION|>--- conflicted
+++ resolved
@@ -1,1692 +1,1679 @@
-﻿"DeployProject"
-{
-"VSVersion" = "3:800"
-"ProjectType" = "8:{978C614F-708E-4E1A-B201-565925725DBA}"
-"IsWebType" = "8:FALSE"
-"ProjectName" = "8:Setup32"
-"LanguageId" = "3:1033"
-"CodePage" = "3:1252"
-"UILanguageId" = "3:1033"
-"SccProjectName" = "8:"
-"SccLocalPath" = "8:"
-"SccAuxPath" = "8:"
-"SccProvider" = "8:"
-    "Hierarchy"
-    {
-        "Entry"
-        {
-        "MsmKey" = "8:_048F6B3185EC47C8991AE773B44537EF"
-        "OwnerKey" = "8:_UNDEFINED"
-        "MsmSig" = "8:_UNDEFINED"
-        }
-        "Entry"
-        {
-        "MsmKey" = "8:_2899CD0F9065412E98499B3616C8B945"
-        "OwnerKey" = "8:_UNDEFINED"
-        "MsmSig" = "8:_UNDEFINED"
-        }
-        "Entry"
-        {
-        "MsmKey" = "8:_2A6A245DC1E064A350A776EA615B1A5A"
-        "OwnerKey" = "8:_536AABD192384650B4C61ED6D3197391"
-        "MsmSig" = "8:_UNDEFINED"
-        }
-        "Entry"
-        {
-        "MsmKey" = "8:_2A6A245DC1E064A350A776EA615B1A5A"
-        "OwnerKey" = "8:_AB621B80B1ED4AA99D9915499B1566AA"
-        "MsmSig" = "8:_UNDEFINED"
-        }
-        "Entry"
-        {
-        "MsmKey" = "8:_2A6A245DC1E064A350A776EA615B1A5A"
-        "OwnerKey" = "8:_61DB647AC0B7CEBE52CEF2CF3EB80A4A"
-        "MsmSig" = "8:_UNDEFINED"
-        }
-        "Entry"
-        {
-        "MsmKey" = "8:_2A6A245DC1E064A350A776EA615B1A5A"
-        "OwnerKey" = "8:_93AFF5A9C3BA4ADFA66B16C6EE036695"
-        "MsmSig" = "8:_UNDEFINED"
-        }
-        "Entry"
-        {
-        "MsmKey" = "8:_367EAE3D372B428AB545AABEF84C33C6"
-        "OwnerKey" = "8:_UNDEFINED"
-        "MsmSig" = "8:_UNDEFINED"
-        }
-        "Entry"
-        {
-        "MsmKey" = "8:_38158E4C51314560BA8F30C39097837E"
-        "OwnerKey" = "8:_UNDEFINED"
-        "MsmSig" = "8:_UNDEFINED"
-        }
-        "Entry"
-        {
-        "MsmKey" = "8:_4A0F6CBFC24D46B79170085C56034154"
-        "OwnerKey" = "8:_UNDEFINED"
-        "MsmSig" = "8:_UNDEFINED"
-        }
-        "Entry"
-        {
-        "MsmKey" = "8:_536AABD192384650B4C61ED6D3197391"
-        "OwnerKey" = "8:_UNDEFINED"
-        "MsmSig" = "8:_UNDEFINED"
-        }
-        "Entry"
-        {
-        "MsmKey" = "8:_61DB647AC0B7CEBE52CEF2CF3EB80A4A"
-        "OwnerKey" = "8:_93AFF5A9C3BA4ADFA66B16C6EE036695"
-        "MsmSig" = "8:_UNDEFINED"
-        }
-        "Entry"
-        {
-        "MsmKey" = "8:_61DB647AC0B7CEBE52CEF2CF3EB80A4A"
-        "OwnerKey" = "8:_AB621B80B1ED4AA99D9915499B1566AA"
-        "MsmSig" = "8:_UNDEFINED"
-        }
-        "Entry"
-        {
-        "MsmKey" = "8:_6AAD204CA5D8416E995D9958481975ED"
-        "OwnerKey" = "8:_UNDEFINED"
-        "MsmSig" = "8:_UNDEFINED"
-        }
-        "Entry"
-        {
-        "MsmKey" = "8:_819E35098E194D5EAC7750816F08B6ED"
-        "OwnerKey" = "8:_UNDEFINED"
-        "MsmSig" = "8:_UNDEFINED"
-        }
-        "Entry"
-        {
-        "MsmKey" = "8:_84E2489C2E94455F9D233E28E0CB26B7"
-        "OwnerKey" = "8:_UNDEFINED"
-        "MsmSig" = "8:_UNDEFINED"
-        }
-        "Entry"
-        {
-        "MsmKey" = "8:_920BCFC83F48210A007B12E91379CB1A"
-        "OwnerKey" = "8:_93AFF5A9C3BA4ADFA66B16C6EE036695"
-        "MsmSig" = "8:_UNDEFINED"
-        }
-        "Entry"
-        {
-        "MsmKey" = "8:_93AFF5A9C3BA4ADFA66B16C6EE036695"
-        "OwnerKey" = "8:_UNDEFINED"
-        "MsmSig" = "8:_UNDEFINED"
-        }
-        "Entry"
-        {
-        "MsmKey" = "8:_9ADABCECE3302EF8089435D7625CA22F"
-        "OwnerKey" = "8:_AB621B80B1ED4AA99D9915499B1566AA"
-        "MsmSig" = "8:_UNDEFINED"
-        }
-        "Entry"
-        {
-        "MsmKey" = "8:_A5DC311DBFB64418B523203E2E47A265"
-        "OwnerKey" = "8:_UNDEFINED"
-        "MsmSig" = "8:_UNDEFINED"
-        }
-        "Entry"
-        {
-        "MsmKey" = "8:_AB621B80B1ED4AA99D9915499B1566AA"
-        "OwnerKey" = "8:_UNDEFINED"
-        "MsmSig" = "8:_UNDEFINED"
-        }
-        "Entry"
-        {
-        "MsmKey" = "8:_C9746682FFA38CDF1892C72863BE4AAE"
-        "OwnerKey" = "8:_AB621B80B1ED4AA99D9915499B1566AA"
-        "MsmSig" = "8:_UNDEFINED"
-        }
-        "Entry"
-        {
-        "MsmKey" = "8:_DCACEEAAFB7F429FA1AEB24AF0EBCFD5"
-        "OwnerKey" = "8:_UNDEFINED"
-        "MsmSig" = "8:_UNDEFINED"
-        }
-        "Entry"
-        {
-        "MsmKey" = "8:_F5BD3C310CD840C093BF791A1EE610B5"
-        "OwnerKey" = "8:_UNDEFINED"
-        "MsmSig" = "8:_UNDEFINED"
-        }
-        "Entry"
-        {
-        "MsmKey" = "8:_FA86628A3F549266B13460D360E57279"
-        "OwnerKey" = "8:_536AABD192384650B4C61ED6D3197391"
-        "MsmSig" = "8:_UNDEFINED"
-        }
-        "Entry"
-        {
-        "MsmKey" = "8:_FA86628A3F549266B13460D360E57279"
-        "OwnerKey" = "8:_AB621B80B1ED4AA99D9915499B1566AA"
-        "MsmSig" = "8:_UNDEFINED"
-        }
-        "Entry"
-        {
-        "MsmKey" = "8:_FA86628A3F549266B13460D360E57279"
-        "OwnerKey" = "8:_61DB647AC0B7CEBE52CEF2CF3EB80A4A"
-        "MsmSig" = "8:_UNDEFINED"
-        }
-        "Entry"
-        {
-        "MsmKey" = "8:_FA86628A3F549266B13460D360E57279"
-        "OwnerKey" = "8:_93AFF5A9C3BA4ADFA66B16C6EE036695"
-        "MsmSig" = "8:_UNDEFINED"
-        }
-        "Entry"
-        {
-        "MsmKey" = "8:_FF9B08554C86F28A367C6E0047E882CA"
-        "OwnerKey" = "8:_536AABD192384650B4C61ED6D3197391"
-        "MsmSig" = "8:_UNDEFINED"
-        }
-        "Entry"
-        {
-        "MsmKey" = "8:_FF9B08554C86F28A367C6E0047E882CA"
-        "OwnerKey" = "8:_AB621B80B1ED4AA99D9915499B1566AA"
-        "MsmSig" = "8:_UNDEFINED"
-        }
-        "Entry"
-        {
-        "MsmKey" = "8:_FF9B08554C86F28A367C6E0047E882CA"
-        "OwnerKey" = "8:_93AFF5A9C3BA4ADFA66B16C6EE036695"
-        "MsmSig" = "8:_UNDEFINED"
-        }
-        "Entry"
-        {
-        "MsmKey" = "8:_FF9B08554C86F28A367C6E0047E882CA"
-        "OwnerKey" = "8:_2A6A245DC1E064A350A776EA615B1A5A"
-        "MsmSig" = "8:_UNDEFINED"
-        }
-        "Entry"
-        {
-        "MsmKey" = "8:_FFDF7E0D9FE095BE083F97C379580834"
-        "OwnerKey" = "8:_536AABD192384650B4C61ED6D3197391"
-        "MsmSig" = "8:_UNDEFINED"
-        }
-        "Entry"
-        {
-        "MsmKey" = "8:_FFDF7E0D9FE095BE083F97C379580834"
-        "OwnerKey" = "8:_AB621B80B1ED4AA99D9915499B1566AA"
-        "MsmSig" = "8:_UNDEFINED"
-        }
-        "Entry"
-        {
-        "MsmKey" = "8:_FFDF7E0D9FE095BE083F97C379580834"
-        "OwnerKey" = "8:_61DB647AC0B7CEBE52CEF2CF3EB80A4A"
-        "MsmSig" = "8:_UNDEFINED"
-        }
-        "Entry"
-        {
-        "MsmKey" = "8:_FFDF7E0D9FE095BE083F97C379580834"
-        "OwnerKey" = "8:_93AFF5A9C3BA4ADFA66B16C6EE036695"
-        "MsmSig" = "8:_UNDEFINED"
-        }
-        "Entry"
-        {
-        "MsmKey" = "8:_UNDEFINED"
-        "OwnerKey" = "8:_E2B2E2EFA153E28D59A98676895FE84A"
-        "MsmSig" = "8:_UNDEFINED"
-        }
-        "Entry"
-        {
-        "MsmKey" = "8:_UNDEFINED"
-        "OwnerKey" = "8:_38158E4C51314560BA8F30C39097837E"
-        "MsmSig" = "8:_UNDEFINED"
-        }
-        "Entry"
-        {
-        "MsmKey" = "8:_UNDEFINED"
-        "OwnerKey" = "8:_2899CD0F9065412E98499B3616C8B945"
-        "MsmSig" = "8:_UNDEFINED"
-        }
-        "Entry"
-        {
-        "MsmKey" = "8:_UNDEFINED"
-        "OwnerKey" = "8:_9ADABCECE3302EF8089435D7625CA22F"
-        "MsmSig" = "8:_UNDEFINED"
-        }
-        "Entry"
-        {
-        "MsmKey" = "8:_UNDEFINED"
-        "OwnerKey" = "8:_AB621B80B1ED4AA99D9915499B1566AA"
-        "MsmSig" = "8:_UNDEFINED"
-        }
-        "Entry"
-        {
-        "MsmKey" = "8:_UNDEFINED"
-        "OwnerKey" = "8:_C9746682FFA38CDF1892C72863BE4AAE"
-        "MsmSig" = "8:_UNDEFINED"
-        }
-        "Entry"
-        {
-        "MsmKey" = "8:_UNDEFINED"
-        "OwnerKey" = "8:_61DB647AC0B7CEBE52CEF2CF3EB80A4A"
-        "MsmSig" = "8:_UNDEFINED"
-        }
-        "Entry"
-        {
-        "MsmKey" = "8:_UNDEFINED"
-        "OwnerKey" = "8:_920BCFC83F48210A007B12E91379CB1A"
-        "MsmSig" = "8:_UNDEFINED"
-        }
-        "Entry"
-        {
-        "MsmKey" = "8:_UNDEFINED"
-        "OwnerKey" = "8:_93AFF5A9C3BA4ADFA66B16C6EE036695"
-        "MsmSig" = "8:_UNDEFINED"
-        }
-        "Entry"
-        {
-        "MsmKey" = "8:_UNDEFINED"
-        "OwnerKey" = "8:_FA86628A3F549266B13460D360E57279"
-        "MsmSig" = "8:_UNDEFINED"
-        }
-        "Entry"
-        {
-        "MsmKey" = "8:_UNDEFINED"
-        "OwnerKey" = "8:_2A6A245DC1E064A350A776EA615B1A5A"
-        "MsmSig" = "8:_UNDEFINED"
-        }
-        "Entry"
-        {
-        "MsmKey" = "8:_UNDEFINED"
-        "OwnerKey" = "8:_FFDF7E0D9FE095BE083F97C379580834"
-        "MsmSig" = "8:_UNDEFINED"
-        }
-        "Entry"
-        {
-        "MsmKey" = "8:_UNDEFINED"
-        "OwnerKey" = "8:_FF9B08554C86F28A367C6E0047E882CA"
-        "MsmSig" = "8:_UNDEFINED"
-        }
-        "Entry"
-        {
-        "MsmKey" = "8:_UNDEFINED"
-        "OwnerKey" = "8:_536AABD192384650B4C61ED6D3197391"
-        "MsmSig" = "8:_UNDEFINED"
-        }
-        "Entry"
-        {
-        "MsmKey" = "8:_UNDEFINED"
-        "OwnerKey" = "8:_5F72DC4D8BA2F88FBA850F0AD1EF23EE"
-        "MsmSig" = "8:_UNDEFINED"
-        }
-    }
-    "Configurations"
-    {
-        "Debug"
-        {
-        "DisplayName" = "8:Debug"
-        "IsDebugOnly" = "11:TRUE"
-        "IsReleaseOnly" = "11:FALSE"
-        "OutputFilename" = "8:Debug\\WasatchNET-Setup32.msi"
-        "PackageFilesAs" = "3:2"
-        "PackageFileSize" = "3:-2147483648"
-        "CabType" = "3:1"
-        "Compression" = "3:2"
-        "SignOutput" = "11:FALSE"
-        "CertificateFile" = "8:"
-        "PrivateKeyFile" = "8:"
-        "TimeStampServer" = "8:"
-        "InstallerBootstrapper" = "3:2"
-            "BootstrapperCfg:{63ACBE69-63AA-4F98-B2B6-99F9E24495F2}"
-            {
-            "Enabled" = "11:TRUE"
-            "PromptEnabled" = "11:TRUE"
-            "PrerequisitesLocation" = "2:1"
-            "Url" = "8:"
-            "ComponentsUrl" = "8:"
-                "Items"
-                {
-                    "{EDC2488A-8267-493A-A98E-7D9C3B36CDF3}:.NETFramework,Version=v4.6.1"
-                    {
-                    "Name" = "8:Microsoft .NET Framework 4.6.1 (x86 and x64)"
-                    "ProductCode" = "8:.NETFramework,Version=v4.6.1"
-                    }
-                }
-            }
-        }
-        "Release"
-        {
-        "DisplayName" = "8:Release"
-        "IsDebugOnly" = "11:FALSE"
-        "IsReleaseOnly" = "11:TRUE"
-        "OutputFilename" = "8:Release\\Setup32.msi"
-        "PackageFilesAs" = "3:2"
-        "PackageFileSize" = "3:-2147483648"
-        "CabType" = "3:1"
-        "Compression" = "3:2"
-        "SignOutput" = "11:FALSE"
-        "CertificateFile" = "8:"
-        "PrivateKeyFile" = "8:"
-        "TimeStampServer" = "8:"
-        "InstallerBootstrapper" = "3:2"
-            "BootstrapperCfg:{63ACBE69-63AA-4F98-B2B6-99F9E24495F2}"
-            {
-            "Enabled" = "11:TRUE"
-            "PromptEnabled" = "11:TRUE"
-            "PrerequisitesLocation" = "2:1"
-            "Url" = "8:"
-            "ComponentsUrl" = "8:"
-                "Items"
-                {
-                    "{EDC2488A-8267-493A-A98E-7D9C3B36CDF3}:.NETFramework,Version=v4.6.1"
-                    {
-                    "Name" = "8:Microsoft .NET Framework 4.6.1 (x86 and x64)"
-                    "ProductCode" = "8:.NETFramework,Version=v4.6.1"
-                    }
-                }
-            }
-        }
-    }
-    "Deployable"
-    {
-        "CustomAction"
-        {
-        }
-        "DefaultFeature"
-        {
-        "Name" = "8:DefaultFeature"
-        "Title" = "8:"
-        "Description" = "8:"
-        }
-        "ExternalPersistence"
-        {
-            "LaunchCondition"
-            {
-                "{A06ECF26-33A3-4562-8140-9B0E340D4F24}:_48923996D4844EB98CA628E36486456A"
-                {
-                "Name" = "8:.NET Framework"
-                "Message" = "8:[VSDNETMSG]"
-                "FrameworkVersion" = "8:.NETFramework,Version=v4.6.1"
-                "AllowLaterVersions" = "11:FALSE"
-                "InstallUrl" = "8:http://go.microsoft.com/fwlink/?LinkId=671728"
-                }
-            }
-        }
-        "File"
-        {
-            "{1FB2D0AE-D3B9-43D4-B9DD-F88EC61E35DE}:_048F6B3185EC47C8991AE773B44537EF"
-            {
-            "SourcePath" = "8:..\\libusb_drivers\\x86\\libusb0_x86.dll"
-            "TargetName" = "8:libusb0_x86.dll"
-            "Tag" = "8:"
-            "Folder" = "8:_7855C92E4C2C4665B2A65456A4E9724E"
-            "Condition" = "8:"
-            "Transitive" = "11:FALSE"
-            "Vital" = "11:TRUE"
-            "ReadOnly" = "11:FALSE"
-            "Hidden" = "11:FALSE"
-            "System" = "11:FALSE"
-            "Permanent" = "11:FALSE"
-            "SharedLegacy" = "11:FALSE"
-            "PackageAs" = "3:1"
-            "Register" = "3:1"
-            "Exclude" = "11:FALSE"
-            "IsDependency" = "11:FALSE"
-            "IsolateTo" = "8:"
-            }
-            "{9F6F8455-1EF1-4B85-886A-4223BCC8E7F7}:_2899CD0F9065412E98499B3616C8B945"
-            {
-            "AssemblyRegister" = "3:1"
-            "AssemblyIsInGAC" = "11:FALSE"
-            "AssemblyAsmDisplayName" = "8:LibUsbDotNet, Version=2.2.9.110, Culture=neutral, PublicKeyToken=4ff3096b5885de04, processorArchitecture=MSIL"
-                "ScatterAssemblies"
-                {
-                    "_2899CD0F9065412E98499B3616C8B945"
-                    {
-                    "Name" = "8:LibUsbDotNet.dll"
-                    "Attributes" = "3:512"
-                    }
-                }
-            "SourcePath" = "8:..\\lib\\LibUsbDotNet.dll"
-            "TargetName" = "8:"
-            "Tag" = "8:"
-            "Folder" = "8:_3A4466F67D8B463BB2322F66AF046141"
-            "Condition" = "8:"
-            "Transitive" = "11:FALSE"
-            "Vital" = "11:TRUE"
-            "ReadOnly" = "11:FALSE"
-            "Hidden" = "11:FALSE"
-            "System" = "11:FALSE"
-            "Permanent" = "11:FALSE"
-            "SharedLegacy" = "11:FALSE"
-            "PackageAs" = "3:1"
-            "Register" = "3:1"
-            "Exclude" = "11:FALSE"
-            "IsDependency" = "11:FALSE"
-            "IsolateTo" = "8:"
-            }
-            "{9F6F8455-1EF1-4B85-886A-4223BCC8E7F7}:_2A6A245DC1E064A350A776EA615B1A5A"
-            {
-            "AssemblyRegister" = "3:1"
-            "AssemblyIsInGAC" = "11:FALSE"
-            "AssemblyAsmDisplayName" = "8:MPSSELight, Version=0.5.1.0, Culture=neutral, PublicKeyToken=4ff3096b5885de04, processorArchitecture=MSIL"
-                "ScatterAssemblies"
-                {
-                    "_2A6A245DC1E064A350A776EA615B1A5A"
-                    {
-                    "Name" = "8:MPSSELight.dll"
-                    "Attributes" = "3:512"
-                    }
-                }
-            "SourcePath" = "8:MPSSELight.dll"
-            "TargetName" = "8:"
-            "Tag" = "8:"
-            "Folder" = "8:_1F33B1D1D0B947AF9650869C56F5211A"
-            "Condition" = "8:"
-            "Transitive" = "11:FALSE"
-            "Vital" = "11:TRUE"
-            "ReadOnly" = "11:FALSE"
-            "Hidden" = "11:FALSE"
-            "System" = "11:FALSE"
-            "Permanent" = "11:FALSE"
-            "SharedLegacy" = "11:FALSE"
-            "PackageAs" = "3:1"
-            "Register" = "3:1"
-            "Exclude" = "11:FALSE"
-            "IsDependency" = "11:TRUE"
-            "IsolateTo" = "8:"
-            }
-            "{1FB2D0AE-D3B9-43D4-B9DD-F88EC61E35DE}:_367EAE3D372B428AB545AABEF84C33C6"
-            {
-            "SourcePath" = "8:..\\scripts\\RegisterDLL32.bat"
-            "TargetName" = "8:RegisterDLL32.bat"
-            "Tag" = "8:"
-            "Folder" = "8:_3A4466F67D8B463BB2322F66AF046141"
-            "Condition" = "8:"
-            "Transitive" = "11:FALSE"
-            "Vital" = "11:TRUE"
-            "ReadOnly" = "11:FALSE"
-            "Hidden" = "11:FALSE"
-            "System" = "11:FALSE"
-            "Permanent" = "11:FALSE"
-            "SharedLegacy" = "11:FALSE"
-            "PackageAs" = "3:1"
-            "Register" = "3:1"
-            "Exclude" = "11:FALSE"
-            "IsDependency" = "11:FALSE"
-            "IsolateTo" = "8:"
-            }
-            "{9F6F8455-1EF1-4B85-886A-4223BCC8E7F7}:_38158E4C51314560BA8F30C39097837E"
-            {
-            "AssemblyRegister" = "3:1"
-            "AssemblyIsInGAC" = "11:FALSE"
-            "AssemblyAsmDisplayName" = "8:FTD2XX_NET, Version=1.0.14.0, Culture=neutral, PublicKeyToken=4ff3096b5885de04, processorArchitecture=MSIL"
-                "ScatterAssemblies"
-                {
-                    "_38158E4C51314560BA8F30C39097837E"
-                    {
-                    "Name" = "8:FTD2XX_NET.dll"
-                    "Attributes" = "3:512"
-                    }
-                }
-            "SourcePath" = "8:..\\lib\\FTD2XX_NET.dll"
-            "TargetName" = "8:"
-            "Tag" = "8:"
-            "Folder" = "8:_3A4466F67D8B463BB2322F66AF046141"
-            "Condition" = "8:"
-            "Transitive" = "11:FALSE"
-            "Vital" = "11:TRUE"
-            "ReadOnly" = "11:FALSE"
-            "Hidden" = "11:FALSE"
-            "System" = "11:FALSE"
-            "Permanent" = "11:FALSE"
-            "SharedLegacy" = "11:FALSE"
-            "PackageAs" = "3:1"
-            "Register" = "3:1"
-            "Exclude" = "11:FALSE"
-            "IsDependency" = "11:FALSE"
-            "IsolateTo" = "8:"
-            }
-            "{1FB2D0AE-D3B9-43D4-B9DD-F88EC61E35DE}:_4A0F6CBFC24D46B79170085C56034154"
-            {
-            "SourcePath" = "8:..\\libusb_drivers\\WPLibUsb.inf"
-            "TargetName" = "8:WPLibUsb.inf"
-            "Tag" = "8:"
-            "Folder" = "8:_D0A8D977941A4B2EB758967BAC83B6D6"
-            "Condition" = "8:"
-            "Transitive" = "11:FALSE"
-            "Vital" = "11:TRUE"
-            "ReadOnly" = "11:FALSE"
-            "Hidden" = "11:FALSE"
-            "System" = "11:FALSE"
-            "Permanent" = "11:FALSE"
-            "SharedLegacy" = "11:FALSE"
-            "PackageAs" = "3:1"
-            "Register" = "3:1"
-            "Exclude" = "11:FALSE"
-            "IsDependency" = "11:FALSE"
-            "IsolateTo" = "8:"
-            }
-            "{9F6F8455-1EF1-4B85-886A-4223BCC8E7F7}:_61DB647AC0B7CEBE52CEF2CF3EB80A4A"
-            {
-            "AssemblyRegister" = "3:1"
-            "AssemblyIsInGAC" = "11:FALSE"
-            "AssemblyAsmDisplayName" = "8:WasatchNET, Version=2.3.24.0, Culture=neutral, processorArchitecture=x86"
-                "ScatterAssemblies"
-                {
-                    "_61DB647AC0B7CEBE52CEF2CF3EB80A4A"
-                    {
-                    "Name" = "8:WasatchNET.dll"
-                    "Attributes" = "3:512"
-                    }
-                }
-            "SourcePath" = "8:WasatchNET.dll"
-            "TargetName" = "8:"
-            "Tag" = "8:"
-            "Folder" = "8:_3A4466F67D8B463BB2322F66AF046141"
-            "Condition" = "8:"
-            "Transitive" = "11:FALSE"
-            "Vital" = "11:TRUE"
-            "ReadOnly" = "11:FALSE"
-            "Hidden" = "11:FALSE"
-            "System" = "11:FALSE"
-            "Permanent" = "11:FALSE"
-            "SharedLegacy" = "11:FALSE"
-            "PackageAs" = "3:1"
-            "Register" = "3:1"
-            "Exclude" = "11:FALSE"
-            "IsDependency" = "11:TRUE"
-            "IsolateTo" = "8:"
-            }
-            "{1FB2D0AE-D3B9-43D4-B9DD-F88EC61E35DE}:_6AAD204CA5D8416E995D9958481975ED"
-            {
-            "SourcePath" = "8:..\\libusb_drivers\\wplibusb.cat"
-            "TargetName" = "8:wplibusb.cat"
-            "Tag" = "8:"
-            "Folder" = "8:_D0A8D977941A4B2EB758967BAC83B6D6"
-            "Condition" = "8:"
-            "Transitive" = "11:FALSE"
-            "Vital" = "11:TRUE"
-            "ReadOnly" = "11:FALSE"
-            "Hidden" = "11:FALSE"
-            "System" = "11:FALSE"
-            "Permanent" = "11:FALSE"
-            "SharedLegacy" = "11:FALSE"
-            "PackageAs" = "3:1"
-            "Register" = "3:1"
-            "Exclude" = "11:FALSE"
-            "IsDependency" = "11:FALSE"
-            "IsolateTo" = "8:"
-            }
-            "{1FB2D0AE-D3B9-43D4-B9DD-F88EC61E35DE}:_819E35098E194D5EAC7750816F08B6ED"
-            {
-            "SourcePath" = "8:..\\libusb_drivers\\amd64\\libusb0.dll"
-            "TargetName" = "8:libusb0.dll"
-            "Tag" = "8:"
-            "Folder" = "8:_95286F57CD914C9B8F01A487E35BD781"
-            "Condition" = "8:"
-            "Transitive" = "11:FALSE"
-            "Vital" = "11:TRUE"
-            "ReadOnly" = "11:FALSE"
-            "Hidden" = "11:FALSE"
-            "System" = "11:FALSE"
-            "Permanent" = "11:FALSE"
-            "SharedLegacy" = "11:FALSE"
-            "PackageAs" = "3:1"
-            "Register" = "3:1"
-            "Exclude" = "11:FALSE"
-            "IsDependency" = "11:FALSE"
-            "IsolateTo" = "8:"
-            }
-            "{1FB2D0AE-D3B9-43D4-B9DD-F88EC61E35DE}:_84E2489C2E94455F9D233E28E0CB26B7"
-            {
-            "SourcePath" = "8:..\\libusb_drivers\\amd64\\libusb0.sys"
-            "TargetName" = "8:libusb0.sys"
-            "Tag" = "8:"
-            "Folder" = "8:_95286F57CD914C9B8F01A487E35BD781"
-            "Condition" = "8:"
-            "Transitive" = "11:FALSE"
-            "Vital" = "11:TRUE"
-            "ReadOnly" = "11:FALSE"
-            "Hidden" = "11:FALSE"
-            "System" = "11:FALSE"
-            "Permanent" = "11:FALSE"
-            "SharedLegacy" = "11:FALSE"
-            "PackageAs" = "3:1"
-            "Register" = "3:1"
-            "Exclude" = "11:FALSE"
-            "IsDependency" = "11:FALSE"
-            "IsolateTo" = "8:"
-            }
-            "{9F6F8455-1EF1-4B85-886A-4223BCC8E7F7}:_920BCFC83F48210A007B12E91379CB1A"
-            {
-            "AssemblyRegister" = "3:1"
-            "AssemblyIsInGAC" = "11:FALSE"
-<<<<<<< HEAD
-            "AssemblyAsmDisplayName" = "8:WasatchNET, Version=2.3.26.0, Culture=neutral, processorArchitecture=MSIL"
-=======
-            "AssemblyAsmDisplayName" = "8:Newtonsoft.Json, Version=11.0.0.0, Culture=neutral, PublicKeyToken=30ad4fe6b2a6aeed, processorArchitecture=MSIL"
->>>>>>> c8492656
-                "ScatterAssemblies"
-                {
-                    "_920BCFC83F48210A007B12E91379CB1A"
-                    {
-                    "Name" = "8:Newtonsoft.Json.dll"
-                    "Attributes" = "3:512"
-                    }
-                }
-            "SourcePath" = "8:Newtonsoft.Json.dll"
-            "TargetName" = "8:"
-            "Tag" = "8:"
-            "Folder" = "8:_3A4466F67D8B463BB2322F66AF046141"
-            "Condition" = "8:"
-            "Transitive" = "11:FALSE"
-            "Vital" = "11:TRUE"
-            "ReadOnly" = "11:FALSE"
-            "Hidden" = "11:FALSE"
-            "System" = "11:FALSE"
-            "Permanent" = "11:FALSE"
-            "SharedLegacy" = "11:FALSE"
-            "PackageAs" = "3:1"
-            "Register" = "3:1"
-            "Exclude" = "11:FALSE"
-            "IsDependency" = "11:TRUE"
-            "IsolateTo" = "8:"
-            }
-            "{9F6F8455-1EF1-4B85-886A-4223BCC8E7F7}:_9ADABCECE3302EF8089435D7625CA22F"
-            {
-            "AssemblyRegister" = "3:1"
-            "AssemblyIsInGAC" = "11:FALSE"
-            "AssemblyAsmDisplayName" = "8:WasatchMath, Version=1.0.10.0, Culture=neutral, processorArchitecture=MSIL"
-                "ScatterAssemblies"
-                {
-                    "_9ADABCECE3302EF8089435D7625CA22F"
-                    {
-                    "Name" = "8:WasatchMath.dll"
-                    "Attributes" = "3:512"
-                    }
-                }
-            "SourcePath" = "8:WasatchMath.dll"
-            "TargetName" = "8:"
-            "Tag" = "8:"
-            "Folder" = "8:_3A4466F67D8B463BB2322F66AF046141"
-            "Condition" = "8:"
-            "Transitive" = "11:FALSE"
-            "Vital" = "11:TRUE"
-            "ReadOnly" = "11:FALSE"
-            "Hidden" = "11:FALSE"
-            "System" = "11:FALSE"
-            "Permanent" = "11:FALSE"
-            "SharedLegacy" = "11:FALSE"
-            "PackageAs" = "3:1"
-            "Register" = "3:1"
-            "Exclude" = "11:FALSE"
-            "IsDependency" = "11:TRUE"
-            "IsolateTo" = "8:"
-            }
-            "{1FB2D0AE-D3B9-43D4-B9DD-F88EC61E35DE}:_A5DC311DBFB64418B523203E2E47A265"
-            {
-            "SourcePath" = "8:..\\libusb_drivers\\license\\libusb0\\installer_license.txt"
-            "TargetName" = "8:installer_license.txt"
-            "Tag" = "8:"
-            "Folder" = "8:_C98F030FEF40449DB3A61CF1ED72504A"
-            "Condition" = "8:"
-            "Transitive" = "11:FALSE"
-            "Vital" = "11:TRUE"
-            "ReadOnly" = "11:FALSE"
-            "Hidden" = "11:FALSE"
-            "System" = "11:FALSE"
-            "Permanent" = "11:FALSE"
-            "SharedLegacy" = "11:FALSE"
-            "PackageAs" = "3:1"
-            "Register" = "3:1"
-            "Exclude" = "11:FALSE"
-            "IsDependency" = "11:FALSE"
-            "IsolateTo" = "8:"
-            }
-            "{9F6F8455-1EF1-4B85-886A-4223BCC8E7F7}:_C9746682FFA38CDF1892C72863BE4AAE"
-            {
-            "AssemblyRegister" = "3:1"
-            "AssemblyIsInGAC" = "11:FALSE"
-            "AssemblyAsmDisplayName" = "8:System.Net.Http, Version=4.0.0.0, Culture=neutral, PublicKeyToken=b03f5f7f11d50a3a"
-                "ScatterAssemblies"
-                {
-                    "_C9746682FFA38CDF1892C72863BE4AAE"
-                    {
-                    "Name" = "8:System.Net.Http.dll"
-                    "Attributes" = "3:512"
-                    }
-                }
-            "SourcePath" = "8:System.Net.Http.dll"
-            "TargetName" = "8:"
-            "Tag" = "8:"
-            "Folder" = "8:_3A4466F67D8B463BB2322F66AF046141"
-            "Condition" = "8:"
-            "Transitive" = "11:FALSE"
-            "Vital" = "11:TRUE"
-            "ReadOnly" = "11:FALSE"
-            "Hidden" = "11:FALSE"
-            "System" = "11:FALSE"
-            "Permanent" = "11:FALSE"
-            "SharedLegacy" = "11:FALSE"
-            "PackageAs" = "3:1"
-            "Register" = "3:1"
-            "Exclude" = "11:FALSE"
-            "IsDependency" = "11:TRUE"
-            "IsolateTo" = "8:"
-            }
-            "{1FB2D0AE-D3B9-43D4-B9DD-F88EC61E35DE}:_DCACEEAAFB7F429FA1AEB24AF0EBCFD5"
-            {
-            "SourcePath" = "8:..\\libusb_drivers\\x86\\libusb0.sys"
-            "TargetName" = "8:libusb0.sys"
-            "Tag" = "8:"
-            "Folder" = "8:_7855C92E4C2C4665B2A65456A4E9724E"
-            "Condition" = "8:"
-            "Transitive" = "11:FALSE"
-            "Vital" = "11:TRUE"
-            "ReadOnly" = "11:FALSE"
-            "Hidden" = "11:FALSE"
-            "System" = "11:FALSE"
-            "Permanent" = "11:FALSE"
-            "SharedLegacy" = "11:FALSE"
-            "PackageAs" = "3:1"
-            "Register" = "3:1"
-            "Exclude" = "11:FALSE"
-            "IsDependency" = "11:FALSE"
-            "IsolateTo" = "8:"
-            }
-            "{1FB2D0AE-D3B9-43D4-B9DD-F88EC61E35DE}:_F5BD3C310CD840C093BF791A1EE610B5"
-            {
-            "SourcePath" = "8:..\\lib\\x86\\FTD2XX.dll"
-            "TargetName" = "8:FTD2XX.dll"
-            "Tag" = "8:"
-            "Folder" = "8:_3A4466F67D8B463BB2322F66AF046141"
-            "Condition" = "8:"
-            "Transitive" = "11:FALSE"
-            "Vital" = "11:TRUE"
-            "ReadOnly" = "11:FALSE"
-            "Hidden" = "11:FALSE"
-            "System" = "11:FALSE"
-            "Permanent" = "11:FALSE"
-            "SharedLegacy" = "11:FALSE"
-            "PackageAs" = "3:1"
-            "Register" = "3:1"
-            "Exclude" = "11:FALSE"
-            "IsDependency" = "11:FALSE"
-            "IsolateTo" = "8:"
-            }
-            "{9F6F8455-1EF1-4B85-886A-4223BCC8E7F7}:_FA86628A3F549266B13460D360E57279"
-            {
-            "AssemblyRegister" = "3:1"
-            "AssemblyIsInGAC" = "11:FALSE"
-            "AssemblyAsmDisplayName" = "8:Newtonsoft.Json, Version=12.0.0.0, Culture=neutral, PublicKeyToken=30ad4fe6b2a6aeed, processorArchitecture=MSIL"
-                "ScatterAssemblies"
-                {
-                    "_FA86628A3F549266B13460D360E57279"
-                    {
-                    "Name" = "8:Newtonsoft.Json.dll"
-                    "Attributes" = "3:512"
-                    }
-                }
-            "SourcePath" = "8:Newtonsoft.Json.dll"
-            "TargetName" = "8:"
-            "Tag" = "8:"
-            "Folder" = "8:_1F33B1D1D0B947AF9650869C56F5211A"
-            "Condition" = "8:"
-            "Transitive" = "11:FALSE"
-            "Vital" = "11:TRUE"
-            "ReadOnly" = "11:FALSE"
-            "Hidden" = "11:FALSE"
-            "System" = "11:FALSE"
-            "Permanent" = "11:FALSE"
-            "SharedLegacy" = "11:FALSE"
-            "PackageAs" = "3:1"
-            "Register" = "3:1"
-            "Exclude" = "11:FALSE"
-            "IsDependency" = "11:TRUE"
-            "IsolateTo" = "8:"
-            }
-            "{9F6F8455-1EF1-4B85-886A-4223BCC8E7F7}:_FF9B08554C86F28A367C6E0047E882CA"
-            {
-            "AssemblyRegister" = "3:1"
-            "AssemblyIsInGAC" = "11:FALSE"
-            "AssemblyAsmDisplayName" = "8:FTD2XX_NET, Version=1.0.14.0, Culture=neutral, PublicKeyToken=4ff3096b5885de04, processorArchitecture=MSIL"
-                "ScatterAssemblies"
-                {
-                    "_FF9B08554C86F28A367C6E0047E882CA"
-                    {
-                    "Name" = "8:FTD2XX_NET.dll"
-                    "Attributes" = "3:512"
-                    }
-                }
-            "SourcePath" = "8:FTD2XX_NET.dll"
-            "TargetName" = "8:"
-            "Tag" = "8:"
-            "Folder" = "8:_1F33B1D1D0B947AF9650869C56F5211A"
-            "Condition" = "8:"
-            "Transitive" = "11:FALSE"
-            "Vital" = "11:TRUE"
-            "ReadOnly" = "11:FALSE"
-            "Hidden" = "11:FALSE"
-            "System" = "11:FALSE"
-            "Permanent" = "11:FALSE"
-            "SharedLegacy" = "11:FALSE"
-            "PackageAs" = "3:1"
-            "Register" = "3:1"
-            "Exclude" = "11:FALSE"
-            "IsDependency" = "11:TRUE"
-            "IsolateTo" = "8:"
-            }
-            "{9F6F8455-1EF1-4B85-886A-4223BCC8E7F7}:_FFDF7E0D9FE095BE083F97C379580834"
-            {
-            "AssemblyRegister" = "3:1"
-            "AssemblyIsInGAC" = "11:FALSE"
-            "AssemblyAsmDisplayName" = "8:LibUsbDotNet, Version=2.2.9.110, Culture=neutral, PublicKeyToken=4ff3096b5885de04, processorArchitecture=MSIL"
-                "ScatterAssemblies"
-                {
-                    "_FFDF7E0D9FE095BE083F97C379580834"
-                    {
-                    "Name" = "8:LibUsbDotNet.dll"
-                    "Attributes" = "3:512"
-                    }
-                }
-            "SourcePath" = "8:LibUsbDotNet.dll"
-            "TargetName" = "8:"
-            "Tag" = "8:"
-            "Folder" = "8:_1F33B1D1D0B947AF9650869C56F5211A"
-            "Condition" = "8:"
-            "Transitive" = "11:FALSE"
-            "Vital" = "11:TRUE"
-            "ReadOnly" = "11:FALSE"
-            "Hidden" = "11:FALSE"
-            "System" = "11:FALSE"
-            "Permanent" = "11:FALSE"
-            "SharedLegacy" = "11:FALSE"
-            "PackageAs" = "3:1"
-            "Register" = "3:1"
-            "Exclude" = "11:FALSE"
-            "IsDependency" = "11:TRUE"
-            "IsolateTo" = "8:"
-            }
-        }
-        "FileType"
-        {
-        }
-        "Folder"
-        {
-            "{1525181F-901A-416C-8A58-119130FE478E}:_1F33B1D1D0B947AF9650869C56F5211A"
-            {
-            "Name" = "8:#1924"
-            "AlwaysCreate" = "11:FALSE"
-            "Condition" = "8:"
-            "Transitive" = "11:FALSE"
-            "Property" = "8:WindowsFolder"
-                "Folders"
-                {
-                }
-            }
-            "{3C67513D-01DD-4637-8A68-80971EB9504F}:_3A4466F67D8B463BB2322F66AF046141"
-            {
-            "DefaultLocation" = "8:[ProgramFilesFolder][Manufacturer]\\[ProductName]"
-            "Name" = "8:#1925"
-            "AlwaysCreate" = "11:FALSE"
-            "Condition" = "8:"
-            "Transitive" = "11:FALSE"
-            "Property" = "8:TARGETDIR"
-                "Folders"
-                {
-                    "{9EF0B969-E518-4E46-987F-47570745A589}:_D0A8D977941A4B2EB758967BAC83B6D6"
-                    {
-                    "Name" = "8:libusb_drivers"
-                    "AlwaysCreate" = "11:FALSE"
-                    "Condition" = "8:"
-                    "Transitive" = "11:FALSE"
-                    "Property" = "8:_316A86C23C1E4253AE430A29F3DBBBEF"
-                        "Folders"
-                        {
-                            "{9EF0B969-E518-4E46-987F-47570745A589}:_7855C92E4C2C4665B2A65456A4E9724E"
-                            {
-                            "Name" = "8:x86"
-                            "AlwaysCreate" = "11:FALSE"
-                            "Condition" = "8:"
-                            "Transitive" = "11:FALSE"
-                            "Property" = "8:_46A4B2DC1135443E8A30B057FF1F5BAF"
-                                "Folders"
-                                {
-                                }
-                            }
-                            "{9EF0B969-E518-4E46-987F-47570745A589}:_95286F57CD914C9B8F01A487E35BD781"
-                            {
-                            "Name" = "8:amd64"
-                            "AlwaysCreate" = "11:FALSE"
-                            "Condition" = "8:"
-                            "Transitive" = "11:FALSE"
-                            "Property" = "8:_68FADCC782FF44F692E1B4F0A5A45461"
-                                "Folders"
-                                {
-                                }
-                            }
-                            "{9EF0B969-E518-4E46-987F-47570745A589}:_DD505699940040F1AC08B2D97BB7CFFC"
-                            {
-                            "Name" = "8:license"
-                            "AlwaysCreate" = "11:FALSE"
-                            "Condition" = "8:"
-                            "Transitive" = "11:FALSE"
-                            "Property" = "8:_8254EF75597441868FA8FD05D8C9EEFB"
-                                "Folders"
-                                {
-                                    "{9EF0B969-E518-4E46-987F-47570745A589}:_C98F030FEF40449DB3A61CF1ED72504A"
-                                    {
-                                    "Name" = "8:libusb0"
-                                    "AlwaysCreate" = "11:FALSE"
-                                    "Condition" = "8:"
-                                    "Transitive" = "11:FALSE"
-                                    "Property" = "8:_3846D37DCF1A43D5A20D7E31977A9593"
-                                        "Folders"
-                                        {
-                                        }
-                                    }
-                                }
-                            }
-                        }
-                    }
-                }
-            }
-            "{1525181F-901A-416C-8A58-119130FE478E}:_9843D00986A94ABFBB98618BDB515BF4"
-            {
-            "Name" = "8:#1916"
-            "AlwaysCreate" = "11:FALSE"
-            "Condition" = "8:"
-            "Transitive" = "11:FALSE"
-            "Property" = "8:DesktopFolder"
-                "Folders"
-                {
-                }
-            }
-            "{1525181F-901A-416C-8A58-119130FE478E}:_9981A52AA46E411E865FFAB790C953FF"
-            {
-            "Name" = "8:#1919"
-            "AlwaysCreate" = "11:FALSE"
-            "Condition" = "8:"
-            "Transitive" = "11:FALSE"
-            "Property" = "8:ProgramMenuFolder"
-                "Folders"
-                {
-                    "{9EF0B969-E518-4E46-987F-47570745A589}:_5BAA11ED05B9447384A0786DC88D7B36"
-                    {
-                    "Name" = "8:Wasatch Photonics"
-                    "AlwaysCreate" = "11:FALSE"
-                    "Condition" = "8:"
-                    "Transitive" = "11:FALSE"
-                    "Property" = "8:_2AD2E800B1FA4EFFA8605D1933BD210B"
-                        "Folders"
-                        {
-                            "{9EF0B969-E518-4E46-987F-47570745A589}:_673F266C5DB542DD9D80F3192AE7CA2F"
-                            {
-                            "Name" = "8:Wasatch.NET"
-                            "AlwaysCreate" = "11:FALSE"
-                            "Condition" = "8:"
-                            "Transitive" = "11:FALSE"
-                            "Property" = "8:_CFE7B13CFD7544CBA4FE508CD21213A7"
-                                "Folders"
-                                {
-                                }
-                            }
-                        }
-                    }
-                }
-            }
-        }
-        "LaunchCondition"
-        {
-        }
-        "Locator"
-        {
-        }
-        "MsiBootstrapper"
-        {
-        "LangId" = "3:1033"
-        "RequiresElevation" = "11:FALSE"
-        }
-        "Product"
-        {
-        "Name" = "8:Microsoft Visual Studio"
-        "ProductName" = "8:Wasatch.NET"
-<<<<<<< HEAD
-        "ProductCode" = "8:{BAB81A05-B2A5-4CED-A915-A046E56A1758}"
-        "PackageCode" = "8:{1FBFA5E3-619D-41BA-8359-D192BFB261F8}"
-=======
-        "ProductCode" = "8:{D5D43FFD-5D14-4D30-86DD-6A77E3E30960}"
-        "PackageCode" = "8:{456628CB-DBC7-42E1-B8D9-287776375A3B}"
->>>>>>> c8492656
-        "UpgradeCode" = "8:{F46C8BF0-A35E-4D7F-A611-252DBD4C6D58}"
-        "AspNetVersion" = "8:4.0.30319.0"
-        "RestartWWWService" = "11:FALSE"
-        "RemovePreviousVersions" = "11:FALSE"
-        "DetectNewerInstalledVersion" = "11:TRUE"
-        "InstallAllUsers" = "11:FALSE"
-<<<<<<< HEAD
-        "ProductVersion" = "8:2.3.26"
-=======
-        "ProductVersion" = "8:2.3.25"
->>>>>>> c8492656
-        "Manufacturer" = "8:Wasatch Photonics"
-        "ARPHELPTELEPHONE" = "8:"
-        "ARPHELPLINK" = "8:http://wasatchphotonics.com"
-        "Title" = "8:Wasatch.NET (32-bit)"
-        "Subject" = "8:"
-        "ARPCONTACT" = "8:Mark Zieg"
-        "Keywords" = "8:"
-        "ARPCOMMENTS" = "8:C# .NET driver for Wasatch Photonics spectrometers"
-        "ARPURLINFOABOUT" = "8:http://wasatchphotonics.com"
-        "ARPPRODUCTICON" = "8:"
-        "ARPIconIndex" = "3:0"
-        "SearchPath" = "8:"
-        "UseSystemSearchPath" = "11:TRUE"
-        "TargetPlatform" = "3:0"
-        "PreBuildEvent" = "8:"
-        "PostBuildEvent" = "8:FOR /F \"tokens=2 delims== \" %%V IN ('FINDSTR /B /R /C:\" *\\\"ProductVersion\\\"\" \"$(ProjectDir)Setup32.vdproj\"') DO FOR %%I IN (\"$(BuiltOuputPath)\") DO ren \"$(BuiltOuputPath)\" \"%%~nI-%%~nxV%%~xI\""
-        "RunPostBuildEvent" = "3:0"
-        }
-        "Registry"
-        {
-            "HKLM"
-            {
-                "Keys"
-                {
-                    "{60EA8692-D2D5-43EB-80DC-7906BF13D6EF}:_70B0A49671C54BD5814845B3F226DD40"
-                    {
-                    "Name" = "8:Software"
-                    "Condition" = "8:"
-                    "AlwaysCreate" = "11:FALSE"
-                    "DeleteAtUninstall" = "11:FALSE"
-                    "Transitive" = "11:FALSE"
-                        "Keys"
-                        {
-                            "{60EA8692-D2D5-43EB-80DC-7906BF13D6EF}:_C7F57E2126C14847819EC4CC5D5BDD6D"
-                            {
-                            "Name" = "8:[Manufacturer]"
-                            "Condition" = "8:"
-                            "AlwaysCreate" = "11:FALSE"
-                            "DeleteAtUninstall" = "11:FALSE"
-                            "Transitive" = "11:FALSE"
-                                "Keys"
-                                {
-                                }
-                                "Values"
-                                {
-                                }
-                            }
-                        }
-                        "Values"
-                        {
-                        }
-                    }
-                }
-            }
-            "HKCU"
-            {
-                "Keys"
-                {
-                    "{60EA8692-D2D5-43EB-80DC-7906BF13D6EF}:_4CDD624BB3EE49C5AC1123B20248ECAD"
-                    {
-                    "Name" = "8:Software"
-                    "Condition" = "8:"
-                    "AlwaysCreate" = "11:FALSE"
-                    "DeleteAtUninstall" = "11:FALSE"
-                    "Transitive" = "11:FALSE"
-                        "Keys"
-                        {
-                            "{60EA8692-D2D5-43EB-80DC-7906BF13D6EF}:_2794DE43A0324495BB3428DA2CC51614"
-                            {
-                            "Name" = "8:[Manufacturer]"
-                            "Condition" = "8:"
-                            "AlwaysCreate" = "11:FALSE"
-                            "DeleteAtUninstall" = "11:FALSE"
-                            "Transitive" = "11:FALSE"
-                                "Keys"
-                                {
-                                }
-                                "Values"
-                                {
-                                }
-                            }
-                        }
-                        "Values"
-                        {
-                        }
-                    }
-                }
-            }
-            "HKCR"
-            {
-                "Keys"
-                {
-                }
-            }
-            "HKU"
-            {
-                "Keys"
-                {
-                }
-            }
-            "HKPU"
-            {
-                "Keys"
-                {
-                }
-            }
-        }
-        "Sequences"
-        {
-        }
-        "Shortcut"
-        {
-            "{970C0BB2-C7D0-45D7-ABFA-7EC378858BC0}:_25FD8AECBD9C470EBDC849ADFB70A703"
-            {
-            "Name" = "8:MultiChannelDemo (Active)"
-            "Arguments" = "8:"
-            "Description" = "8:"
-            "ShowCmd" = "3:1"
-            "IconIndex" = "3:0"
-            "Transitive" = "11:FALSE"
-            "Target" = "8:_AB621B80B1ED4AA99D9915499B1566AA"
-            "Folder" = "8:_673F266C5DB542DD9D80F3192AE7CA2F"
-            "WorkingFolder" = "8:_3A4466F67D8B463BB2322F66AF046141"
-            "Icon" = "8:"
-            "Feature" = "8:"
-            }
-            "{970C0BB2-C7D0-45D7-ABFA-7EC378858BC0}:_65AA09AE35274038A44A9E8DB2483E27"
-            {
-            "Name" = "8:WinFormDemo (Active)"
-            "Arguments" = "8:"
-            "Description" = "8:"
-            "ShowCmd" = "3:1"
-            "IconIndex" = "3:0"
-            "Transitive" = "11:FALSE"
-            "Target" = "8:_93AFF5A9C3BA4ADFA66B16C6EE036695"
-            "Folder" = "8:_673F266C5DB542DD9D80F3192AE7CA2F"
-            "WorkingFolder" = "8:_3A4466F67D8B463BB2322F66AF046141"
-            "Icon" = "8:"
-            "Feature" = "8:"
-            }
-        }
-        "UserInterface"
-        {
-            "{2479F3F5-0309-486D-8047-8187E2CE5BA0}:_5460CC27DE874202840F0C5A7CACFA44"
-            {
-            "UseDynamicProperties" = "11:FALSE"
-            "IsDependency" = "11:FALSE"
-            "SourcePath" = "8:<VsdDialogDir>\\VsdBasicDialogs.wim"
-            }
-            "{DF760B10-853B-4699-99F2-AFF7185B4A62}:_83404A0183314DA3B825AA82D59426DD"
-            {
-            "Name" = "8:#1902"
-            "Sequence" = "3:2"
-            "Attributes" = "3:3"
-                "Dialogs"
-                {
-                    "{688940B3-5CA9-4162-8DEE-2993FA9D8CBC}:_2C9DC57EDA044EA8BAB4647865D16119"
-                    {
-                    "Sequence" = "3:100"
-                    "DisplayName" = "8:Finished"
-                    "UseDynamicProperties" = "11:TRUE"
-                    "IsDependency" = "11:FALSE"
-                    "SourcePath" = "8:<VsdDialogDir>\\VsdAdminFinishedDlg.wid"
-                        "Properties"
-                        {
-                            "BannerBitmap"
-                            {
-                            "Name" = "8:BannerBitmap"
-                            "DisplayName" = "8:#1001"
-                            "Description" = "8:#1101"
-                            "Type" = "3:8"
-                            "ContextData" = "8:Bitmap"
-                            "Attributes" = "3:4"
-                            "Setting" = "3:1"
-                            "UsePlugInResources" = "11:TRUE"
-                            }
-                        }
-                    }
-                }
-            }
-            "{DF760B10-853B-4699-99F2-AFF7185B4A62}:_8C13035016C748B0B2BDB93C0C405C4E"
-            {
-            "Name" = "8:#1901"
-            "Sequence" = "3:2"
-            "Attributes" = "3:2"
-                "Dialogs"
-                {
-                    "{688940B3-5CA9-4162-8DEE-2993FA9D8CBC}:_C437BD06834F426FA67C309CFE98CD9F"
-                    {
-                    "Sequence" = "3:100"
-                    "DisplayName" = "8:Progress"
-                    "UseDynamicProperties" = "11:TRUE"
-                    "IsDependency" = "11:FALSE"
-                    "SourcePath" = "8:<VsdDialogDir>\\VsdAdminProgressDlg.wid"
-                        "Properties"
-                        {
-                            "BannerBitmap"
-                            {
-                            "Name" = "8:BannerBitmap"
-                            "DisplayName" = "8:#1001"
-                            "Description" = "8:#1101"
-                            "Type" = "3:8"
-                            "ContextData" = "8:Bitmap"
-                            "Attributes" = "3:4"
-                            "Setting" = "3:1"
-                            "UsePlugInResources" = "11:TRUE"
-                            }
-                            "ShowProgress"
-                            {
-                            "Name" = "8:ShowProgress"
-                            "DisplayName" = "8:#1009"
-                            "Description" = "8:#1109"
-                            "Type" = "3:5"
-                            "ContextData" = "8:1;True=1;False=0"
-                            "Attributes" = "3:0"
-                            "Setting" = "3:0"
-                            "Value" = "3:1"
-                            "DefaultValue" = "3:1"
-                            "UsePlugInResources" = "11:TRUE"
-                            }
-                        }
-                    }
-                }
-            }
-            "{DF760B10-853B-4699-99F2-AFF7185B4A62}:_99ED0056BC0F497ABD5C1CB31AC79AB8"
-            {
-            "Name" = "8:#1901"
-            "Sequence" = "3:1"
-            "Attributes" = "3:2"
-                "Dialogs"
-                {
-                    "{688940B3-5CA9-4162-8DEE-2993FA9D8CBC}:_2681AD352FA646D5B88CE60C85CEAB22"
-                    {
-                    "Sequence" = "3:100"
-                    "DisplayName" = "8:Progress"
-                    "UseDynamicProperties" = "11:TRUE"
-                    "IsDependency" = "11:FALSE"
-                    "SourcePath" = "8:<VsdDialogDir>\\VsdProgressDlg.wid"
-                        "Properties"
-                        {
-                            "BannerBitmap"
-                            {
-                            "Name" = "8:BannerBitmap"
-                            "DisplayName" = "8:#1001"
-                            "Description" = "8:#1101"
-                            "Type" = "3:8"
-                            "ContextData" = "8:Bitmap"
-                            "Attributes" = "3:4"
-                            "Setting" = "3:1"
-                            "UsePlugInResources" = "11:TRUE"
-                            }
-                            "ShowProgress"
-                            {
-                            "Name" = "8:ShowProgress"
-                            "DisplayName" = "8:#1009"
-                            "Description" = "8:#1109"
-                            "Type" = "3:5"
-                            "ContextData" = "8:1;True=1;False=0"
-                            "Attributes" = "3:0"
-                            "Setting" = "3:0"
-                            "Value" = "3:1"
-                            "DefaultValue" = "3:1"
-                            "UsePlugInResources" = "11:TRUE"
-                            }
-                        }
-                    }
-                }
-            }
-            "{DF760B10-853B-4699-99F2-AFF7185B4A62}:_A458E61D8CC34A3B944A6F8277C66F62"
-            {
-            "Name" = "8:#1900"
-            "Sequence" = "3:2"
-            "Attributes" = "3:1"
-                "Dialogs"
-                {
-                    "{688940B3-5CA9-4162-8DEE-2993FA9D8CBC}:_4FB888052A1A4857B7D7059FCA07B140"
-                    {
-                    "Sequence" = "3:300"
-                    "DisplayName" = "8:Confirm Installation"
-                    "UseDynamicProperties" = "11:TRUE"
-                    "IsDependency" = "11:FALSE"
-                    "SourcePath" = "8:<VsdDialogDir>\\VsdAdminConfirmDlg.wid"
-                        "Properties"
-                        {
-                            "BannerBitmap"
-                            {
-                            "Name" = "8:BannerBitmap"
-                            "DisplayName" = "8:#1001"
-                            "Description" = "8:#1101"
-                            "Type" = "3:8"
-                            "ContextData" = "8:Bitmap"
-                            "Attributes" = "3:4"
-                            "Setting" = "3:1"
-                            "UsePlugInResources" = "11:TRUE"
-                            }
-                        }
-                    }
-                    "{688940B3-5CA9-4162-8DEE-2993FA9D8CBC}:_C2DB1B330B614D449A2E1C74579BF390"
-                    {
-                    "Sequence" = "3:100"
-                    "DisplayName" = "8:Welcome"
-                    "UseDynamicProperties" = "11:TRUE"
-                    "IsDependency" = "11:FALSE"
-                    "SourcePath" = "8:<VsdDialogDir>\\VsdAdminWelcomeDlg.wid"
-                        "Properties"
-                        {
-                            "BannerBitmap"
-                            {
-                            "Name" = "8:BannerBitmap"
-                            "DisplayName" = "8:#1001"
-                            "Description" = "8:#1101"
-                            "Type" = "3:8"
-                            "ContextData" = "8:Bitmap"
-                            "Attributes" = "3:4"
-                            "Setting" = "3:1"
-                            "UsePlugInResources" = "11:TRUE"
-                            }
-                            "CopyrightWarning"
-                            {
-                            "Name" = "8:CopyrightWarning"
-                            "DisplayName" = "8:#1002"
-                            "Description" = "8:#1102"
-                            "Type" = "3:3"
-                            "ContextData" = "8:"
-                            "Attributes" = "3:0"
-                            "Setting" = "3:1"
-                            "Value" = "8:#1202"
-                            "DefaultValue" = "8:#1202"
-                            "UsePlugInResources" = "11:TRUE"
-                            }
-                            "Welcome"
-                            {
-                            "Name" = "8:Welcome"
-                            "DisplayName" = "8:#1003"
-                            "Description" = "8:#1103"
-                            "Type" = "3:3"
-                            "ContextData" = "8:"
-                            "Attributes" = "3:0"
-                            "Setting" = "3:1"
-                            "Value" = "8:#1203"
-                            "DefaultValue" = "8:#1203"
-                            "UsePlugInResources" = "11:TRUE"
-                            }
-                        }
-                    }
-                    "{688940B3-5CA9-4162-8DEE-2993FA9D8CBC}:_C30265CC032D458B859CF594E7AAC70E"
-                    {
-                    "Sequence" = "3:200"
-                    "DisplayName" = "8:Installation Folder"
-                    "UseDynamicProperties" = "11:TRUE"
-                    "IsDependency" = "11:FALSE"
-                    "SourcePath" = "8:<VsdDialogDir>\\VsdAdminFolderDlg.wid"
-                        "Properties"
-                        {
-                            "BannerBitmap"
-                            {
-                            "Name" = "8:BannerBitmap"
-                            "DisplayName" = "8:#1001"
-                            "Description" = "8:#1101"
-                            "Type" = "3:8"
-                            "ContextData" = "8:Bitmap"
-                            "Attributes" = "3:4"
-                            "Setting" = "3:1"
-                            "UsePlugInResources" = "11:TRUE"
-                            }
-                        }
-                    }
-                }
-            }
-            "{DF760B10-853B-4699-99F2-AFF7185B4A62}:_C427DE01C8FC4EA7ADBA5E15C38CF9DB"
-            {
-            "Name" = "8:#1900"
-            "Sequence" = "3:1"
-            "Attributes" = "3:1"
-                "Dialogs"
-                {
-                    "{688940B3-5CA9-4162-8DEE-2993FA9D8CBC}:_488A53C401DF461397A5D6C488AB5477"
-                    {
-                    "Sequence" = "3:100"
-                    "DisplayName" = "8:Welcome"
-                    "UseDynamicProperties" = "11:TRUE"
-                    "IsDependency" = "11:FALSE"
-                    "SourcePath" = "8:<VsdDialogDir>\\VsdWelcomeDlg.wid"
-                        "Properties"
-                        {
-                            "BannerBitmap"
-                            {
-                            "Name" = "8:BannerBitmap"
-                            "DisplayName" = "8:#1001"
-                            "Description" = "8:#1101"
-                            "Type" = "3:8"
-                            "ContextData" = "8:Bitmap"
-                            "Attributes" = "3:4"
-                            "Setting" = "3:1"
-                            "UsePlugInResources" = "11:TRUE"
-                            }
-                            "CopyrightWarning"
-                            {
-                            "Name" = "8:CopyrightWarning"
-                            "DisplayName" = "8:#1002"
-                            "Description" = "8:#1102"
-                            "Type" = "3:3"
-                            "ContextData" = "8:"
-                            "Attributes" = "3:0"
-                            "Setting" = "3:1"
-                            "Value" = "8:#1202"
-                            "DefaultValue" = "8:#1202"
-                            "UsePlugInResources" = "11:TRUE"
-                            }
-                            "Welcome"
-                            {
-                            "Name" = "8:Welcome"
-                            "DisplayName" = "8:#1003"
-                            "Description" = "8:#1103"
-                            "Type" = "3:3"
-                            "ContextData" = "8:"
-                            "Attributes" = "3:0"
-                            "Setting" = "3:1"
-                            "Value" = "8:#1203"
-                            "DefaultValue" = "8:#1203"
-                            "UsePlugInResources" = "11:TRUE"
-                            }
-                        }
-                    }
-                    "{688940B3-5CA9-4162-8DEE-2993FA9D8CBC}:_4A572C7A66A64CE19C4F80BD02D4E15B"
-                    {
-                    "Sequence" = "3:300"
-                    "DisplayName" = "8:Confirm Installation"
-                    "UseDynamicProperties" = "11:TRUE"
-                    "IsDependency" = "11:FALSE"
-                    "SourcePath" = "8:<VsdDialogDir>\\VsdConfirmDlg.wid"
-                        "Properties"
-                        {
-                            "BannerBitmap"
-                            {
-                            "Name" = "8:BannerBitmap"
-                            "DisplayName" = "8:#1001"
-                            "Description" = "8:#1101"
-                            "Type" = "3:8"
-                            "ContextData" = "8:Bitmap"
-                            "Attributes" = "3:4"
-                            "Setting" = "3:1"
-                            "UsePlugInResources" = "11:TRUE"
-                            }
-                        }
-                    }
-                    "{688940B3-5CA9-4162-8DEE-2993FA9D8CBC}:_B946FF0FD5044B0AA3B403E9AB218D1F"
-                    {
-                    "Sequence" = "3:200"
-                    "DisplayName" = "8:Installation Folder"
-                    "UseDynamicProperties" = "11:TRUE"
-                    "IsDependency" = "11:FALSE"
-                    "SourcePath" = "8:<VsdDialogDir>\\VsdFolderDlg.wid"
-                        "Properties"
-                        {
-                            "BannerBitmap"
-                            {
-                            "Name" = "8:BannerBitmap"
-                            "DisplayName" = "8:#1001"
-                            "Description" = "8:#1101"
-                            "Type" = "3:8"
-                            "ContextData" = "8:Bitmap"
-                            "Attributes" = "3:4"
-                            "Setting" = "3:1"
-                            "UsePlugInResources" = "11:TRUE"
-                            }
-                            "InstallAllUsersVisible"
-                            {
-                            "Name" = "8:InstallAllUsersVisible"
-                            "DisplayName" = "8:#1059"
-                            "Description" = "8:#1159"
-                            "Type" = "3:5"
-                            "ContextData" = "8:1;True=1;False=0"
-                            "Attributes" = "3:0"
-                            "Setting" = "3:0"
-                            "Value" = "3:1"
-                            "DefaultValue" = "3:1"
-                            "UsePlugInResources" = "11:TRUE"
-                            }
-                        }
-                    }
-                }
-            }
-            "{DF760B10-853B-4699-99F2-AFF7185B4A62}:_CE647E2D147F4BA493A7831DC3201DF1"
-            {
-            "Name" = "8:#1902"
-            "Sequence" = "3:1"
-            "Attributes" = "3:3"
-                "Dialogs"
-                {
-                    "{688940B3-5CA9-4162-8DEE-2993FA9D8CBC}:_154C9AF305B4463E8DEBA3B00A4AE876"
-                    {
-                    "Sequence" = "3:100"
-                    "DisplayName" = "8:Finished"
-                    "UseDynamicProperties" = "11:TRUE"
-                    "IsDependency" = "11:FALSE"
-                    "SourcePath" = "8:<VsdDialogDir>\\VsdFinishedDlg.wid"
-                        "Properties"
-                        {
-                            "BannerBitmap"
-                            {
-                            "Name" = "8:BannerBitmap"
-                            "DisplayName" = "8:#1001"
-                            "Description" = "8:#1101"
-                            "Type" = "3:8"
-                            "ContextData" = "8:Bitmap"
-                            "Attributes" = "3:4"
-                            "Setting" = "3:1"
-                            "UsePlugInResources" = "11:TRUE"
-                            }
-                            "UpdateText"
-                            {
-                            "Name" = "8:UpdateText"
-                            "DisplayName" = "8:#1058"
-                            "Description" = "8:#1158"
-                            "Type" = "3:15"
-                            "ContextData" = "8:"
-                            "Attributes" = "3:0"
-                            "Setting" = "3:1"
-                            "Value" = "8:#1258"
-                            "DefaultValue" = "8:#1258"
-                            "UsePlugInResources" = "11:TRUE"
-                            }
-                        }
-                    }
-                }
-            }
-            "{2479F3F5-0309-486D-8047-8187E2CE5BA0}:_EFB66816FB1E49B993A171A865D3C1F1"
-            {
-            "UseDynamicProperties" = "11:FALSE"
-            "IsDependency" = "11:FALSE"
-            "SourcePath" = "8:<VsdDialogDir>\\VsdUserInterface.wim"
-            }
-        }
-        "MergeModule"
-        {
-        }
-        "ProjectOutput"
-        {
-            "{5259A561-127C-4D43-A0A1-72F10C7B3BF8}:_536AABD192384650B4C61ED6D3197391"
-            {
-            "SourcePath" = "8:..\\WasatchNET\\obj\\x86\\Debug\\WasatchNET.dll"
-            "TargetName" = "8:"
-            "Tag" = "8:"
-            "Folder" = "8:_1F33B1D1D0B947AF9650869C56F5211A"
-            "Condition" = "8:"
-            "Transitive" = "11:FALSE"
-            "Vital" = "11:TRUE"
-            "ReadOnly" = "11:FALSE"
-            "Hidden" = "11:FALSE"
-            "System" = "11:FALSE"
-            "Permanent" = "11:FALSE"
-            "SharedLegacy" = "11:FALSE"
-            "PackageAs" = "3:1"
-            "Register" = "3:1"
-            "Exclude" = "11:FALSE"
-            "IsDependency" = "11:FALSE"
-            "IsolateTo" = "8:"
-            "ProjectOutputGroupRegister" = "3:2"
-            "OutputConfiguration" = "8:"
-            "OutputGroupCanonicalName" = "8:Built"
-            "OutputProjectGuid" = "8:{6C29D82F-9444-4CA0-A061-213F1A56DE8D}"
-            "ShowKeyOutput" = "11:TRUE"
-                "ExcludeFilters"
-                {
-                }
-            }
-            "{5259A561-127C-4D43-A0A1-72F10C7B3BF8}:_93AFF5A9C3BA4ADFA66B16C6EE036695"
-            {
-            "SourcePath" = "8:..\\WinFormDemo\\obj\\x86\\Debug\\WinFormDemo.exe"
-            "TargetName" = "8:"
-            "Tag" = "8:"
-            "Folder" = "8:_3A4466F67D8B463BB2322F66AF046141"
-            "Condition" = "8:"
-            "Transitive" = "11:FALSE"
-            "Vital" = "11:TRUE"
-            "ReadOnly" = "11:FALSE"
-            "Hidden" = "11:FALSE"
-            "System" = "11:FALSE"
-            "Permanent" = "11:FALSE"
-            "SharedLegacy" = "11:FALSE"
-            "PackageAs" = "3:1"
-            "Register" = "3:1"
-            "Exclude" = "11:FALSE"
-            "IsDependency" = "11:FALSE"
-            "IsolateTo" = "8:"
-            "ProjectOutputGroupRegister" = "3:1"
-            "OutputConfiguration" = "8:"
-            "OutputGroupCanonicalName" = "8:Built"
-            "OutputProjectGuid" = "8:{68907C2C-2EFE-4250-9A48-35C8A1A0C70C}"
-            "ShowKeyOutput" = "11:TRUE"
-                "ExcludeFilters"
-                {
-                }
-            }
-            "{5259A561-127C-4D43-A0A1-72F10C7B3BF8}:_AB621B80B1ED4AA99D9915499B1566AA"
-            {
-            "SourcePath" = "8:..\\MultiChannelDemo\\obj\\x86\\Debug\\MultiChannelDemo.exe"
-            "TargetName" = "8:"
-            "Tag" = "8:"
-            "Folder" = "8:_3A4466F67D8B463BB2322F66AF046141"
-            "Condition" = "8:"
-            "Transitive" = "11:FALSE"
-            "Vital" = "11:TRUE"
-            "ReadOnly" = "11:FALSE"
-            "Hidden" = "11:FALSE"
-            "System" = "11:FALSE"
-            "Permanent" = "11:FALSE"
-            "SharedLegacy" = "11:FALSE"
-            "PackageAs" = "3:1"
-            "Register" = "3:1"
-            "Exclude" = "11:FALSE"
-            "IsDependency" = "11:FALSE"
-            "IsolateTo" = "8:"
-            "ProjectOutputGroupRegister" = "3:1"
-            "OutputConfiguration" = "8:"
-            "OutputGroupCanonicalName" = "8:Built"
-            "OutputProjectGuid" = "8:{BC69C22C-1FC3-460D-87FA-06B63BB27231}"
-            "ShowKeyOutput" = "11:TRUE"
-                "ExcludeFilters"
-                {
-                }
-            }
-        }
-    }
-}
+﻿"DeployProject"
+{
+"VSVersion" = "3:800"
+"ProjectType" = "8:{978C614F-708E-4E1A-B201-565925725DBA}"
+"IsWebType" = "8:FALSE"
+"ProjectName" = "8:Setup32"
+"LanguageId" = "3:1033"
+"CodePage" = "3:1252"
+"UILanguageId" = "3:1033"
+"SccProjectName" = "8:"
+"SccLocalPath" = "8:"
+"SccAuxPath" = "8:"
+"SccProvider" = "8:"
+    "Hierarchy"
+    {
+        "Entry"
+        {
+        "MsmKey" = "8:_048F6B3185EC47C8991AE773B44537EF"
+        "OwnerKey" = "8:_UNDEFINED"
+        "MsmSig" = "8:_UNDEFINED"
+        }
+        "Entry"
+        {
+        "MsmKey" = "8:_2899CD0F9065412E98499B3616C8B945"
+        "OwnerKey" = "8:_UNDEFINED"
+        "MsmSig" = "8:_UNDEFINED"
+        }
+        "Entry"
+        {
+        "MsmKey" = "8:_2A6A245DC1E064A350A776EA615B1A5A"
+        "OwnerKey" = "8:_536AABD192384650B4C61ED6D3197391"
+        "MsmSig" = "8:_UNDEFINED"
+        }
+        "Entry"
+        {
+        "MsmKey" = "8:_2A6A245DC1E064A350A776EA615B1A5A"
+        "OwnerKey" = "8:_AB621B80B1ED4AA99D9915499B1566AA"
+        "MsmSig" = "8:_UNDEFINED"
+        }
+        "Entry"
+        {
+        "MsmKey" = "8:_2A6A245DC1E064A350A776EA615B1A5A"
+        "OwnerKey" = "8:_61DB647AC0B7CEBE52CEF2CF3EB80A4A"
+        "MsmSig" = "8:_UNDEFINED"
+        }
+        "Entry"
+        {
+        "MsmKey" = "8:_2A6A245DC1E064A350A776EA615B1A5A"
+        "OwnerKey" = "8:_93AFF5A9C3BA4ADFA66B16C6EE036695"
+        "MsmSig" = "8:_UNDEFINED"
+        }
+        "Entry"
+        {
+        "MsmKey" = "8:_367EAE3D372B428AB545AABEF84C33C6"
+        "OwnerKey" = "8:_UNDEFINED"
+        "MsmSig" = "8:_UNDEFINED"
+        }
+        "Entry"
+        {
+        "MsmKey" = "8:_38158E4C51314560BA8F30C39097837E"
+        "OwnerKey" = "8:_UNDEFINED"
+        "MsmSig" = "8:_UNDEFINED"
+        }
+        "Entry"
+        {
+        "MsmKey" = "8:_4A0F6CBFC24D46B79170085C56034154"
+        "OwnerKey" = "8:_UNDEFINED"
+        "MsmSig" = "8:_UNDEFINED"
+        }
+        "Entry"
+        {
+        "MsmKey" = "8:_536AABD192384650B4C61ED6D3197391"
+        "OwnerKey" = "8:_UNDEFINED"
+        "MsmSig" = "8:_UNDEFINED"
+        }
+        "Entry"
+        {
+        "MsmKey" = "8:_61DB647AC0B7CEBE52CEF2CF3EB80A4A"
+        "OwnerKey" = "8:_93AFF5A9C3BA4ADFA66B16C6EE036695"
+        "MsmSig" = "8:_UNDEFINED"
+        }
+        "Entry"
+        {
+        "MsmKey" = "8:_61DB647AC0B7CEBE52CEF2CF3EB80A4A"
+        "OwnerKey" = "8:_AB621B80B1ED4AA99D9915499B1566AA"
+        "MsmSig" = "8:_UNDEFINED"
+        }
+        "Entry"
+        {
+        "MsmKey" = "8:_6AAD204CA5D8416E995D9958481975ED"
+        "OwnerKey" = "8:_UNDEFINED"
+        "MsmSig" = "8:_UNDEFINED"
+        }
+        "Entry"
+        {
+        "MsmKey" = "8:_819E35098E194D5EAC7750816F08B6ED"
+        "OwnerKey" = "8:_UNDEFINED"
+        "MsmSig" = "8:_UNDEFINED"
+        }
+        "Entry"
+        {
+        "MsmKey" = "8:_84E2489C2E94455F9D233E28E0CB26B7"
+        "OwnerKey" = "8:_UNDEFINED"
+        "MsmSig" = "8:_UNDEFINED"
+        }
+        "Entry"
+        {
+        "MsmKey" = "8:_920BCFC83F48210A007B12E91379CB1A"
+        "OwnerKey" = "8:_93AFF5A9C3BA4ADFA66B16C6EE036695"
+        "MsmSig" = "8:_UNDEFINED"
+        }
+        "Entry"
+        {
+        "MsmKey" = "8:_93AFF5A9C3BA4ADFA66B16C6EE036695"
+        "OwnerKey" = "8:_UNDEFINED"
+        "MsmSig" = "8:_UNDEFINED"
+        }
+        "Entry"
+        {
+        "MsmKey" = "8:_9ADABCECE3302EF8089435D7625CA22F"
+        "OwnerKey" = "8:_AB621B80B1ED4AA99D9915499B1566AA"
+        "MsmSig" = "8:_UNDEFINED"
+        }
+        "Entry"
+        {
+        "MsmKey" = "8:_A5DC311DBFB64418B523203E2E47A265"
+        "OwnerKey" = "8:_UNDEFINED"
+        "MsmSig" = "8:_UNDEFINED"
+        }
+        "Entry"
+        {
+        "MsmKey" = "8:_AB621B80B1ED4AA99D9915499B1566AA"
+        "OwnerKey" = "8:_UNDEFINED"
+        "MsmSig" = "8:_UNDEFINED"
+        }
+        "Entry"
+        {
+        "MsmKey" = "8:_C9746682FFA38CDF1892C72863BE4AAE"
+        "OwnerKey" = "8:_AB621B80B1ED4AA99D9915499B1566AA"
+        "MsmSig" = "8:_UNDEFINED"
+        }
+        "Entry"
+        {
+        "MsmKey" = "8:_DCACEEAAFB7F429FA1AEB24AF0EBCFD5"
+        "OwnerKey" = "8:_UNDEFINED"
+        "MsmSig" = "8:_UNDEFINED"
+        }
+        "Entry"
+        {
+        "MsmKey" = "8:_F5BD3C310CD840C093BF791A1EE610B5"
+        "OwnerKey" = "8:_UNDEFINED"
+        "MsmSig" = "8:_UNDEFINED"
+        }
+        "Entry"
+        {
+        "MsmKey" = "8:_FA86628A3F549266B13460D360E57279"
+        "OwnerKey" = "8:_536AABD192384650B4C61ED6D3197391"
+        "MsmSig" = "8:_UNDEFINED"
+        }
+        "Entry"
+        {
+        "MsmKey" = "8:_FA86628A3F549266B13460D360E57279"
+        "OwnerKey" = "8:_AB621B80B1ED4AA99D9915499B1566AA"
+        "MsmSig" = "8:_UNDEFINED"
+        }
+        "Entry"
+        {
+        "MsmKey" = "8:_FA86628A3F549266B13460D360E57279"
+        "OwnerKey" = "8:_61DB647AC0B7CEBE52CEF2CF3EB80A4A"
+        "MsmSig" = "8:_UNDEFINED"
+        }
+        "Entry"
+        {
+        "MsmKey" = "8:_FA86628A3F549266B13460D360E57279"
+        "OwnerKey" = "8:_93AFF5A9C3BA4ADFA66B16C6EE036695"
+        "MsmSig" = "8:_UNDEFINED"
+        }
+        "Entry"
+        {
+        "MsmKey" = "8:_FF9B08554C86F28A367C6E0047E882CA"
+        "OwnerKey" = "8:_536AABD192384650B4C61ED6D3197391"
+        "MsmSig" = "8:_UNDEFINED"
+        }
+        "Entry"
+        {
+        "MsmKey" = "8:_FF9B08554C86F28A367C6E0047E882CA"
+        "OwnerKey" = "8:_AB621B80B1ED4AA99D9915499B1566AA"
+        "MsmSig" = "8:_UNDEFINED"
+        }
+        "Entry"
+        {
+        "MsmKey" = "8:_FF9B08554C86F28A367C6E0047E882CA"
+        "OwnerKey" = "8:_93AFF5A9C3BA4ADFA66B16C6EE036695"
+        "MsmSig" = "8:_UNDEFINED"
+        }
+        "Entry"
+        {
+        "MsmKey" = "8:_FF9B08554C86F28A367C6E0047E882CA"
+        "OwnerKey" = "8:_2A6A245DC1E064A350A776EA615B1A5A"
+        "MsmSig" = "8:_UNDEFINED"
+        }
+        "Entry"
+        {
+        "MsmKey" = "8:_FFDF7E0D9FE095BE083F97C379580834"
+        "OwnerKey" = "8:_536AABD192384650B4C61ED6D3197391"
+        "MsmSig" = "8:_UNDEFINED"
+        }
+        "Entry"
+        {
+        "MsmKey" = "8:_FFDF7E0D9FE095BE083F97C379580834"
+        "OwnerKey" = "8:_AB621B80B1ED4AA99D9915499B1566AA"
+        "MsmSig" = "8:_UNDEFINED"
+        }
+        "Entry"
+        {
+        "MsmKey" = "8:_FFDF7E0D9FE095BE083F97C379580834"
+        "OwnerKey" = "8:_61DB647AC0B7CEBE52CEF2CF3EB80A4A"
+        "MsmSig" = "8:_UNDEFINED"
+        }
+        "Entry"
+        {
+        "MsmKey" = "8:_FFDF7E0D9FE095BE083F97C379580834"
+        "OwnerKey" = "8:_93AFF5A9C3BA4ADFA66B16C6EE036695"
+        "MsmSig" = "8:_UNDEFINED"
+        }
+        "Entry"
+        {
+        "MsmKey" = "8:_UNDEFINED"
+        "OwnerKey" = "8:_E2B2E2EFA153E28D59A98676895FE84A"
+        "MsmSig" = "8:_UNDEFINED"
+        }
+        "Entry"
+        {
+        "MsmKey" = "8:_UNDEFINED"
+        "OwnerKey" = "8:_38158E4C51314560BA8F30C39097837E"
+        "MsmSig" = "8:_UNDEFINED"
+        }
+        "Entry"
+        {
+        "MsmKey" = "8:_UNDEFINED"
+        "OwnerKey" = "8:_2899CD0F9065412E98499B3616C8B945"
+        "MsmSig" = "8:_UNDEFINED"
+        }
+        "Entry"
+        {
+        "MsmKey" = "8:_UNDEFINED"
+        "OwnerKey" = "8:_9ADABCECE3302EF8089435D7625CA22F"
+        "MsmSig" = "8:_UNDEFINED"
+        }
+        "Entry"
+        {
+        "MsmKey" = "8:_UNDEFINED"
+        "OwnerKey" = "8:_AB621B80B1ED4AA99D9915499B1566AA"
+        "MsmSig" = "8:_UNDEFINED"
+        }
+        "Entry"
+        {
+        "MsmKey" = "8:_UNDEFINED"
+        "OwnerKey" = "8:_C9746682FFA38CDF1892C72863BE4AAE"
+        "MsmSig" = "8:_UNDEFINED"
+        }
+        "Entry"
+        {
+        "MsmKey" = "8:_UNDEFINED"
+        "OwnerKey" = "8:_61DB647AC0B7CEBE52CEF2CF3EB80A4A"
+        "MsmSig" = "8:_UNDEFINED"
+        }
+        "Entry"
+        {
+        "MsmKey" = "8:_UNDEFINED"
+        "OwnerKey" = "8:_920BCFC83F48210A007B12E91379CB1A"
+        "MsmSig" = "8:_UNDEFINED"
+        }
+        "Entry"
+        {
+        "MsmKey" = "8:_UNDEFINED"
+        "OwnerKey" = "8:_93AFF5A9C3BA4ADFA66B16C6EE036695"
+        "MsmSig" = "8:_UNDEFINED"
+        }
+        "Entry"
+        {
+        "MsmKey" = "8:_UNDEFINED"
+        "OwnerKey" = "8:_FA86628A3F549266B13460D360E57279"
+        "MsmSig" = "8:_UNDEFINED"
+        }
+        "Entry"
+        {
+        "MsmKey" = "8:_UNDEFINED"
+        "OwnerKey" = "8:_2A6A245DC1E064A350A776EA615B1A5A"
+        "MsmSig" = "8:_UNDEFINED"
+        }
+        "Entry"
+        {
+        "MsmKey" = "8:_UNDEFINED"
+        "OwnerKey" = "8:_FFDF7E0D9FE095BE083F97C379580834"
+        "MsmSig" = "8:_UNDEFINED"
+        }
+        "Entry"
+        {
+        "MsmKey" = "8:_UNDEFINED"
+        "OwnerKey" = "8:_FF9B08554C86F28A367C6E0047E882CA"
+        "MsmSig" = "8:_UNDEFINED"
+        }
+        "Entry"
+        {
+        "MsmKey" = "8:_UNDEFINED"
+        "OwnerKey" = "8:_536AABD192384650B4C61ED6D3197391"
+        "MsmSig" = "8:_UNDEFINED"
+        }
+        "Entry"
+        {
+        "MsmKey" = "8:_UNDEFINED"
+        "OwnerKey" = "8:_5F72DC4D8BA2F88FBA850F0AD1EF23EE"
+        "MsmSig" = "8:_UNDEFINED"
+        }
+    }
+    "Configurations"
+    {
+        "Debug"
+        {
+        "DisplayName" = "8:Debug"
+        "IsDebugOnly" = "11:TRUE"
+        "IsReleaseOnly" = "11:FALSE"
+        "OutputFilename" = "8:Debug\\WasatchNET-Setup32.msi"
+        "PackageFilesAs" = "3:2"
+        "PackageFileSize" = "3:-2147483648"
+        "CabType" = "3:1"
+        "Compression" = "3:2"
+        "SignOutput" = "11:FALSE"
+        "CertificateFile" = "8:"
+        "PrivateKeyFile" = "8:"
+        "TimeStampServer" = "8:"
+        "InstallerBootstrapper" = "3:2"
+            "BootstrapperCfg:{63ACBE69-63AA-4F98-B2B6-99F9E24495F2}"
+            {
+            "Enabled" = "11:TRUE"
+            "PromptEnabled" = "11:TRUE"
+            "PrerequisitesLocation" = "2:1"
+            "Url" = "8:"
+            "ComponentsUrl" = "8:"
+                "Items"
+                {
+                    "{EDC2488A-8267-493A-A98E-7D9C3B36CDF3}:.NETFramework,Version=v4.6.1"
+                    {
+                    "Name" = "8:Microsoft .NET Framework 4.6.1 (x86 and x64)"
+                    "ProductCode" = "8:.NETFramework,Version=v4.6.1"
+                    }
+                }
+            }
+        }
+        "Release"
+        {
+        "DisplayName" = "8:Release"
+        "IsDebugOnly" = "11:FALSE"
+        "IsReleaseOnly" = "11:TRUE"
+        "OutputFilename" = "8:Release\\Setup32.msi"
+        "PackageFilesAs" = "3:2"
+        "PackageFileSize" = "3:-2147483648"
+        "CabType" = "3:1"
+        "Compression" = "3:2"
+        "SignOutput" = "11:FALSE"
+        "CertificateFile" = "8:"
+        "PrivateKeyFile" = "8:"
+        "TimeStampServer" = "8:"
+        "InstallerBootstrapper" = "3:2"
+            "BootstrapperCfg:{63ACBE69-63AA-4F98-B2B6-99F9E24495F2}"
+            {
+            "Enabled" = "11:TRUE"
+            "PromptEnabled" = "11:TRUE"
+            "PrerequisitesLocation" = "2:1"
+            "Url" = "8:"
+            "ComponentsUrl" = "8:"
+                "Items"
+                {
+                    "{EDC2488A-8267-493A-A98E-7D9C3B36CDF3}:.NETFramework,Version=v4.6.1"
+                    {
+                    "Name" = "8:Microsoft .NET Framework 4.6.1 (x86 and x64)"
+                    "ProductCode" = "8:.NETFramework,Version=v4.6.1"
+                    }
+                }
+            }
+        }
+    }
+    "Deployable"
+    {
+        "CustomAction"
+        {
+        }
+        "DefaultFeature"
+        {
+        "Name" = "8:DefaultFeature"
+        "Title" = "8:"
+        "Description" = "8:"
+        }
+        "ExternalPersistence"
+        {
+            "LaunchCondition"
+            {
+                "{A06ECF26-33A3-4562-8140-9B0E340D4F24}:_48923996D4844EB98CA628E36486456A"
+                {
+                "Name" = "8:.NET Framework"
+                "Message" = "8:[VSDNETMSG]"
+                "FrameworkVersion" = "8:.NETFramework,Version=v4.6.1"
+                "AllowLaterVersions" = "11:FALSE"
+                "InstallUrl" = "8:http://go.microsoft.com/fwlink/?LinkId=671728"
+                }
+            }
+        }
+        "File"
+        {
+            "{1FB2D0AE-D3B9-43D4-B9DD-F88EC61E35DE}:_048F6B3185EC47C8991AE773B44537EF"
+            {
+            "SourcePath" = "8:..\\libusb_drivers\\x86\\libusb0_x86.dll"
+            "TargetName" = "8:libusb0_x86.dll"
+            "Tag" = "8:"
+            "Folder" = "8:_7855C92E4C2C4665B2A65456A4E9724E"
+            "Condition" = "8:"
+            "Transitive" = "11:FALSE"
+            "Vital" = "11:TRUE"
+            "ReadOnly" = "11:FALSE"
+            "Hidden" = "11:FALSE"
+            "System" = "11:FALSE"
+            "Permanent" = "11:FALSE"
+            "SharedLegacy" = "11:FALSE"
+            "PackageAs" = "3:1"
+            "Register" = "3:1"
+            "Exclude" = "11:FALSE"
+            "IsDependency" = "11:FALSE"
+            "IsolateTo" = "8:"
+            }
+            "{9F6F8455-1EF1-4B85-886A-4223BCC8E7F7}:_2899CD0F9065412E98499B3616C8B945"
+            {
+            "AssemblyRegister" = "3:1"
+            "AssemblyIsInGAC" = "11:FALSE"
+            "AssemblyAsmDisplayName" = "8:LibUsbDotNet, Version=2.2.9.110, Culture=neutral, PublicKeyToken=4ff3096b5885de04, processorArchitecture=MSIL"
+                "ScatterAssemblies"
+                {
+                    "_2899CD0F9065412E98499B3616C8B945"
+                    {
+                    "Name" = "8:LibUsbDotNet.dll"
+                    "Attributes" = "3:512"
+                    }
+                }
+            "SourcePath" = "8:..\\lib\\LibUsbDotNet.dll"
+            "TargetName" = "8:"
+            "Tag" = "8:"
+            "Folder" = "8:_3A4466F67D8B463BB2322F66AF046141"
+            "Condition" = "8:"
+            "Transitive" = "11:FALSE"
+            "Vital" = "11:TRUE"
+            "ReadOnly" = "11:FALSE"
+            "Hidden" = "11:FALSE"
+            "System" = "11:FALSE"
+            "Permanent" = "11:FALSE"
+            "SharedLegacy" = "11:FALSE"
+            "PackageAs" = "3:1"
+            "Register" = "3:1"
+            "Exclude" = "11:FALSE"
+            "IsDependency" = "11:FALSE"
+            "IsolateTo" = "8:"
+            }
+            "{9F6F8455-1EF1-4B85-886A-4223BCC8E7F7}:_2A6A245DC1E064A350A776EA615B1A5A"
+            {
+            "AssemblyRegister" = "3:1"
+            "AssemblyIsInGAC" = "11:FALSE"
+            "AssemblyAsmDisplayName" = "8:MPSSELight, Version=0.5.1.0, Culture=neutral, PublicKeyToken=4ff3096b5885de04, processorArchitecture=MSIL"
+                "ScatterAssemblies"
+                {
+                    "_2A6A245DC1E064A350A776EA615B1A5A"
+                    {
+                    "Name" = "8:MPSSELight.dll"
+                    "Attributes" = "3:512"
+                    }
+                }
+            "SourcePath" = "8:MPSSELight.dll"
+            "TargetName" = "8:"
+            "Tag" = "8:"
+            "Folder" = "8:_1F33B1D1D0B947AF9650869C56F5211A"
+            "Condition" = "8:"
+            "Transitive" = "11:FALSE"
+            "Vital" = "11:TRUE"
+            "ReadOnly" = "11:FALSE"
+            "Hidden" = "11:FALSE"
+            "System" = "11:FALSE"
+            "Permanent" = "11:FALSE"
+            "SharedLegacy" = "11:FALSE"
+            "PackageAs" = "3:1"
+            "Register" = "3:1"
+            "Exclude" = "11:FALSE"
+            "IsDependency" = "11:TRUE"
+            "IsolateTo" = "8:"
+            }
+            "{1FB2D0AE-D3B9-43D4-B9DD-F88EC61E35DE}:_367EAE3D372B428AB545AABEF84C33C6"
+            {
+            "SourcePath" = "8:..\\scripts\\RegisterDLL32.bat"
+            "TargetName" = "8:RegisterDLL32.bat"
+            "Tag" = "8:"
+            "Folder" = "8:_3A4466F67D8B463BB2322F66AF046141"
+            "Condition" = "8:"
+            "Transitive" = "11:FALSE"
+            "Vital" = "11:TRUE"
+            "ReadOnly" = "11:FALSE"
+            "Hidden" = "11:FALSE"
+            "System" = "11:FALSE"
+            "Permanent" = "11:FALSE"
+            "SharedLegacy" = "11:FALSE"
+            "PackageAs" = "3:1"
+            "Register" = "3:1"
+            "Exclude" = "11:FALSE"
+            "IsDependency" = "11:FALSE"
+            "IsolateTo" = "8:"
+            }
+            "{9F6F8455-1EF1-4B85-886A-4223BCC8E7F7}:_38158E4C51314560BA8F30C39097837E"
+            {
+            "AssemblyRegister" = "3:1"
+            "AssemblyIsInGAC" = "11:FALSE"
+            "AssemblyAsmDisplayName" = "8:FTD2XX_NET, Version=1.0.14.0, Culture=neutral, PublicKeyToken=4ff3096b5885de04, processorArchitecture=MSIL"
+                "ScatterAssemblies"
+                {
+                    "_38158E4C51314560BA8F30C39097837E"
+                    {
+                    "Name" = "8:FTD2XX_NET.dll"
+                    "Attributes" = "3:512"
+                    }
+                }
+            "SourcePath" = "8:..\\lib\\FTD2XX_NET.dll"
+            "TargetName" = "8:"
+            "Tag" = "8:"
+            "Folder" = "8:_3A4466F67D8B463BB2322F66AF046141"
+            "Condition" = "8:"
+            "Transitive" = "11:FALSE"
+            "Vital" = "11:TRUE"
+            "ReadOnly" = "11:FALSE"
+            "Hidden" = "11:FALSE"
+            "System" = "11:FALSE"
+            "Permanent" = "11:FALSE"
+            "SharedLegacy" = "11:FALSE"
+            "PackageAs" = "3:1"
+            "Register" = "3:1"
+            "Exclude" = "11:FALSE"
+            "IsDependency" = "11:FALSE"
+            "IsolateTo" = "8:"
+            }
+            "{1FB2D0AE-D3B9-43D4-B9DD-F88EC61E35DE}:_4A0F6CBFC24D46B79170085C56034154"
+            {
+            "SourcePath" = "8:..\\libusb_drivers\\WPLibUsb.inf"
+            "TargetName" = "8:WPLibUsb.inf"
+            "Tag" = "8:"
+            "Folder" = "8:_D0A8D977941A4B2EB758967BAC83B6D6"
+            "Condition" = "8:"
+            "Transitive" = "11:FALSE"
+            "Vital" = "11:TRUE"
+            "ReadOnly" = "11:FALSE"
+            "Hidden" = "11:FALSE"
+            "System" = "11:FALSE"
+            "Permanent" = "11:FALSE"
+            "SharedLegacy" = "11:FALSE"
+            "PackageAs" = "3:1"
+            "Register" = "3:1"
+            "Exclude" = "11:FALSE"
+            "IsDependency" = "11:FALSE"
+            "IsolateTo" = "8:"
+            }
+            "{9F6F8455-1EF1-4B85-886A-4223BCC8E7F7}:_61DB647AC0B7CEBE52CEF2CF3EB80A4A"
+            {
+            "AssemblyRegister" = "3:1"
+            "AssemblyIsInGAC" = "11:FALSE"
+            "AssemblyAsmDisplayName" = "8:WasatchNET, Version=2.3.24.0, Culture=neutral, processorArchitecture=x86"
+                "ScatterAssemblies"
+                {
+                    "_61DB647AC0B7CEBE52CEF2CF3EB80A4A"
+                    {
+                    "Name" = "8:WasatchNET.dll"
+                    "Attributes" = "3:512"
+                    }
+                }
+            "SourcePath" = "8:WasatchNET.dll"
+            "TargetName" = "8:"
+            "Tag" = "8:"
+            "Folder" = "8:_3A4466F67D8B463BB2322F66AF046141"
+            "Condition" = "8:"
+            "Transitive" = "11:FALSE"
+            "Vital" = "11:TRUE"
+            "ReadOnly" = "11:FALSE"
+            "Hidden" = "11:FALSE"
+            "System" = "11:FALSE"
+            "Permanent" = "11:FALSE"
+            "SharedLegacy" = "11:FALSE"
+            "PackageAs" = "3:1"
+            "Register" = "3:1"
+            "Exclude" = "11:FALSE"
+            "IsDependency" = "11:TRUE"
+            "IsolateTo" = "8:"
+            }
+            "{1FB2D0AE-D3B9-43D4-B9DD-F88EC61E35DE}:_6AAD204CA5D8416E995D9958481975ED"
+            {
+            "SourcePath" = "8:..\\libusb_drivers\\wplibusb.cat"
+            "TargetName" = "8:wplibusb.cat"
+            "Tag" = "8:"
+            "Folder" = "8:_D0A8D977941A4B2EB758967BAC83B6D6"
+            "Condition" = "8:"
+            "Transitive" = "11:FALSE"
+            "Vital" = "11:TRUE"
+            "ReadOnly" = "11:FALSE"
+            "Hidden" = "11:FALSE"
+            "System" = "11:FALSE"
+            "Permanent" = "11:FALSE"
+            "SharedLegacy" = "11:FALSE"
+            "PackageAs" = "3:1"
+            "Register" = "3:1"
+            "Exclude" = "11:FALSE"
+            "IsDependency" = "11:FALSE"
+            "IsolateTo" = "8:"
+            }
+            "{1FB2D0AE-D3B9-43D4-B9DD-F88EC61E35DE}:_819E35098E194D5EAC7750816F08B6ED"
+            {
+            "SourcePath" = "8:..\\libusb_drivers\\amd64\\libusb0.dll"
+            "TargetName" = "8:libusb0.dll"
+            "Tag" = "8:"
+            "Folder" = "8:_95286F57CD914C9B8F01A487E35BD781"
+            "Condition" = "8:"
+            "Transitive" = "11:FALSE"
+            "Vital" = "11:TRUE"
+            "ReadOnly" = "11:FALSE"
+            "Hidden" = "11:FALSE"
+            "System" = "11:FALSE"
+            "Permanent" = "11:FALSE"
+            "SharedLegacy" = "11:FALSE"
+            "PackageAs" = "3:1"
+            "Register" = "3:1"
+            "Exclude" = "11:FALSE"
+            "IsDependency" = "11:FALSE"
+            "IsolateTo" = "8:"
+            }
+            "{1FB2D0AE-D3B9-43D4-B9DD-F88EC61E35DE}:_84E2489C2E94455F9D233E28E0CB26B7"
+            {
+            "SourcePath" = "8:..\\libusb_drivers\\amd64\\libusb0.sys"
+            "TargetName" = "8:libusb0.sys"
+            "Tag" = "8:"
+            "Folder" = "8:_95286F57CD914C9B8F01A487E35BD781"
+            "Condition" = "8:"
+            "Transitive" = "11:FALSE"
+            "Vital" = "11:TRUE"
+            "ReadOnly" = "11:FALSE"
+            "Hidden" = "11:FALSE"
+            "System" = "11:FALSE"
+            "Permanent" = "11:FALSE"
+            "SharedLegacy" = "11:FALSE"
+            "PackageAs" = "3:1"
+            "Register" = "3:1"
+            "Exclude" = "11:FALSE"
+            "IsDependency" = "11:FALSE"
+            "IsolateTo" = "8:"
+            }
+            "{9F6F8455-1EF1-4B85-886A-4223BCC8E7F7}:_920BCFC83F48210A007B12E91379CB1A"
+            {
+            "AssemblyRegister" = "3:1"
+            "AssemblyIsInGAC" = "11:FALSE"
+            "AssemblyAsmDisplayName" = "8:Newtonsoft.Json, Version=11.0.0.0, Culture=neutral, PublicKeyToken=30ad4fe6b2a6aeed, processorArchitecture=MSIL"
+                "ScatterAssemblies"
+                {
+                    "_920BCFC83F48210A007B12E91379CB1A"
+                    {
+                    "Name" = "8:Newtonsoft.Json.dll"
+                    "Attributes" = "3:512"
+                    }
+                }
+            "SourcePath" = "8:Newtonsoft.Json.dll"
+            "TargetName" = "8:"
+            "Tag" = "8:"
+            "Folder" = "8:_3A4466F67D8B463BB2322F66AF046141"
+            "Condition" = "8:"
+            "Transitive" = "11:FALSE"
+            "Vital" = "11:TRUE"
+            "ReadOnly" = "11:FALSE"
+            "Hidden" = "11:FALSE"
+            "System" = "11:FALSE"
+            "Permanent" = "11:FALSE"
+            "SharedLegacy" = "11:FALSE"
+            "PackageAs" = "3:1"
+            "Register" = "3:1"
+            "Exclude" = "11:FALSE"
+            "IsDependency" = "11:TRUE"
+            "IsolateTo" = "8:"
+            }
+            "{9F6F8455-1EF1-4B85-886A-4223BCC8E7F7}:_9ADABCECE3302EF8089435D7625CA22F"
+            {
+            "AssemblyRegister" = "3:1"
+            "AssemblyIsInGAC" = "11:FALSE"
+            "AssemblyAsmDisplayName" = "8:WasatchMath, Version=1.0.10.0, Culture=neutral, processorArchitecture=MSIL"
+                "ScatterAssemblies"
+                {
+                    "_9ADABCECE3302EF8089435D7625CA22F"
+                    {
+                    "Name" = "8:WasatchMath.dll"
+                    "Attributes" = "3:512"
+                    }
+                }
+            "SourcePath" = "8:WasatchMath.dll"
+            "TargetName" = "8:"
+            "Tag" = "8:"
+            "Folder" = "8:_3A4466F67D8B463BB2322F66AF046141"
+            "Condition" = "8:"
+            "Transitive" = "11:FALSE"
+            "Vital" = "11:TRUE"
+            "ReadOnly" = "11:FALSE"
+            "Hidden" = "11:FALSE"
+            "System" = "11:FALSE"
+            "Permanent" = "11:FALSE"
+            "SharedLegacy" = "11:FALSE"
+            "PackageAs" = "3:1"
+            "Register" = "3:1"
+            "Exclude" = "11:FALSE"
+            "IsDependency" = "11:TRUE"
+            "IsolateTo" = "8:"
+            }
+            "{1FB2D0AE-D3B9-43D4-B9DD-F88EC61E35DE}:_A5DC311DBFB64418B523203E2E47A265"
+            {
+            "SourcePath" = "8:..\\libusb_drivers\\license\\libusb0\\installer_license.txt"
+            "TargetName" = "8:installer_license.txt"
+            "Tag" = "8:"
+            "Folder" = "8:_C98F030FEF40449DB3A61CF1ED72504A"
+            "Condition" = "8:"
+            "Transitive" = "11:FALSE"
+            "Vital" = "11:TRUE"
+            "ReadOnly" = "11:FALSE"
+            "Hidden" = "11:FALSE"
+            "System" = "11:FALSE"
+            "Permanent" = "11:FALSE"
+            "SharedLegacy" = "11:FALSE"
+            "PackageAs" = "3:1"
+            "Register" = "3:1"
+            "Exclude" = "11:FALSE"
+            "IsDependency" = "11:FALSE"
+            "IsolateTo" = "8:"
+            }
+            "{9F6F8455-1EF1-4B85-886A-4223BCC8E7F7}:_C9746682FFA38CDF1892C72863BE4AAE"
+            {
+            "AssemblyRegister" = "3:1"
+            "AssemblyIsInGAC" = "11:FALSE"
+            "AssemblyAsmDisplayName" = "8:System.Net.Http, Version=4.0.0.0, Culture=neutral, PublicKeyToken=b03f5f7f11d50a3a"
+                "ScatterAssemblies"
+                {
+                    "_C9746682FFA38CDF1892C72863BE4AAE"
+                    {
+                    "Name" = "8:System.Net.Http.dll"
+                    "Attributes" = "3:512"
+                    }
+                }
+            "SourcePath" = "8:System.Net.Http.dll"
+            "TargetName" = "8:"
+            "Tag" = "8:"
+            "Folder" = "8:_3A4466F67D8B463BB2322F66AF046141"
+            "Condition" = "8:"
+            "Transitive" = "11:FALSE"
+            "Vital" = "11:TRUE"
+            "ReadOnly" = "11:FALSE"
+            "Hidden" = "11:FALSE"
+            "System" = "11:FALSE"
+            "Permanent" = "11:FALSE"
+            "SharedLegacy" = "11:FALSE"
+            "PackageAs" = "3:1"
+            "Register" = "3:1"
+            "Exclude" = "11:FALSE"
+            "IsDependency" = "11:TRUE"
+            "IsolateTo" = "8:"
+            }
+            "{1FB2D0AE-D3B9-43D4-B9DD-F88EC61E35DE}:_DCACEEAAFB7F429FA1AEB24AF0EBCFD5"
+            {
+            "SourcePath" = "8:..\\libusb_drivers\\x86\\libusb0.sys"
+            "TargetName" = "8:libusb0.sys"
+            "Tag" = "8:"
+            "Folder" = "8:_7855C92E4C2C4665B2A65456A4E9724E"
+            "Condition" = "8:"
+            "Transitive" = "11:FALSE"
+            "Vital" = "11:TRUE"
+            "ReadOnly" = "11:FALSE"
+            "Hidden" = "11:FALSE"
+            "System" = "11:FALSE"
+            "Permanent" = "11:FALSE"
+            "SharedLegacy" = "11:FALSE"
+            "PackageAs" = "3:1"
+            "Register" = "3:1"
+            "Exclude" = "11:FALSE"
+            "IsDependency" = "11:FALSE"
+            "IsolateTo" = "8:"
+            }
+            "{1FB2D0AE-D3B9-43D4-B9DD-F88EC61E35DE}:_F5BD3C310CD840C093BF791A1EE610B5"
+            {
+            "SourcePath" = "8:..\\lib\\x86\\FTD2XX.dll"
+            "TargetName" = "8:FTD2XX.dll"
+            "Tag" = "8:"
+            "Folder" = "8:_3A4466F67D8B463BB2322F66AF046141"
+            "Condition" = "8:"
+            "Transitive" = "11:FALSE"
+            "Vital" = "11:TRUE"
+            "ReadOnly" = "11:FALSE"
+            "Hidden" = "11:FALSE"
+            "System" = "11:FALSE"
+            "Permanent" = "11:FALSE"
+            "SharedLegacy" = "11:FALSE"
+            "PackageAs" = "3:1"
+            "Register" = "3:1"
+            "Exclude" = "11:FALSE"
+            "IsDependency" = "11:FALSE"
+            "IsolateTo" = "8:"
+            }
+            "{9F6F8455-1EF1-4B85-886A-4223BCC8E7F7}:_FA86628A3F549266B13460D360E57279"
+            {
+            "AssemblyRegister" = "3:1"
+            "AssemblyIsInGAC" = "11:FALSE"
+            "AssemblyAsmDisplayName" = "8:Newtonsoft.Json, Version=12.0.0.0, Culture=neutral, PublicKeyToken=30ad4fe6b2a6aeed, processorArchitecture=MSIL"
+                "ScatterAssemblies"
+                {
+                    "_FA86628A3F549266B13460D360E57279"
+                    {
+                    "Name" = "8:Newtonsoft.Json.dll"
+                    "Attributes" = "3:512"
+                    }
+                }
+            "SourcePath" = "8:Newtonsoft.Json.dll"
+            "TargetName" = "8:"
+            "Tag" = "8:"
+            "Folder" = "8:_1F33B1D1D0B947AF9650869C56F5211A"
+            "Condition" = "8:"
+            "Transitive" = "11:FALSE"
+            "Vital" = "11:TRUE"
+            "ReadOnly" = "11:FALSE"
+            "Hidden" = "11:FALSE"
+            "System" = "11:FALSE"
+            "Permanent" = "11:FALSE"
+            "SharedLegacy" = "11:FALSE"
+            "PackageAs" = "3:1"
+            "Register" = "3:1"
+            "Exclude" = "11:FALSE"
+            "IsDependency" = "11:TRUE"
+            "IsolateTo" = "8:"
+            }
+            "{9F6F8455-1EF1-4B85-886A-4223BCC8E7F7}:_FF9B08554C86F28A367C6E0047E882CA"
+            {
+            "AssemblyRegister" = "3:1"
+            "AssemblyIsInGAC" = "11:FALSE"
+            "AssemblyAsmDisplayName" = "8:FTD2XX_NET, Version=1.0.14.0, Culture=neutral, PublicKeyToken=4ff3096b5885de04, processorArchitecture=MSIL"
+                "ScatterAssemblies"
+                {
+                    "_FF9B08554C86F28A367C6E0047E882CA"
+                    {
+                    "Name" = "8:FTD2XX_NET.dll"
+                    "Attributes" = "3:512"
+                    }
+                }
+            "SourcePath" = "8:FTD2XX_NET.dll"
+            "TargetName" = "8:"
+            "Tag" = "8:"
+            "Folder" = "8:_1F33B1D1D0B947AF9650869C56F5211A"
+            "Condition" = "8:"
+            "Transitive" = "11:FALSE"
+            "Vital" = "11:TRUE"
+            "ReadOnly" = "11:FALSE"
+            "Hidden" = "11:FALSE"
+            "System" = "11:FALSE"
+            "Permanent" = "11:FALSE"
+            "SharedLegacy" = "11:FALSE"
+            "PackageAs" = "3:1"
+            "Register" = "3:1"
+            "Exclude" = "11:FALSE"
+            "IsDependency" = "11:TRUE"
+            "IsolateTo" = "8:"
+            }
+            "{9F6F8455-1EF1-4B85-886A-4223BCC8E7F7}:_FFDF7E0D9FE095BE083F97C379580834"
+            {
+            "AssemblyRegister" = "3:1"
+            "AssemblyIsInGAC" = "11:FALSE"
+            "AssemblyAsmDisplayName" = "8:LibUsbDotNet, Version=2.2.9.110, Culture=neutral, PublicKeyToken=4ff3096b5885de04, processorArchitecture=MSIL"
+                "ScatterAssemblies"
+                {
+                    "_FFDF7E0D9FE095BE083F97C379580834"
+                    {
+                    "Name" = "8:LibUsbDotNet.dll"
+                    "Attributes" = "3:512"
+                    }
+                }
+            "SourcePath" = "8:LibUsbDotNet.dll"
+            "TargetName" = "8:"
+            "Tag" = "8:"
+            "Folder" = "8:_1F33B1D1D0B947AF9650869C56F5211A"
+            "Condition" = "8:"
+            "Transitive" = "11:FALSE"
+            "Vital" = "11:TRUE"
+            "ReadOnly" = "11:FALSE"
+            "Hidden" = "11:FALSE"
+            "System" = "11:FALSE"
+            "Permanent" = "11:FALSE"
+            "SharedLegacy" = "11:FALSE"
+            "PackageAs" = "3:1"
+            "Register" = "3:1"
+            "Exclude" = "11:FALSE"
+            "IsDependency" = "11:TRUE"
+            "IsolateTo" = "8:"
+            }
+        }
+        "FileType"
+        {
+        }
+        "Folder"
+        {
+            "{1525181F-901A-416C-8A58-119130FE478E}:_1F33B1D1D0B947AF9650869C56F5211A"
+            {
+            "Name" = "8:#1924"
+            "AlwaysCreate" = "11:FALSE"
+            "Condition" = "8:"
+            "Transitive" = "11:FALSE"
+            "Property" = "8:WindowsFolder"
+                "Folders"
+                {
+                }
+            }
+            "{3C67513D-01DD-4637-8A68-80971EB9504F}:_3A4466F67D8B463BB2322F66AF046141"
+            {
+            "DefaultLocation" = "8:[ProgramFilesFolder][Manufacturer]\\[ProductName]"
+            "Name" = "8:#1925"
+            "AlwaysCreate" = "11:FALSE"
+            "Condition" = "8:"
+            "Transitive" = "11:FALSE"
+            "Property" = "8:TARGETDIR"
+                "Folders"
+                {
+                    "{9EF0B969-E518-4E46-987F-47570745A589}:_D0A8D977941A4B2EB758967BAC83B6D6"
+                    {
+                    "Name" = "8:libusb_drivers"
+                    "AlwaysCreate" = "11:FALSE"
+                    "Condition" = "8:"
+                    "Transitive" = "11:FALSE"
+                    "Property" = "8:_316A86C23C1E4253AE430A29F3DBBBEF"
+                        "Folders"
+                        {
+                            "{9EF0B969-E518-4E46-987F-47570745A589}:_7855C92E4C2C4665B2A65456A4E9724E"
+                            {
+                            "Name" = "8:x86"
+                            "AlwaysCreate" = "11:FALSE"
+                            "Condition" = "8:"
+                            "Transitive" = "11:FALSE"
+                            "Property" = "8:_46A4B2DC1135443E8A30B057FF1F5BAF"
+                                "Folders"
+                                {
+                                }
+                            }
+                            "{9EF0B969-E518-4E46-987F-47570745A589}:_95286F57CD914C9B8F01A487E35BD781"
+                            {
+                            "Name" = "8:amd64"
+                            "AlwaysCreate" = "11:FALSE"
+                            "Condition" = "8:"
+                            "Transitive" = "11:FALSE"
+                            "Property" = "8:_68FADCC782FF44F692E1B4F0A5A45461"
+                                "Folders"
+                                {
+                                }
+                            }
+                            "{9EF0B969-E518-4E46-987F-47570745A589}:_DD505699940040F1AC08B2D97BB7CFFC"
+                            {
+                            "Name" = "8:license"
+                            "AlwaysCreate" = "11:FALSE"
+                            "Condition" = "8:"
+                            "Transitive" = "11:FALSE"
+                            "Property" = "8:_8254EF75597441868FA8FD05D8C9EEFB"
+                                "Folders"
+                                {
+                                    "{9EF0B969-E518-4E46-987F-47570745A589}:_C98F030FEF40449DB3A61CF1ED72504A"
+                                    {
+                                    "Name" = "8:libusb0"
+                                    "AlwaysCreate" = "11:FALSE"
+                                    "Condition" = "8:"
+                                    "Transitive" = "11:FALSE"
+                                    "Property" = "8:_3846D37DCF1A43D5A20D7E31977A9593"
+                                        "Folders"
+                                        {
+                                        }
+                                    }
+                                }
+                            }
+                        }
+                    }
+                }
+            }
+            "{1525181F-901A-416C-8A58-119130FE478E}:_9843D00986A94ABFBB98618BDB515BF4"
+            {
+            "Name" = "8:#1916"
+            "AlwaysCreate" = "11:FALSE"
+            "Condition" = "8:"
+            "Transitive" = "11:FALSE"
+            "Property" = "8:DesktopFolder"
+                "Folders"
+                {
+                }
+            }
+            "{1525181F-901A-416C-8A58-119130FE478E}:_9981A52AA46E411E865FFAB790C953FF"
+            {
+            "Name" = "8:#1919"
+            "AlwaysCreate" = "11:FALSE"
+            "Condition" = "8:"
+            "Transitive" = "11:FALSE"
+            "Property" = "8:ProgramMenuFolder"
+                "Folders"
+                {
+                    "{9EF0B969-E518-4E46-987F-47570745A589}:_5BAA11ED05B9447384A0786DC88D7B36"
+                    {
+                    "Name" = "8:Wasatch Photonics"
+                    "AlwaysCreate" = "11:FALSE"
+                    "Condition" = "8:"
+                    "Transitive" = "11:FALSE"
+                    "Property" = "8:_2AD2E800B1FA4EFFA8605D1933BD210B"
+                        "Folders"
+                        {
+                            "{9EF0B969-E518-4E46-987F-47570745A589}:_673F266C5DB542DD9D80F3192AE7CA2F"
+                            {
+                            "Name" = "8:Wasatch.NET"
+                            "AlwaysCreate" = "11:FALSE"
+                            "Condition" = "8:"
+                            "Transitive" = "11:FALSE"
+                            "Property" = "8:_CFE7B13CFD7544CBA4FE508CD21213A7"
+                                "Folders"
+                                {
+                                }
+                            }
+                        }
+                    }
+                }
+            }
+        }
+        "LaunchCondition"
+        {
+        }
+        "Locator"
+        {
+        }
+        "MsiBootstrapper"
+        {
+        "LangId" = "3:1033"
+        "RequiresElevation" = "11:FALSE"
+        }
+        "Product"
+        {
+        "Name" = "8:Microsoft Visual Studio"
+        "ProductName" = "8:Wasatch.NET"
+        "ProductCode" = "8:{D5D43FFD-5D14-4D30-86DD-6A77E3E30960}"
+        "PackageCode" = "8:{456628CB-DBC7-42E1-B8D9-287776375A3B}"
+        "UpgradeCode" = "8:{F46C8BF0-A35E-4D7F-A611-252DBD4C6D58}"
+        "AspNetVersion" = "8:4.0.30319.0"
+        "RestartWWWService" = "11:FALSE"
+        "RemovePreviousVersions" = "11:FALSE"
+        "DetectNewerInstalledVersion" = "11:TRUE"
+        "InstallAllUsers" = "11:FALSE"
+        "ProductVersion" = "8:2.3.25"
+        "Manufacturer" = "8:Wasatch Photonics"
+        "ARPHELPTELEPHONE" = "8:"
+        "ARPHELPLINK" = "8:http://wasatchphotonics.com"
+        "Title" = "8:Wasatch.NET (32-bit)"
+        "Subject" = "8:"
+        "ARPCONTACT" = "8:Mark Zieg"
+        "Keywords" = "8:"
+        "ARPCOMMENTS" = "8:C# .NET driver for Wasatch Photonics spectrometers"
+        "ARPURLINFOABOUT" = "8:http://wasatchphotonics.com"
+        "ARPPRODUCTICON" = "8:"
+        "ARPIconIndex" = "3:0"
+        "SearchPath" = "8:"
+        "UseSystemSearchPath" = "11:TRUE"
+        "TargetPlatform" = "3:0"
+        "PreBuildEvent" = "8:"
+        "PostBuildEvent" = "8:FOR /F \"tokens=2 delims== \" %%V IN ('FINDSTR /B /R /C:\" *\\\"ProductVersion\\\"\" \"$(ProjectDir)Setup32.vdproj\"') DO FOR %%I IN (\"$(BuiltOuputPath)\") DO ren \"$(BuiltOuputPath)\" \"%%~nI-%%~nxV%%~xI\""
+        "RunPostBuildEvent" = "3:0"
+        }
+        "Registry"
+        {
+            "HKLM"
+            {
+                "Keys"
+                {
+                    "{60EA8692-D2D5-43EB-80DC-7906BF13D6EF}:_70B0A49671C54BD5814845B3F226DD40"
+                    {
+                    "Name" = "8:Software"
+                    "Condition" = "8:"
+                    "AlwaysCreate" = "11:FALSE"
+                    "DeleteAtUninstall" = "11:FALSE"
+                    "Transitive" = "11:FALSE"
+                        "Keys"
+                        {
+                            "{60EA8692-D2D5-43EB-80DC-7906BF13D6EF}:_C7F57E2126C14847819EC4CC5D5BDD6D"
+                            {
+                            "Name" = "8:[Manufacturer]"
+                            "Condition" = "8:"
+                            "AlwaysCreate" = "11:FALSE"
+                            "DeleteAtUninstall" = "11:FALSE"
+                            "Transitive" = "11:FALSE"
+                                "Keys"
+                                {
+                                }
+                                "Values"
+                                {
+                                }
+                            }
+                        }
+                        "Values"
+                        {
+                        }
+                    }
+                }
+            }
+            "HKCU"
+            {
+                "Keys"
+                {
+                    "{60EA8692-D2D5-43EB-80DC-7906BF13D6EF}:_4CDD624BB3EE49C5AC1123B20248ECAD"
+                    {
+                    "Name" = "8:Software"
+                    "Condition" = "8:"
+                    "AlwaysCreate" = "11:FALSE"
+                    "DeleteAtUninstall" = "11:FALSE"
+                    "Transitive" = "11:FALSE"
+                        "Keys"
+                        {
+                            "{60EA8692-D2D5-43EB-80DC-7906BF13D6EF}:_2794DE43A0324495BB3428DA2CC51614"
+                            {
+                            "Name" = "8:[Manufacturer]"
+                            "Condition" = "8:"
+                            "AlwaysCreate" = "11:FALSE"
+                            "DeleteAtUninstall" = "11:FALSE"
+                            "Transitive" = "11:FALSE"
+                                "Keys"
+                                {
+                                }
+                                "Values"
+                                {
+                                }
+                            }
+                        }
+                        "Values"
+                        {
+                        }
+                    }
+                }
+            }
+            "HKCR"
+            {
+                "Keys"
+                {
+                }
+            }
+            "HKU"
+            {
+                "Keys"
+                {
+                }
+            }
+            "HKPU"
+            {
+                "Keys"
+                {
+                }
+            }
+        }
+        "Sequences"
+        {
+        }
+        "Shortcut"
+        {
+            "{970C0BB2-C7D0-45D7-ABFA-7EC378858BC0}:_25FD8AECBD9C470EBDC849ADFB70A703"
+            {
+            "Name" = "8:MultiChannelDemo (Active)"
+            "Arguments" = "8:"
+            "Description" = "8:"
+            "ShowCmd" = "3:1"
+            "IconIndex" = "3:0"
+            "Transitive" = "11:FALSE"
+            "Target" = "8:_AB621B80B1ED4AA99D9915499B1566AA"
+            "Folder" = "8:_673F266C5DB542DD9D80F3192AE7CA2F"
+            "WorkingFolder" = "8:_3A4466F67D8B463BB2322F66AF046141"
+            "Icon" = "8:"
+            "Feature" = "8:"
+            }
+            "{970C0BB2-C7D0-45D7-ABFA-7EC378858BC0}:_65AA09AE35274038A44A9E8DB2483E27"
+            {
+            "Name" = "8:WinFormDemo (Active)"
+            "Arguments" = "8:"
+            "Description" = "8:"
+            "ShowCmd" = "3:1"
+            "IconIndex" = "3:0"
+            "Transitive" = "11:FALSE"
+            "Target" = "8:_93AFF5A9C3BA4ADFA66B16C6EE036695"
+            "Folder" = "8:_673F266C5DB542DD9D80F3192AE7CA2F"
+            "WorkingFolder" = "8:_3A4466F67D8B463BB2322F66AF046141"
+            "Icon" = "8:"
+            "Feature" = "8:"
+            }
+        }
+        "UserInterface"
+        {
+            "{2479F3F5-0309-486D-8047-8187E2CE5BA0}:_5460CC27DE874202840F0C5A7CACFA44"
+            {
+            "UseDynamicProperties" = "11:FALSE"
+            "IsDependency" = "11:FALSE"
+            "SourcePath" = "8:<VsdDialogDir>\\VsdBasicDialogs.wim"
+            }
+            "{DF760B10-853B-4699-99F2-AFF7185B4A62}:_83404A0183314DA3B825AA82D59426DD"
+            {
+            "Name" = "8:#1902"
+            "Sequence" = "3:2"
+            "Attributes" = "3:3"
+                "Dialogs"
+                {
+                    "{688940B3-5CA9-4162-8DEE-2993FA9D8CBC}:_2C9DC57EDA044EA8BAB4647865D16119"
+                    {
+                    "Sequence" = "3:100"
+                    "DisplayName" = "8:Finished"
+                    "UseDynamicProperties" = "11:TRUE"
+                    "IsDependency" = "11:FALSE"
+                    "SourcePath" = "8:<VsdDialogDir>\\VsdAdminFinishedDlg.wid"
+                        "Properties"
+                        {
+                            "BannerBitmap"
+                            {
+                            "Name" = "8:BannerBitmap"
+                            "DisplayName" = "8:#1001"
+                            "Description" = "8:#1101"
+                            "Type" = "3:8"
+                            "ContextData" = "8:Bitmap"
+                            "Attributes" = "3:4"
+                            "Setting" = "3:1"
+                            "UsePlugInResources" = "11:TRUE"
+                            }
+                        }
+                    }
+                }
+            }
+            "{DF760B10-853B-4699-99F2-AFF7185B4A62}:_8C13035016C748B0B2BDB93C0C405C4E"
+            {
+            "Name" = "8:#1901"
+            "Sequence" = "3:2"
+            "Attributes" = "3:2"
+                "Dialogs"
+                {
+                    "{688940B3-5CA9-4162-8DEE-2993FA9D8CBC}:_C437BD06834F426FA67C309CFE98CD9F"
+                    {
+                    "Sequence" = "3:100"
+                    "DisplayName" = "8:Progress"
+                    "UseDynamicProperties" = "11:TRUE"
+                    "IsDependency" = "11:FALSE"
+                    "SourcePath" = "8:<VsdDialogDir>\\VsdAdminProgressDlg.wid"
+                        "Properties"
+                        {
+                            "BannerBitmap"
+                            {
+                            "Name" = "8:BannerBitmap"
+                            "DisplayName" = "8:#1001"
+                            "Description" = "8:#1101"
+                            "Type" = "3:8"
+                            "ContextData" = "8:Bitmap"
+                            "Attributes" = "3:4"
+                            "Setting" = "3:1"
+                            "UsePlugInResources" = "11:TRUE"
+                            }
+                            "ShowProgress"
+                            {
+                            "Name" = "8:ShowProgress"
+                            "DisplayName" = "8:#1009"
+                            "Description" = "8:#1109"
+                            "Type" = "3:5"
+                            "ContextData" = "8:1;True=1;False=0"
+                            "Attributes" = "3:0"
+                            "Setting" = "3:0"
+                            "Value" = "3:1"
+                            "DefaultValue" = "3:1"
+                            "UsePlugInResources" = "11:TRUE"
+                            }
+                        }
+                    }
+                }
+            }
+            "{DF760B10-853B-4699-99F2-AFF7185B4A62}:_99ED0056BC0F497ABD5C1CB31AC79AB8"
+            {
+            "Name" = "8:#1901"
+            "Sequence" = "3:1"
+            "Attributes" = "3:2"
+                "Dialogs"
+                {
+                    "{688940B3-5CA9-4162-8DEE-2993FA9D8CBC}:_2681AD352FA646D5B88CE60C85CEAB22"
+                    {
+                    "Sequence" = "3:100"
+                    "DisplayName" = "8:Progress"
+                    "UseDynamicProperties" = "11:TRUE"
+                    "IsDependency" = "11:FALSE"
+                    "SourcePath" = "8:<VsdDialogDir>\\VsdProgressDlg.wid"
+                        "Properties"
+                        {
+                            "BannerBitmap"
+                            {
+                            "Name" = "8:BannerBitmap"
+                            "DisplayName" = "8:#1001"
+                            "Description" = "8:#1101"
+                            "Type" = "3:8"
+                            "ContextData" = "8:Bitmap"
+                            "Attributes" = "3:4"
+                            "Setting" = "3:1"
+                            "UsePlugInResources" = "11:TRUE"
+                            }
+                            "ShowProgress"
+                            {
+                            "Name" = "8:ShowProgress"
+                            "DisplayName" = "8:#1009"
+                            "Description" = "8:#1109"
+                            "Type" = "3:5"
+                            "ContextData" = "8:1;True=1;False=0"
+                            "Attributes" = "3:0"
+                            "Setting" = "3:0"
+                            "Value" = "3:1"
+                            "DefaultValue" = "3:1"
+                            "UsePlugInResources" = "11:TRUE"
+                            }
+                        }
+                    }
+                }
+            }
+            "{DF760B10-853B-4699-99F2-AFF7185B4A62}:_A458E61D8CC34A3B944A6F8277C66F62"
+            {
+            "Name" = "8:#1900"
+            "Sequence" = "3:2"
+            "Attributes" = "3:1"
+                "Dialogs"
+                {
+                    "{688940B3-5CA9-4162-8DEE-2993FA9D8CBC}:_4FB888052A1A4857B7D7059FCA07B140"
+                    {
+                    "Sequence" = "3:300"
+                    "DisplayName" = "8:Confirm Installation"
+                    "UseDynamicProperties" = "11:TRUE"
+                    "IsDependency" = "11:FALSE"
+                    "SourcePath" = "8:<VsdDialogDir>\\VsdAdminConfirmDlg.wid"
+                        "Properties"
+                        {
+                            "BannerBitmap"
+                            {
+                            "Name" = "8:BannerBitmap"
+                            "DisplayName" = "8:#1001"
+                            "Description" = "8:#1101"
+                            "Type" = "3:8"
+                            "ContextData" = "8:Bitmap"
+                            "Attributes" = "3:4"
+                            "Setting" = "3:1"
+                            "UsePlugInResources" = "11:TRUE"
+                            }
+                        }
+                    }
+                    "{688940B3-5CA9-4162-8DEE-2993FA9D8CBC}:_C2DB1B330B614D449A2E1C74579BF390"
+                    {
+                    "Sequence" = "3:100"
+                    "DisplayName" = "8:Welcome"
+                    "UseDynamicProperties" = "11:TRUE"
+                    "IsDependency" = "11:FALSE"
+                    "SourcePath" = "8:<VsdDialogDir>\\VsdAdminWelcomeDlg.wid"
+                        "Properties"
+                        {
+                            "BannerBitmap"
+                            {
+                            "Name" = "8:BannerBitmap"
+                            "DisplayName" = "8:#1001"
+                            "Description" = "8:#1101"
+                            "Type" = "3:8"
+                            "ContextData" = "8:Bitmap"
+                            "Attributes" = "3:4"
+                            "Setting" = "3:1"
+                            "UsePlugInResources" = "11:TRUE"
+                            }
+                            "CopyrightWarning"
+                            {
+                            "Name" = "8:CopyrightWarning"
+                            "DisplayName" = "8:#1002"
+                            "Description" = "8:#1102"
+                            "Type" = "3:3"
+                            "ContextData" = "8:"
+                            "Attributes" = "3:0"
+                            "Setting" = "3:1"
+                            "Value" = "8:#1202"
+                            "DefaultValue" = "8:#1202"
+                            "UsePlugInResources" = "11:TRUE"
+                            }
+                            "Welcome"
+                            {
+                            "Name" = "8:Welcome"
+                            "DisplayName" = "8:#1003"
+                            "Description" = "8:#1103"
+                            "Type" = "3:3"
+                            "ContextData" = "8:"
+                            "Attributes" = "3:0"
+                            "Setting" = "3:1"
+                            "Value" = "8:#1203"
+                            "DefaultValue" = "8:#1203"
+                            "UsePlugInResources" = "11:TRUE"
+                            }
+                        }
+                    }
+                    "{688940B3-5CA9-4162-8DEE-2993FA9D8CBC}:_C30265CC032D458B859CF594E7AAC70E"
+                    {
+                    "Sequence" = "3:200"
+                    "DisplayName" = "8:Installation Folder"
+                    "UseDynamicProperties" = "11:TRUE"
+                    "IsDependency" = "11:FALSE"
+                    "SourcePath" = "8:<VsdDialogDir>\\VsdAdminFolderDlg.wid"
+                        "Properties"
+                        {
+                            "BannerBitmap"
+                            {
+                            "Name" = "8:BannerBitmap"
+                            "DisplayName" = "8:#1001"
+                            "Description" = "8:#1101"
+                            "Type" = "3:8"
+                            "ContextData" = "8:Bitmap"
+                            "Attributes" = "3:4"
+                            "Setting" = "3:1"
+                            "UsePlugInResources" = "11:TRUE"
+                            }
+                        }
+                    }
+                }
+            }
+            "{DF760B10-853B-4699-99F2-AFF7185B4A62}:_C427DE01C8FC4EA7ADBA5E15C38CF9DB"
+            {
+            "Name" = "8:#1900"
+            "Sequence" = "3:1"
+            "Attributes" = "3:1"
+                "Dialogs"
+                {
+                    "{688940B3-5CA9-4162-8DEE-2993FA9D8CBC}:_488A53C401DF461397A5D6C488AB5477"
+                    {
+                    "Sequence" = "3:100"
+                    "DisplayName" = "8:Welcome"
+                    "UseDynamicProperties" = "11:TRUE"
+                    "IsDependency" = "11:FALSE"
+                    "SourcePath" = "8:<VsdDialogDir>\\VsdWelcomeDlg.wid"
+                        "Properties"
+                        {
+                            "BannerBitmap"
+                            {
+                            "Name" = "8:BannerBitmap"
+                            "DisplayName" = "8:#1001"
+                            "Description" = "8:#1101"
+                            "Type" = "3:8"
+                            "ContextData" = "8:Bitmap"
+                            "Attributes" = "3:4"
+                            "Setting" = "3:1"
+                            "UsePlugInResources" = "11:TRUE"
+                            }
+                            "CopyrightWarning"
+                            {
+                            "Name" = "8:CopyrightWarning"
+                            "DisplayName" = "8:#1002"
+                            "Description" = "8:#1102"
+                            "Type" = "3:3"
+                            "ContextData" = "8:"
+                            "Attributes" = "3:0"
+                            "Setting" = "3:1"
+                            "Value" = "8:#1202"
+                            "DefaultValue" = "8:#1202"
+                            "UsePlugInResources" = "11:TRUE"
+                            }
+                            "Welcome"
+                            {
+                            "Name" = "8:Welcome"
+                            "DisplayName" = "8:#1003"
+                            "Description" = "8:#1103"
+                            "Type" = "3:3"
+                            "ContextData" = "8:"
+                            "Attributes" = "3:0"
+                            "Setting" = "3:1"
+                            "Value" = "8:#1203"
+                            "DefaultValue" = "8:#1203"
+                            "UsePlugInResources" = "11:TRUE"
+                            }
+                        }
+                    }
+                    "{688940B3-5CA9-4162-8DEE-2993FA9D8CBC}:_4A572C7A66A64CE19C4F80BD02D4E15B"
+                    {
+                    "Sequence" = "3:300"
+                    "DisplayName" = "8:Confirm Installation"
+                    "UseDynamicProperties" = "11:TRUE"
+                    "IsDependency" = "11:FALSE"
+                    "SourcePath" = "8:<VsdDialogDir>\\VsdConfirmDlg.wid"
+                        "Properties"
+                        {
+                            "BannerBitmap"
+                            {
+                            "Name" = "8:BannerBitmap"
+                            "DisplayName" = "8:#1001"
+                            "Description" = "8:#1101"
+                            "Type" = "3:8"
+                            "ContextData" = "8:Bitmap"
+                            "Attributes" = "3:4"
+                            "Setting" = "3:1"
+                            "UsePlugInResources" = "11:TRUE"
+                            }
+                        }
+                    }
+                    "{688940B3-5CA9-4162-8DEE-2993FA9D8CBC}:_B946FF0FD5044B0AA3B403E9AB218D1F"
+                    {
+                    "Sequence" = "3:200"
+                    "DisplayName" = "8:Installation Folder"
+                    "UseDynamicProperties" = "11:TRUE"
+                    "IsDependency" = "11:FALSE"
+                    "SourcePath" = "8:<VsdDialogDir>\\VsdFolderDlg.wid"
+                        "Properties"
+                        {
+                            "BannerBitmap"
+                            {
+                            "Name" = "8:BannerBitmap"
+                            "DisplayName" = "8:#1001"
+                            "Description" = "8:#1101"
+                            "Type" = "3:8"
+                            "ContextData" = "8:Bitmap"
+                            "Attributes" = "3:4"
+                            "Setting" = "3:1"
+                            "UsePlugInResources" = "11:TRUE"
+                            }
+                            "InstallAllUsersVisible"
+                            {
+                            "Name" = "8:InstallAllUsersVisible"
+                            "DisplayName" = "8:#1059"
+                            "Description" = "8:#1159"
+                            "Type" = "3:5"
+                            "ContextData" = "8:1;True=1;False=0"
+                            "Attributes" = "3:0"
+                            "Setting" = "3:0"
+                            "Value" = "3:1"
+                            "DefaultValue" = "3:1"
+                            "UsePlugInResources" = "11:TRUE"
+                            }
+                        }
+                    }
+                }
+            }
+            "{DF760B10-853B-4699-99F2-AFF7185B4A62}:_CE647E2D147F4BA493A7831DC3201DF1"
+            {
+            "Name" = "8:#1902"
+            "Sequence" = "3:1"
+            "Attributes" = "3:3"
+                "Dialogs"
+                {
+                    "{688940B3-5CA9-4162-8DEE-2993FA9D8CBC}:_154C9AF305B4463E8DEBA3B00A4AE876"
+                    {
+                    "Sequence" = "3:100"
+                    "DisplayName" = "8:Finished"
+                    "UseDynamicProperties" = "11:TRUE"
+                    "IsDependency" = "11:FALSE"
+                    "SourcePath" = "8:<VsdDialogDir>\\VsdFinishedDlg.wid"
+                        "Properties"
+                        {
+                            "BannerBitmap"
+                            {
+                            "Name" = "8:BannerBitmap"
+                            "DisplayName" = "8:#1001"
+                            "Description" = "8:#1101"
+                            "Type" = "3:8"
+                            "ContextData" = "8:Bitmap"
+                            "Attributes" = "3:4"
+                            "Setting" = "3:1"
+                            "UsePlugInResources" = "11:TRUE"
+                            }
+                            "UpdateText"
+                            {
+                            "Name" = "8:UpdateText"
+                            "DisplayName" = "8:#1058"
+                            "Description" = "8:#1158"
+                            "Type" = "3:15"
+                            "ContextData" = "8:"
+                            "Attributes" = "3:0"
+                            "Setting" = "3:1"
+                            "Value" = "8:#1258"
+                            "DefaultValue" = "8:#1258"
+                            "UsePlugInResources" = "11:TRUE"
+                            }
+                        }
+                    }
+                }
+            }
+            "{2479F3F5-0309-486D-8047-8187E2CE5BA0}:_EFB66816FB1E49B993A171A865D3C1F1"
+            {
+            "UseDynamicProperties" = "11:FALSE"
+            "IsDependency" = "11:FALSE"
+            "SourcePath" = "8:<VsdDialogDir>\\VsdUserInterface.wim"
+            }
+        }
+        "MergeModule"
+        {
+        }
+        "ProjectOutput"
+        {
+            "{5259A561-127C-4D43-A0A1-72F10C7B3BF8}:_536AABD192384650B4C61ED6D3197391"
+            {
+            "SourcePath" = "8:..\\WasatchNET\\obj\\x86\\Debug\\WasatchNET.dll"
+            "TargetName" = "8:"
+            "Tag" = "8:"
+            "Folder" = "8:_1F33B1D1D0B947AF9650869C56F5211A"
+            "Condition" = "8:"
+            "Transitive" = "11:FALSE"
+            "Vital" = "11:TRUE"
+            "ReadOnly" = "11:FALSE"
+            "Hidden" = "11:FALSE"
+            "System" = "11:FALSE"
+            "Permanent" = "11:FALSE"
+            "SharedLegacy" = "11:FALSE"
+            "PackageAs" = "3:1"
+            "Register" = "3:1"
+            "Exclude" = "11:FALSE"
+            "IsDependency" = "11:FALSE"
+            "IsolateTo" = "8:"
+            "ProjectOutputGroupRegister" = "3:2"
+            "OutputConfiguration" = "8:"
+            "OutputGroupCanonicalName" = "8:Built"
+            "OutputProjectGuid" = "8:{6C29D82F-9444-4CA0-A061-213F1A56DE8D}"
+            "ShowKeyOutput" = "11:TRUE"
+                "ExcludeFilters"
+                {
+                }
+            }
+            "{5259A561-127C-4D43-A0A1-72F10C7B3BF8}:_93AFF5A9C3BA4ADFA66B16C6EE036695"
+            {
+            "SourcePath" = "8:..\\WinFormDemo\\obj\\x86\\Debug\\WinFormDemo.exe"
+            "TargetName" = "8:"
+            "Tag" = "8:"
+            "Folder" = "8:_3A4466F67D8B463BB2322F66AF046141"
+            "Condition" = "8:"
+            "Transitive" = "11:FALSE"
+            "Vital" = "11:TRUE"
+            "ReadOnly" = "11:FALSE"
+            "Hidden" = "11:FALSE"
+            "System" = "11:FALSE"
+            "Permanent" = "11:FALSE"
+            "SharedLegacy" = "11:FALSE"
+            "PackageAs" = "3:1"
+            "Register" = "3:1"
+            "Exclude" = "11:FALSE"
+            "IsDependency" = "11:FALSE"
+            "IsolateTo" = "8:"
+            "ProjectOutputGroupRegister" = "3:1"
+            "OutputConfiguration" = "8:"
+            "OutputGroupCanonicalName" = "8:Built"
+            "OutputProjectGuid" = "8:{68907C2C-2EFE-4250-9A48-35C8A1A0C70C}"
+            "ShowKeyOutput" = "11:TRUE"
+                "ExcludeFilters"
+                {
+                }
+            }
+            "{5259A561-127C-4D43-A0A1-72F10C7B3BF8}:_AB621B80B1ED4AA99D9915499B1566AA"
+            {
+            "SourcePath" = "8:..\\MultiChannelDemo\\obj\\x86\\Debug\\MultiChannelDemo.exe"
+            "TargetName" = "8:"
+            "Tag" = "8:"
+            "Folder" = "8:_3A4466F67D8B463BB2322F66AF046141"
+            "Condition" = "8:"
+            "Transitive" = "11:FALSE"
+            "Vital" = "11:TRUE"
+            "ReadOnly" = "11:FALSE"
+            "Hidden" = "11:FALSE"
+            "System" = "11:FALSE"
+            "Permanent" = "11:FALSE"
+            "SharedLegacy" = "11:FALSE"
+            "PackageAs" = "3:1"
+            "Register" = "3:1"
+            "Exclude" = "11:FALSE"
+            "IsDependency" = "11:FALSE"
+            "IsolateTo" = "8:"
+            "ProjectOutputGroupRegister" = "3:1"
+            "OutputConfiguration" = "8:"
+            "OutputGroupCanonicalName" = "8:Built"
+            "OutputProjectGuid" = "8:{BC69C22C-1FC3-460D-87FA-06B63BB27231}"
+            "ShowKeyOutput" = "11:TRUE"
+                "ExcludeFilters"
+                {
+                }
+            }
+        }
+    }
+}