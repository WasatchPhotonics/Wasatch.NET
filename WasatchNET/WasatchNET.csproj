--- conflicted
+++ resolved
@@ -1,186 +1,183 @@
-﻿<?xml version="1.0" encoding="utf-8"?>
-<Project ToolsVersion="15.0" xmlns="http://schemas.microsoft.com/developer/msbuild/2003">
-  <Import Project="$(MSBuildExtensionsPath)\$(MSBuildToolsVersion)\Microsoft.Common.props" Condition="Exists('$(MSBuildExtensionsPath)\$(MSBuildToolsVersion)\Microsoft.Common.props')" />
-  <PropertyGroup>
-    <Configuration Condition=" '$(Configuration)' == '' ">Debug</Configuration>
-    <Platform Condition=" '$(Platform)' == '' ">AnyCPU</Platform>
-    <ProjectGuid>{6C29D82F-9444-4CA0-A061-213F1A56DE8D}</ProjectGuid>
-    <OutputType>Library</OutputType>
-    <AppDesignerFolder>Properties</AppDesignerFolder>
-    <RootNamespace>WasatchNET</RootNamespace>
-    <AssemblyName>WasatchNET</AssemblyName>
-    <TargetFrameworkVersion>v4.8</TargetFrameworkVersion>
-    <FileAlignment>512</FileAlignment>
-    <TargetFrameworkProfile>
-    </TargetFrameworkProfile>
-  </PropertyGroup>
-  <PropertyGroup Condition=" '$(Configuration)|$(Platform)' == 'Debug|AnyCPU' ">
-    <DebugSymbols>true</DebugSymbols>
-    <DebugType>full</DebugType>
-    <Optimize>false</Optimize>
-    <OutputPath>bin\AnyCPU\Debug\</OutputPath>
-    <DefineConstants>DEBUG;TRACE</DefineConstants>
-    <ErrorReport>prompt</ErrorReport>
-    <WarningLevel>4</WarningLevel>
-    <Prefer32Bit>false</Prefer32Bit>
-    <AllowUnsafeBlocks>true</AllowUnsafeBlocks>
-  </PropertyGroup>
-  <PropertyGroup Condition=" '$(Configuration)|$(Platform)' == 'Release|AnyCPU' ">
-    <DebugType>pdbonly</DebugType>
-    <Optimize>true</Optimize>
-    <OutputPath>bin\AnyCPU\Release\</OutputPath>
-    <DefineConstants>TRACE</DefineConstants>
-    <ErrorReport>prompt</ErrorReport>
-    <WarningLevel>4</WarningLevel>
-    <Prefer32Bit>false</Prefer32Bit>
-  </PropertyGroup>
-  <PropertyGroup Condition="'$(Configuration)|$(Platform)' == 'Debug|x64'">
-    <DebugSymbols>true</DebugSymbols>
-    <OutputPath>bin\x64\Debug\</OutputPath>
-    <DefineConstants>TRACE;DEBUG;x64</DefineConstants>
-    <DebugType>full</DebugType>
-    <PlatformTarget>x64</PlatformTarget>
-    <ErrorReport>prompt</ErrorReport>
-    <CodeAnalysisRuleSet>MinimumRecommendedRules.ruleset</CodeAnalysisRuleSet>
-    <RegisterForComInterop>false</RegisterForComInterop>
-    <DocumentationFile>
-    </DocumentationFile>
-    <Prefer32Bit>false</Prefer32Bit>
-    <AllowUnsafeBlocks>true</AllowUnsafeBlocks>
-  </PropertyGroup>
-  <PropertyGroup Condition="'$(Configuration)|$(Platform)' == 'Release|x64'">
-    <OutputPath>bin\x64\Release\</OutputPath>
-    <DefineConstants>TRACE;x64</DefineConstants>
-    <Optimize>true</Optimize>
-    <DebugType>pdbonly</DebugType>
-    <PlatformTarget>x64</PlatformTarget>
-    <ErrorReport>prompt</ErrorReport>
-    <CodeAnalysisRuleSet>MinimumRecommendedRules.ruleset</CodeAnalysisRuleSet>
-    <Prefer32Bit>false</Prefer32Bit>
-  </PropertyGroup>
-  <PropertyGroup Condition="'$(Configuration)|$(Platform)' == 'Debug|x86'">
-    <DebugSymbols>true</DebugSymbols>
-    <OutputPath>bin\x86\Debug\</OutputPath>
-    <DefineConstants>TRACE;DEBUG;WIN32</DefineConstants>
-    <DebugType>full</DebugType>
-    <PlatformTarget>x86</PlatformTarget>
-    <ErrorReport>prompt</ErrorReport>
-    <CodeAnalysisRuleSet>MinimumRecommendedRules.ruleset</CodeAnalysisRuleSet>
-    <Prefer32Bit>false</Prefer32Bit>
-    <AllowUnsafeBlocks>true</AllowUnsafeBlocks>
-  </PropertyGroup>
-  <PropertyGroup Condition="'$(Configuration)|$(Platform)' == 'Release|x86'">
-    <OutputPath>bin\x86\Release\</OutputPath>
-    <DefineConstants>TRACE;WIN32</DefineConstants>
-    <Optimize>true</Optimize>
-    <DebugType>pdbonly</DebugType>
-    <PlatformTarget>x86</PlatformTarget>
-    <ErrorReport>prompt</ErrorReport>
-    <CodeAnalysisRuleSet>MinimumRecommendedRules.ruleset</CodeAnalysisRuleSet>
-    <Prefer32Bit>false</Prefer32Bit>
-  </PropertyGroup>
-  <PropertyGroup>
-    <SignAssembly>false</SignAssembly>
-  </PropertyGroup>
-  <PropertyGroup>
-    <AssemblyOriginatorKeyFile>WasatchNETStrongName.pfx.snk</AssemblyOriginatorKeyFile>
-  </PropertyGroup>
-  <PropertyGroup>
-    <AutoGenerateBindingRedirects>false</AutoGenerateBindingRedirects>
-  </PropertyGroup>
-  <ItemGroup>
-    <Reference Include="ATMCD32CS">
-      <HintPath>..\lib\x86\ATMCD32CS.dll</HintPath>
-    </Reference>
-    <Reference Include="ATMCD64CS">
-      <HintPath>..\lib\x64\ATMCD64CS.dll</HintPath>
-    </Reference>
-    <Reference Include="FTD2XX_NET">
-      <HintPath>..\lib\FTD2XX_NET.dll</HintPath>
-    </Reference>
-    <Reference Include="LibUsbDotNet">
-      <HintPath>..\lib\LibUsbDotNet.dll</HintPath>
-    </Reference>
-    <Reference Include="MPSSELight">
-      <HintPath>..\lib\MPSSELight.dll</HintPath>
-    </Reference>
-    <Reference Include="Newtonsoft.Json, Version=12.0.0.0, Culture=neutral, PublicKeyToken=30ad4fe6b2a6aeed, processorArchitecture=MSIL">
-      <HintPath>..\packages\Newtonsoft.Json.12.0.3\lib\net45\Newtonsoft.Json.dll</HintPath>
-    </Reference>
-    <Reference Include="System" />
-    <Reference Include="System.Core" />
-    <Reference Include="System.Windows.Forms" />
-    <Reference Include="System.Xml.Linq" />
-    <Reference Include="System.Data.DataSetExtensions" />
-    <Reference Include="Microsoft.CSharp" />
-    <Reference Include="System.Data" />
-    <Reference Include="System.Xml" />
-  </ItemGroup>
-  <ItemGroup>
-    <Compile Include="AcquisitionStatus.cs" />
-    <Compile Include="AndorEEPROM.cs" />
-    <Compile Include="AndorEEPROMJSON.cs" />
-    <Compile Include="AndorSpectrometer.cs" />
-    <Compile Include="BoulderEEPROM.cs" />
-    <Compile Include="BoulderSpectrometer.cs" />
-    <Compile Include="COMOCTSpectrometer.cs" />
-    <Compile Include="FRAM.cs" />
-    <Compile Include="EEPROMJSON.cs" />
-    <Compile Include="FeatureIdentification.cs" />
-    <Compile Include="FeatureMask.cs" />
-    <Compile Include="FPGAOptions.cs" />
-    <Compile Include="HOCTEEPROM.cs" />
-    <Compile Include="HOCTSpectrometer.cs" />
-    <Compile Include="IDriver.cs" />
-    <Compile Include="IDriverVBAWrapper.cs" />
-    <Compile Include="IFPGAOptions.cs" />
-    <Compile Include="ILogger.cs" />
-    <Compile Include="IEEPROM.cs" />
-    <Compile Include="IntegrationOptimizer.cs" />
-    <Compile Include="IOpcodes.cs" />
-    <Compile Include="ISpectrometer.cs" />
-    <Compile Include="IUInt12.cs" />
-    <Compile Include="IUInt40.cs" />
-    <Compile Include="EEPROM.cs" />
-    <Compile Include="IWPOCTCamera.cs" />
-    <Compile Include="MockSpectrometerJSON.cs" />
-    <Compile Include="MockEEPROM.cs" />
-    <Compile Include="MockSpectrometer.cs" />
-    <Compile Include="MultiChannelWrapper.cs" />
-    <Compile Include="ParseData.cs" />
-    <Compile Include="SeaBreezeWrapper.cs" />
-    <Compile Include="SpectrometerUptime.cs" />
-    <Compile Include="SPIEEPROM.cs" />
-    <Compile Include="SPISpectrometer.cs" />
-    <Compile Include="BoulderStatusRegister.cs" />
-<<<<<<< HEAD
-    <Compile Include="TCPEEPROM.cs" />
-    <Compile Include="TCPSpectrometer.cs" />
-=======
-    <Compile Include="UInt12.cs" />
->>>>>>> 4057580e
-    <Compile Include="Unpack.cs" />
-    <Compile Include="FunkyFloat.cs" />
-    <Compile Include="Opcodes.cs" />
-    <Compile Include="Driver.cs" />
-    <Compile Include="Logger.cs" />
-    <Compile Include="Properties\AssemblyInfo.cs" />
-    <Compile Include="Spectrometer.cs" />
-    <Compile Include="UInt40.cs" />
-    <Compile Include="UtensilCamera.cs" />
-    <Compile Include="UtensilCameraPINVOKE.cs" />
-    <Compile Include="Util.cs" />
-    <Compile Include="DriverVBAWrapper.cs" />
-    <Compile Include="WPOCTEEPROM.cs" />
-    <Compile Include="WPOCTSpectrometer.cs" />
-  </ItemGroup>
-  <ItemGroup>
-    <None Include="packages.config" />
-    <None Include="WasatchNETStrongName.pfx" />
-    <None Include="WasatchNETStrongName.pfx.snk" />
-  </ItemGroup>
-  <Import Project="$(MSBuildToolsPath)\Microsoft.CSharp.targets" />
-  <PropertyGroup>
-    <PostBuildEvent>copy /Y "$(TargetDir)$(ProjectName).dll" "$(SolutionDir)lib\$(Platform)\"</PostBuildEvent>
-  </PropertyGroup>
-</Project>+﻿<?xml version="1.0" encoding="utf-8"?>
+<Project ToolsVersion="15.0" xmlns="http://schemas.microsoft.com/developer/msbuild/2003">
+  <Import Project="$(MSBuildExtensionsPath)\$(MSBuildToolsVersion)\Microsoft.Common.props" Condition="Exists('$(MSBuildExtensionsPath)\$(MSBuildToolsVersion)\Microsoft.Common.props')" />
+  <PropertyGroup>
+    <Configuration Condition=" '$(Configuration)' == '' ">Debug</Configuration>
+    <Platform Condition=" '$(Platform)' == '' ">AnyCPU</Platform>
+    <ProjectGuid>{6C29D82F-9444-4CA0-A061-213F1A56DE8D}</ProjectGuid>
+    <OutputType>Library</OutputType>
+    <AppDesignerFolder>Properties</AppDesignerFolder>
+    <RootNamespace>WasatchNET</RootNamespace>
+    <AssemblyName>WasatchNET</AssemblyName>
+    <TargetFrameworkVersion>v4.8</TargetFrameworkVersion>
+    <FileAlignment>512</FileAlignment>
+    <TargetFrameworkProfile>
+    </TargetFrameworkProfile>
+  </PropertyGroup>
+  <PropertyGroup Condition=" '$(Configuration)|$(Platform)' == 'Debug|AnyCPU' ">
+    <DebugSymbols>true</DebugSymbols>
+    <DebugType>full</DebugType>
+    <Optimize>false</Optimize>
+    <OutputPath>bin\AnyCPU\Debug\</OutputPath>
+    <DefineConstants>DEBUG;TRACE</DefineConstants>
+    <ErrorReport>prompt</ErrorReport>
+    <WarningLevel>4</WarningLevel>
+    <Prefer32Bit>false</Prefer32Bit>
+    <AllowUnsafeBlocks>true</AllowUnsafeBlocks>
+  </PropertyGroup>
+  <PropertyGroup Condition=" '$(Configuration)|$(Platform)' == 'Release|AnyCPU' ">
+    <DebugType>pdbonly</DebugType>
+    <Optimize>true</Optimize>
+    <OutputPath>bin\AnyCPU\Release\</OutputPath>
+    <DefineConstants>TRACE</DefineConstants>
+    <ErrorReport>prompt</ErrorReport>
+    <WarningLevel>4</WarningLevel>
+    <Prefer32Bit>false</Prefer32Bit>
+  </PropertyGroup>
+  <PropertyGroup Condition="'$(Configuration)|$(Platform)' == 'Debug|x64'">
+    <DebugSymbols>true</DebugSymbols>
+    <OutputPath>bin\x64\Debug\</OutputPath>
+    <DefineConstants>TRACE;DEBUG;x64</DefineConstants>
+    <DebugType>full</DebugType>
+    <PlatformTarget>x64</PlatformTarget>
+    <ErrorReport>prompt</ErrorReport>
+    <CodeAnalysisRuleSet>MinimumRecommendedRules.ruleset</CodeAnalysisRuleSet>
+    <RegisterForComInterop>false</RegisterForComInterop>
+    <DocumentationFile>
+    </DocumentationFile>
+    <Prefer32Bit>false</Prefer32Bit>
+    <AllowUnsafeBlocks>true</AllowUnsafeBlocks>
+  </PropertyGroup>
+  <PropertyGroup Condition="'$(Configuration)|$(Platform)' == 'Release|x64'">
+    <OutputPath>bin\x64\Release\</OutputPath>
+    <DefineConstants>TRACE;x64</DefineConstants>
+    <Optimize>true</Optimize>
+    <DebugType>pdbonly</DebugType>
+    <PlatformTarget>x64</PlatformTarget>
+    <ErrorReport>prompt</ErrorReport>
+    <CodeAnalysisRuleSet>MinimumRecommendedRules.ruleset</CodeAnalysisRuleSet>
+    <Prefer32Bit>false</Prefer32Bit>
+  </PropertyGroup>
+  <PropertyGroup Condition="'$(Configuration)|$(Platform)' == 'Debug|x86'">
+    <DebugSymbols>true</DebugSymbols>
+    <OutputPath>bin\x86\Debug\</OutputPath>
+    <DefineConstants>TRACE;DEBUG;WIN32</DefineConstants>
+    <DebugType>full</DebugType>
+    <PlatformTarget>x86</PlatformTarget>
+    <ErrorReport>prompt</ErrorReport>
+    <CodeAnalysisRuleSet>MinimumRecommendedRules.ruleset</CodeAnalysisRuleSet>
+    <Prefer32Bit>false</Prefer32Bit>
+    <AllowUnsafeBlocks>true</AllowUnsafeBlocks>
+  </PropertyGroup>
+  <PropertyGroup Condition="'$(Configuration)|$(Platform)' == 'Release|x86'">
+    <OutputPath>bin\x86\Release\</OutputPath>
+    <DefineConstants>TRACE;WIN32</DefineConstants>
+    <Optimize>true</Optimize>
+    <DebugType>pdbonly</DebugType>
+    <PlatformTarget>x86</PlatformTarget>
+    <ErrorReport>prompt</ErrorReport>
+    <CodeAnalysisRuleSet>MinimumRecommendedRules.ruleset</CodeAnalysisRuleSet>
+    <Prefer32Bit>false</Prefer32Bit>
+  </PropertyGroup>
+  <PropertyGroup>
+    <SignAssembly>false</SignAssembly>
+  </PropertyGroup>
+  <PropertyGroup>
+    <AssemblyOriginatorKeyFile>WasatchNETStrongName.pfx.snk</AssemblyOriginatorKeyFile>
+  </PropertyGroup>
+  <PropertyGroup>
+    <AutoGenerateBindingRedirects>false</AutoGenerateBindingRedirects>
+  </PropertyGroup>
+  <ItemGroup>
+    <Reference Include="ATMCD32CS">
+      <HintPath>..\lib\x86\ATMCD32CS.dll</HintPath>
+    </Reference>
+    <Reference Include="ATMCD64CS">
+      <HintPath>..\lib\x64\ATMCD64CS.dll</HintPath>
+    </Reference>
+    <Reference Include="FTD2XX_NET">
+      <HintPath>..\lib\FTD2XX_NET.dll</HintPath>
+    </Reference>
+    <Reference Include="LibUsbDotNet">
+      <HintPath>..\lib\LibUsbDotNet.dll</HintPath>
+    </Reference>
+    <Reference Include="MPSSELight">
+      <HintPath>..\lib\MPSSELight.dll</HintPath>
+    </Reference>
+    <Reference Include="Newtonsoft.Json, Version=12.0.0.0, Culture=neutral, PublicKeyToken=30ad4fe6b2a6aeed, processorArchitecture=MSIL">
+      <HintPath>..\packages\Newtonsoft.Json.12.0.3\lib\net45\Newtonsoft.Json.dll</HintPath>
+    </Reference>
+    <Reference Include="System" />
+    <Reference Include="System.Core" />
+    <Reference Include="System.Windows.Forms" />
+    <Reference Include="System.Xml.Linq" />
+    <Reference Include="System.Data.DataSetExtensions" />
+    <Reference Include="Microsoft.CSharp" />
+    <Reference Include="System.Data" />
+    <Reference Include="System.Xml" />
+  </ItemGroup>
+  <ItemGroup>
+    <Compile Include="AcquisitionStatus.cs" />
+    <Compile Include="AndorEEPROM.cs" />
+    <Compile Include="AndorEEPROMJSON.cs" />
+    <Compile Include="AndorSpectrometer.cs" />
+    <Compile Include="BoulderEEPROM.cs" />
+    <Compile Include="BoulderSpectrometer.cs" />
+    <Compile Include="COMOCTSpectrometer.cs" />
+    <Compile Include="FRAM.cs" />
+    <Compile Include="EEPROMJSON.cs" />
+    <Compile Include="FeatureIdentification.cs" />
+    <Compile Include="FeatureMask.cs" />
+    <Compile Include="FPGAOptions.cs" />
+    <Compile Include="HOCTEEPROM.cs" />
+    <Compile Include="HOCTSpectrometer.cs" />
+    <Compile Include="IDriver.cs" />
+    <Compile Include="IDriverVBAWrapper.cs" />
+    <Compile Include="IFPGAOptions.cs" />
+    <Compile Include="ILogger.cs" />
+    <Compile Include="IEEPROM.cs" />
+    <Compile Include="IntegrationOptimizer.cs" />
+    <Compile Include="IOpcodes.cs" />
+    <Compile Include="ISpectrometer.cs" />
+    <Compile Include="IUInt12.cs" />
+    <Compile Include="IUInt40.cs" />
+    <Compile Include="EEPROM.cs" />
+    <Compile Include="IWPOCTCamera.cs" />
+    <Compile Include="MockSpectrometerJSON.cs" />
+    <Compile Include="MockEEPROM.cs" />
+    <Compile Include="MockSpectrometer.cs" />
+    <Compile Include="MultiChannelWrapper.cs" />
+    <Compile Include="ParseData.cs" />
+    <Compile Include="SeaBreezeWrapper.cs" />
+    <Compile Include="SpectrometerUptime.cs" />
+    <Compile Include="SPIEEPROM.cs" />
+    <Compile Include="SPISpectrometer.cs" />
+    <Compile Include="BoulderStatusRegister.cs" />
+    <Compile Include="TCPEEPROM.cs" />
+    <Compile Include="TCPSpectrometer.cs" />
+    <Compile Include="UInt12.cs" />
+    <Compile Include="Unpack.cs" />
+    <Compile Include="FunkyFloat.cs" />
+    <Compile Include="Opcodes.cs" />
+    <Compile Include="Driver.cs" />
+    <Compile Include="Logger.cs" />
+    <Compile Include="Properties\AssemblyInfo.cs" />
+    <Compile Include="Spectrometer.cs" />
+    <Compile Include="UInt40.cs" />
+    <Compile Include="UtensilCamera.cs" />
+    <Compile Include="UtensilCameraPINVOKE.cs" />
+    <Compile Include="Util.cs" />
+    <Compile Include="DriverVBAWrapper.cs" />
+    <Compile Include="WPOCTEEPROM.cs" />
+    <Compile Include="WPOCTSpectrometer.cs" />
+  </ItemGroup>
+  <ItemGroup>
+    <None Include="packages.config" />
+    <None Include="WasatchNETStrongName.pfx" />
+    <None Include="WasatchNETStrongName.pfx.snk" />
+  </ItemGroup>
+  <Import Project="$(MSBuildToolsPath)\Microsoft.CSharp.targets" />
+  <PropertyGroup>
+    <PostBuildEvent>copy /Y "$(TargetDir)$(ProjectName).dll" "$(SolutionDir)lib\$(Platform)\"</PostBuildEvent>
+  </PropertyGroup>
+</Project>