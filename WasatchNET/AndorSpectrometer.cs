--- conflicted
+++ resolved
@@ -401,7 +401,6 @@
             }
             set
             {
-<<<<<<< HEAD
 
             }
         }
@@ -444,50 +443,6 @@
             }
         }
 
-=======
-
-            }
-        }
-
-
-        public override float detectorGainOdd
-        {
-            get
-            {
-                return 0.0f;
-            }
-            set
-            {
-
-            }
-        }
-
-        public override short detectorOffset
-        {
-            get
-            {
-                return 0;
-            }
-            set
-            {
-
-            }
-        }
-
-
-        public override short detectorOffsetOdd
-        {
-            get
-            {
-                return 0;
-            }
-            set
-            {
-
-            }
-        }
-
->>>>>>> e2d52bb9
 
         public override bool isARM => false;
 
