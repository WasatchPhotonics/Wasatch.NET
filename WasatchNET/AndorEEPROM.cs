--- conflicted
+++ resolved
@@ -4,10 +4,7 @@
 using Newtonsoft.Json;
 using System.IO;
 using System.Linq;
-<<<<<<< HEAD
-=======
 using System.Threading;
->>>>>>> 39136ad6
 using System.Threading.Tasks;
 #if WIN32
 using ATMCD32CS;
@@ -99,13 +96,10 @@
 
             uint error = andorDriver.GetCapabilities(ref caps);
 
-<<<<<<< HEAD
             //
             // Need to explore expanding the below, making detector name field more verbose
             //
 
-=======
->>>>>>> 39136ad6
             string detType = "";
             if (error != AndorSpectrometer.DRV_SUCCESS)
                 detType = "iDus ";
@@ -118,10 +112,6 @@
                 else
                     detType = "iDus ";
             }
-<<<<<<< HEAD
-=======
-            //caps.t
->>>>>>> 39136ad6
 
             int cameraSerial = 0;
             error = andorDriver.GetCameraSerialNumber(ref cameraSerial);
