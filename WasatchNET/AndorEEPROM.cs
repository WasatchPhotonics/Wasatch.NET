--- conflicted
+++ resolved
@@ -4,10 +4,7 @@
 using Newtonsoft.Json;
 using System.IO;
 using System.Linq;
-<<<<<<< HEAD
-=======
 using System.Threading;
->>>>>>> a69da5f0
 using System.Threading.Tasks;
 #if WIN32
 using ATMCD32CS;
@@ -126,111 +123,6 @@
             minIntegrationTimeMS = a.integrationTimeMS;
             maxIntegrationTimeMS = uint.MaxValue;
             actualPixelsHoriz = (ushort)xPixels;
-
-            userData = new byte[63];
-            subformat = PAGE_SUBFORMAT.INTENSITY_CALIBRATION;
-
-            badPixelSet = new SortedSet<short>();
-            productConfiguration = "";
-            intensityCorrectionOrder = 0;
-            featureMask.gen15 = false;
-
-            return true;
-        }
-
-        public override async Task<bool> writeAsync(bool allPages = false)
-        {
-            defaultValues = false;
-            return true;
-        }
-
-        public override async Task<bool> readAsync()
-        {
-            AndorSpectrometer a = spectrometer as AndorSpectrometer;
-            model = "";
-
-            serialNumber = "";
-
-            wavecalCoeffs = new float[] { 0, 1, 0, 0, 0 };
-
-            baudRate = 0;
-
-            hasCooling = true;
-            hasBattery = false;
-            hasLaser = false;
-
-            excitationNM = 0;
-
-            slitSizeUM = 0;
-
-            int minTemp = 0;
-            int maxTemp = 0;
-            int xPixels = 0;
-            int yPixels = 0;
-            andorDriver.GetTemperatureRange(ref minTemp, ref maxTemp);
-            andorDriver.GetDetector(ref xPixels, ref yPixels);
-
-            startupIntegrationTimeMS = (ushort)a.integrationTimeMS;
-            double temp = a.detectorTECSetpointDegC;
-            startupDetectorTemperatureDegC = (short)temp;
-            startupTriggeringMode = 0;
-            detectorGain = 0;
-            detectorOffset = 0;
-            detectorGainOdd = 0;
-            detectorOffsetOdd = 0;
-
-            degCToDACCoeffs[0] = 0;
-            degCToDACCoeffs[1] = 0;
-            degCToDACCoeffs[2] = 0;
-
-            //the min and max temps from the driver are known to be inaccurate, so we use const values
-            detectorTempMax = effectiveMaxTemp;
-            detectorTempMin = effectiveMinTemp;
-            //detectorTempMax = (short)maxTemp;
-            //detectorTempMin = (short)minTemp;
-            adcToDegCCoeffs[0] = 0;
-            adcToDegCCoeffs[1] = 0;
-            adcToDegCCoeffs[2] = 0;
-            thermistorResistanceAt298K = 0;
-            thermistorBeta = 0;
-            calibrationDate = "";
-            calibrationBy = "";
-            int cameraSerial = 0;
-            uint error = andorDriver.GetCameraSerialNumber(ref cameraSerial);
-            if (error != AndorSpectrometer.DRV_SUCCESS)
-                detectorSerialNumber = "";
-            else
-                detectorSerialNumber = "CCD-" + cameraSerial.ToString();
-            detectorName = "iDus";
-            activePixelsHoriz = (ushort)xPixels;
-            activePixelsVert = (ushort)(yPixels / AndorSpectrometer.BINNING);
-            minIntegrationTimeMS = a.integrationTimeMS;
-            maxIntegrationTimeMS = uint.MaxValue;
-            actualPixelsHoriz = (ushort)xPixels;
-            ROIHorizStart = 0;
-            ROIHorizEnd = 0;
-            ROIVertRegionStart[0] = 0;
-            ROIVertRegionEnd[0] = 0;
-            ROIVertRegionStart[1] = 0;
-            ROIVertRegionEnd[1] = 0;
-            ROIVertRegionStart[2] = 0;
-            ROIVertRegionEnd[2] = 0;
-            linearityCoeffs[0] = 0;
-            linearityCoeffs[1] = 0;
-            linearityCoeffs[2] = 0;
-            linearityCoeffs[3] = 0;
-            linearityCoeffs[4] = 0;
-
-            laserPowerCoeffs[0] = 0;
-            laserPowerCoeffs[1] = 0;
-            laserPowerCoeffs[2] = 0;
-            laserPowerCoeffs[3] = 0;
-            maxLaserPowerMW = 0;
-            minLaserPowerMW = 0;
-
-            laserExcitationWavelengthNMFloat = 830.0f;
-
-            avgResolution = 0.0f;
 
             userData = new byte[63];
             subformat = PAGE_SUBFORMAT.INTENSITY_CALIBRATION;
