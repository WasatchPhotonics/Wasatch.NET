--- conflicted
+++ resolved
@@ -1,2797 +1,2780 @@
-﻿using System;
-using System.Runtime.InteropServices;
-using System.Reflection;
-using System.Collections.Generic;
-using System.Text;
-using System.Threading.Tasks;
-
-namespace WasatchNET
-{
-    /// <summary>
-    /// Encapsulates access to the spectrometer's writable but non-volatile EEPROM.
-    /// </summary>
-    /// <remarks>
-    /// While users are freely encouraged to read and parse EEPROM contents, they
-    /// are STRONGLY ADVISED to exercise GREAT CAUTION in changing or writing 
-    /// EEPROM values. It is entirely possible that an erroneous or corrupted 
-    /// write operation could "brick" your spectrometer, requiring RMA to the 
-    /// manufacturer. It is MORE likely that inappropriate values in some fields
-    /// could lead to subtly malformed or biased spectral readings, which could
-    /// taint or invalidate your measurement results.
-    /// </remarks>
-    /// <see cref="http://ww1.microchip.com/downloads/en/DeviceDoc/20006270A.pdf"/>
-    [ComVisible(true)]
-    [Guid("A224D5A7-A0E0-4AAC-8489-4BB0CED3171B")]
-    [ProgId("WasatchNET.EEPROM")]
-    [ClassInterface(ClassInterfaceType.None)]
-    public class EEPROM : IEEPROM
-    {
-        /////////////////////////////////////////////////////////////////////////       
-        // private attributes
-        /////////////////////////////////////////////////////////////////////////       
-
-        /// <summary>
-        /// How many pages (64-bytes each) are available to be read from the EEPROM
-        /// </summary>
-        /// <remarks>
-        /// This has been verified to be physically 512, all of which are 
-        /// accessible from existing firmware on our ARM models.  A future update
-        /// to /FX2 firmware will make them available on all spectrometers.
-        /// </remarks>
-        internal const int MAX_PAGES = 8;
-        internal const int MAX_PAGES_REAL = 512;
-        internal const int MAX_NAME_LEN = 16;
-        internal const int MAX_LIB_ENTRIES = 8;
-        internal const int LIBRARY_SIZE_PIXELS = 1952;
-
-        internal const int LIBRARY_START_PAGE = 10;
-        internal const int LIBRARY_STOP_PAGE = 506;
-
-        /// <summary>
-        /// Current EEPROM format
-        /// </summary>
-        /// <remarks>
-        /// - rev 14
-        ///     - adds SiG laser TEC and Has interlock feedback to feature mask
-        /// </remarks>
-        protected const byte FORMAT = 17;
-
-        protected Spectrometer spectrometer;
-        protected Logger logger = Logger.getInstance();
-
-        public List<byte[]> pages { get; protected set; }
-        public event EventHandler EEPROMChanged;
-        public enum PAGE_SUBFORMAT { USER_DATA, INTENSITY_CALIBRATION, WAVECAL_SPLINES, UNTETHERED_DEVICE, DETECTOR_REGIONS };
-        public enum LIGHT_SOURCE_TYPE { UNDEFINED, THREE_B_SINGLE_MODE, THREE_B_MULTI_MODE, NONE = 254};
-        public enum HORIZONTAL_BINNING_METHOD { BIN_2X2, CORRECT_SSC, CORRECT_SSC_BIN2X2, BIN_4X2, BIN_4X2_INTERP, BIN_4X2_AVG };
-
-        protected virtual void OnEEPROMChanged(EventArgs e)
-        {
-            EEPROMChanged?.Invoke(this, e);
-        }
-
-        /////////////////////////////////////////////////////////////////////////       
-        //
-        // public attributes
-        //
-        /////////////////////////////////////////////////////////////////////////       
-
-        public bool defaultValues;
-
-        /////////////////////////////////////////////////////////////////////////       
-        // Page 0 
-        /////////////////////////////////////////////////////////////////////////       
-
-        public byte format
-        {
-            get { return _format; }
-            set
-            {
-                EventHandler handler = EEPROMChanged;
-                _format = value;
-                handler?.Invoke(this, new EventArgs());
-
-            }
-        }
-
-        byte _format;
-        /// <summary>spectrometer model</summary>
-        public string model
-        {
-            get { return _model; }
-            set
-            {
-                EventHandler handler = EEPROMChanged;
-                _model = value;
-                handler?.Invoke(this, new EventArgs());
-
-            }
-        }
-
-        string _model;
-        /// <summary>spectrometer serialNumber</summary>
-        public string serialNumber
-        {
-            get { return _serialNumber; }
-            set
-            {
-                EventHandler handler = EEPROMChanged;
-                _serialNumber = value;
-                handler?.Invoke(this, new EventArgs());
-
-            }
-        }
-
-        string _serialNumber;
-        /// <summary>baud rate (bits/sec) for serial communications</summary>
-        public uint baudRate
-        {
-            get { return _baudRate; }
-            set
-            {
-                EventHandler handler = EEPROMChanged;
-                _baudRate = value;
-                handler?.Invoke(this, new EventArgs());
-
-            }
-        }
-
-        uint _baudRate;
-        /// <summary>whether the spectrometer has an on-board TEC for cooling the detector</summary>
-        public bool hasCooling
-        {
-            get { return _hasCooling; }
-            set
-            {
-                EventHandler handler = EEPROMChanged;
-                _hasCooling = value;
-                handler?.Invoke(this, new EventArgs());
-
-            }
-        }
-
-        bool _hasCooling;
-        /// <summary>whether the spectrometer has an on-board battery</summary>
-        public bool hasBattery
-        {
-            get { return _hasBattery; }
-            set
-            {
-                EventHandler handler = EEPROMChanged;
-                _hasBattery = value;
-                handler?.Invoke(this, new EventArgs());
-
-            }
-        }
-
-        bool _hasBattery;
-        /// <summary>whether the spectrometer has an integrated laser</summary>
-        public bool hasLaser
-        {
-            get { return _hasLaser; }
-            set
-            {
-                EventHandler handler = EEPROMChanged;
-                _hasLaser = value;
-                handler?.Invoke(this, new EventArgs());
-
-            }
-        }
-
-        bool _hasLaser;
-        /// <summary>the integral center wavelength of the laser in nanometers, if present</summary>
-        /// <remarks>user-writable</remarks>
-        /// <see cref="Util.wavelengthsToWavenumbers(double, double[])"/>
-        public ushort excitationNM
-        {
-            get { return _excitationNM; }
-            set
-            {
-                EventHandler handler = EEPROMChanged;
-                _excitationNM = value;
-                handler?.Invoke(this, new EventArgs());
-
-            }
-        }
-
-        ushort _excitationNM;
-        /// <summary>the slit width in µm</summary>
-        public ushort slitSizeUM
-        {
-            get { return _slitSizeUM; }
-            set
-            {
-                EventHandler handler = EEPROMChanged;
-                _slitSizeUM = value;
-                handler?.Invoke(this, new EventArgs());
-
-            }
-        }
-
-        ushort _slitSizeUM;
-        // these will come with ENG-0034 Rev 4
-        public ushort startupIntegrationTimeMS
-        {
-            get { return _startupIntegrationTimeMS; }
-            set
-            {
-                EventHandler handler = EEPROMChanged;
-                _startupIntegrationTimeMS = value;
-                handler?.Invoke(this, new EventArgs());
-
-            }
-        }
-
-        ushort _startupIntegrationTimeMS;
-        public short startupDetectorTemperatureDegC
-        {
-            get { return TECSetpoint; }
-            set
-            {
-                TECSetpoint = value;
-            }
-        }
-<<<<<<< HEAD
-=======
-
-        //
-        // this field used to be exclusively be used for the above for which it is now aliased (startup temp)
-        // however it briefly was given a second functionality to set the laser TEC setpoint. As of format 16 this
-        // secondary use case is deprecated by laserTECSetpoint. There are not currently any spectrometers that use
-        // both laser tec setpoint and non-ambient detectors, but format 16 would allow us to use both via laserTECSetpoint
-        //
->>>>>>> e2d52bb9
-        public short TECSetpoint
-        {
-            get { return _TECSetpoint; }
-            set
-            {
-                EventHandler handler = EEPROMChanged;
-                _TECSetpoint = value;
-                handler?.Invoke(this, new EventArgs());
-            }
-        }
-        short _TECSetpoint;
-        public byte startupTriggeringMode
-        {
-            get { return _startupTriggeringMode; }
-            set
-            {
-                EventHandler handler = EEPROMChanged;
-                _startupTriggeringMode = value;
-                handler?.Invoke(this, new EventArgs());
-
-            }
-        }
-
-        byte _startupTriggeringMode;
-        public float detectorGain
-        {
-            get { return _detectorGain; }
-            set
-            {
-                EventHandler handler = EEPROMChanged;
-                _detectorGain = value;
-                handler?.Invoke(this, new EventArgs());
-
-            }
-        }
-
-        float _detectorGain;
-        public short detectorOffset
-        {
-            get { return _detectorOffset; }
-            set
-            {
-                EventHandler handler = EEPROMChanged;
-                _detectorOffset = value;
-                handler?.Invoke(this, new EventArgs());
-
-            }
-        }
-
-        short _detectorOffset;
-        public float detectorGainOdd
-        {
-            get { return _detectorGainOdd; }
-            set
-            {
-                EventHandler handler = EEPROMChanged;
-                _detectorGainOdd = value;
-                handler?.Invoke(this, new EventArgs());
-
-            }
-        }
-
-        float _detectorGainOdd;
-        public short detectorOffsetOdd
-        {
-            get { return _detectorOffsetOdd; }
-            set
-            {
-                EventHandler handler = EEPROMChanged;
-                _detectorOffsetOdd = value;
-                handler?.Invoke(this, new EventArgs());
-
-            }
-        }
-
-        short _detectorOffsetOdd;
-
-        public FeatureMask featureMask = new FeatureMask();
-
-        public UInt16 laserTECSetpoint
-        {
-            get { return _laserTECSetpoint; }
-            set
-            {
-                EventHandler handler = EEPROMChanged;
-                _laserTECSetpoint = value;
-                handler?.Invoke(this, new EventArgs());
-            }
-        }
-        UInt16 _laserTECSetpoint;
-
-        /////////////////////////////////////////////////////////////////////////       
-        // Page 1
-        /////////////////////////////////////////////////////////////////////////       
-
-        /// <summary>coefficients of a 3rd-order polynomial representing the configured wavelength calibration</summary>
-        /// <remarks>
-        /// These are automatically expanded into an accessible array in 
-        /// Spectrometer.wavelengths.  Also see Util.generateWavelengths() for 
-        /// the process of expanding the polynomial.
-        ///
-        /// user-writable
-        ///
-        /// MZ: I think the current logic in the setter which invokes the 
-        ///     EEPROMChanged event has a big hole: namely, that the getter
-        ///     returns a reference to the entire array object.  That means
-        ///     the caller (customer software) can change the values of individual
-        ///     elements within the array at-will, and neither the setter nor
-        ///     event will ever fire.  I'm not sure that's entirely a bug,
-        ///     but wanted to document it.
-        /// </remarks>
-        /// <see cref="Spectrometer.wavelengths"/>
-        /// <see cref="Util.generateWavelengths(uint, float[])"/>
-        public float[] wavecalCoeffs
-        {
-            get { return _wavecalCoeffs; }
-            set
-            {
-                EventHandler handler = EEPROMChanged;
-                if (wavecalCoeffs is null || value.Length == wavecalCoeffs.Length)
-                    _wavecalCoeffs = value;
-                else
-                {
-                    int index = 0;
-                    while (index < value.Length)
-                    {
-                        _wavecalCoeffs[index] = value[index];
-                        ++index;
-                    }
-                    while (index < wavecalCoeffs.Length)
-                    {
-                        _wavecalCoeffs[index] = 0;
-                        ++index;
-                    }
-                }
-                handler?.Invoke(this, new EventArgs());
-
-            }
-        }
-
-        float[] _wavecalCoeffs;
-
-        /// <summary>
-        /// These are used to convert the user's desired setpoint in degrees 
-        /// Celsius to raw 12-bit DAC inputs for passing to the detector's 
-        /// Thermo-Electric Cooler (TEC).
-        /// </summary>
-        /// <remarks>
-        /// These correspond to the fields "Temp to TEC Cal" in Wasatch Model Configuration GUI.
-        ///
-        /// Use these when setting the TEC setpoint.
-        ///
-        /// Note that the TEC is a "write-only" device: you can tell it what temperature you
-        /// WANT, but you can't read what temperature it IS.  (For that, use the thermistor.)
-        /// </remarks>
-        public float[] degCToDACCoeffs
-        {
-            get { return _degCToDACCoeffs; }
-            set
-            {
-                EventHandler handler = EEPROMChanged;
-                _degCToDACCoeffs = value;
-                handler?.Invoke(this, new EventArgs());
-
-            }
-        }
-
-        float[] _degCToDACCoeffs;
-        public short detectorTempMin
-        {
-            get { return _detectorTempMin; }
-            set
-            {
-                EventHandler handler = EEPROMChanged;
-                _detectorTempMin = value;
-                handler?.Invoke(this, new EventArgs());
-
-            }
-        }
-
-        short _detectorTempMin;
-        public short detectorTempMax
-        {
-            get { return _detectorTempMax; }
-            set
-            {
-                EventHandler handler = EEPROMChanged;
-                _detectorTempMax = value;
-                handler?.Invoke(this, new EventArgs());
-
-            }
-        }
-
-        short _detectorTempMax;
-        /// <summary>
-        /// These are used to convert 12-bit raw ADC temperature readings from the detector
-        /// thermistor into degrees Celsius.
-        /// </summary>
-        /// <remarks>
-        /// These correspond to the fields "Therm to Temp Cal" in Wasatch Model Configuration GUI.
-        /// 
-        /// Use these when reading the detector temperature.
-        ///
-        /// Note that the detector thermistor is a read-only device: you can read what temperature
-        /// it IS, but you can't tell it what temperature you WANT.  (For that, use the TEC.)
-        ///
-        /// Note that there is also a thermistor on the laser.  These calibrated coefficients 
-        /// are for the detector thermistor; the laser thermistor uses hard-coded coefficients
-        /// which aren't calibrated or stored on the EEPROM.
-        /// </remarks>
-        public float[] adcToDegCCoeffs
-        {
-            get { return _adcToDegCCoeffs; }
-            set
-            {
-                EventHandler handler = EEPROMChanged;
-                _adcToDegCCoeffs = value;
-                handler?.Invoke(this, new EventArgs());
-
-            }
-        }
-
-        float[] _adcToDegCCoeffs;
-        public short thermistorResistanceAt298K
-        {
-            get { return _thermistorResistanceAt298K; }
-            set
-            {
-                EventHandler handler = EEPROMChanged;
-                _thermistorResistanceAt298K = value;
-                handler?.Invoke(this, new EventArgs());
-
-            }
-        }
-
-        short _thermistorResistanceAt298K;
-        public short thermistorBeta
-        {
-            get { return _thermistorBeta; }
-            set
-            {
-                EventHandler handler = EEPROMChanged;
-                _thermistorBeta = value;
-                handler?.Invoke(this, new EventArgs());
-
-            }
-        }
-
-        short _thermistorBeta;
-        /// <summary>when the unit was last calibrated (unstructured 12-char field)</summary>
-        /// <remarks>user-writable</remarks>
-        public string calibrationDate
-        {
-            get { return _calibrationDate; }
-            set
-            {
-                EventHandler handler = EEPROMChanged;
-                _calibrationDate = value;
-                handler?.Invoke(this, new EventArgs());
-            }
-        }
-
-        string _calibrationDate;
-        /// <summary>whom the unit was last calibrated by (unstructured 3-char field)</summary>
-        /// <remarks>user-writable</remarks>
-        public string calibrationBy
-        {
-            get { return _calibrationBy; }
-            set
-            {
-                EventHandler handler = EEPROMChanged;
-                _calibrationBy = value;
-                handler?.Invoke(this, new EventArgs());
-            }
-        }
-
-        string _calibrationBy;
-        /////////////////////////////////////////////////////////////////////////       
-        // Page 2
-        /////////////////////////////////////////////////////////////////////////       
-
-        public string detectorName
-        {
-            get { return _detectorName; }
-            set
-            {
-                EventHandler handler = EEPROMChanged;
-                _detectorName = value;
-                handler?.Invoke(this, new EventArgs());
-            }
-        }
-
-        string _detectorName;
-        public ushort activePixelsHoriz
-        {
-            get { return _activePixelsHoriz; }
-            set
-            {
-                EventHandler handler = EEPROMChanged;
-                _activePixelsHoriz = value;
-                handler?.Invoke(this, new EventArgs());
-            }
-        }
-
-        ushort _activePixelsHoriz;
-        public ushort activePixelsVert
-        {
-            get { return _activePixelsVert; }
-            set
-            {
-                EventHandler handler = EEPROMChanged;
-                _activePixelsVert = value;
-                handler?.Invoke(this, new EventArgs());
-            }
-        }
-
-        ushort _activePixelsVert;
-        public byte laserWarmupSec
-        {
-            get { return _laserWarmupSec; }
-            set
-            {
-                EventHandler handler = EEPROMChanged;
-                _laserWarmupSec = value;
-                handler?.Invoke(this, new EventArgs());
-            }
-        }
-
-        byte _laserWarmupSec;
-
-        public uint minIntegrationTimeMS
-        {
-            get { return _minIntegrationTimeMS; }
-            set
-            {
-                EventHandler handler = EEPROMChanged;
-                _minIntegrationTimeMS = value;
-                handler?.Invoke(this, new EventArgs());
-            }
-        }
-
-        uint _minIntegrationTimeMS;
-        public uint maxIntegrationTimeMS
-        {
-            get { return _maxIntegrationTimeMS; }
-            set
-            {
-                EventHandler handler = EEPROMChanged;
-                _maxIntegrationTimeMS = value;
-                handler?.Invoke(this, new EventArgs());
-            }
-        }
-
-        uint _maxIntegrationTimeMS;
-        public ushort actualPixelsHoriz
-        {
-            get { return _actualPixelsHoriz; }
-            set
-            {
-                EventHandler handler = EEPROMChanged;
-                _actualPixelsHoriz = value;
-                handler?.Invoke(this, new EventArgs());
-            }
-        }
-
-        ushort _actualPixelsHoriz;
-        // writable
-        public ushort ROIHorizStart
-        {
-            get { return _ROIHorizStart; }
-            set
-            {
-                EventHandler handler = EEPROMChanged;
-                _ROIHorizStart = value;
-                handler?.Invoke(this, new EventArgs());
-            }
-        }
-
-        ushort _ROIHorizStart;
-        public ushort ROIHorizEnd
-        {
-            get { return _ROIHorizEnd; }
-            set
-            {
-                EventHandler handler = EEPROMChanged;
-                _ROIHorizEnd = value;
-                handler?.Invoke(this, new EventArgs());
-            }
-        }
-
-        ushort _ROIHorizEnd;
-        public ushort[] ROIVertRegionStart
-        {
-            get { return _ROIVertRegionStart; }
-            set
-            {
-                EventHandler handler = EEPROMChanged;
-                _ROIVertRegionStart = value;
-                handler?.Invoke(this, new EventArgs());
-            }
-        }
-
-        ushort[] _ROIVertRegionStart;
-        public ushort[] ROIVertRegionEnd
-        {
-            get { return _ROIVertRegionEnd; }
-            set
-            {
-                EventHandler handler = EEPROMChanged;
-                _ROIVertRegionEnd = value;
-                handler?.Invoke(this, new EventArgs());
-            }
-        }
-
-        ushort[] _ROIVertRegionEnd;
-        /// <summary>
-        /// These are reserved for a non-linearity calibration,
-        /// but may be harnessed by users for other purposes.
-        /// </summary>
-        /// <remarks>user-writable</remarks>
-        public float[] linearityCoeffs
-        {
-            get { return _linearityCoeffs; }
-            set
-            {
-                EventHandler handler = EEPROMChanged;
-                _linearityCoeffs = value;
-                handler?.Invoke(this, new EventArgs());
-            }
-        }
-
-        float[] _linearityCoeffs;
-        /////////////////////////////////////////////////////////////////////////       
-        // Page 3
-        /////////////////////////////////////////////////////////////////////////       
-
-        // public int deviceLifetimeOperationMinutes { get; private set; }
-        // public int laserLifetimeOperationMinutes { get; private set; }
-        // public short laserTemperatureMax { get; private set; }
-        // public short laserTemperatureMin { get; private set; }
-        public float maxLaserPowerMW
-        {
-            get { return _maxLaserPowerMW; }
-            set
-            {
-                EventHandler handler = EEPROMChanged;
-                _maxLaserPowerMW = value;
-                handler?.Invoke(this, new EventArgs());
-            }
-        }
-
-        float _maxLaserPowerMW;
-        public float minLaserPowerMW
-        {
-            get { return _minLaserPowerMW; }
-            set
-            {
-                EventHandler handler = EEPROMChanged;
-                _minLaserPowerMW = value;
-                handler?.Invoke(this, new EventArgs());
-            }
-        }
-
-        float _minLaserPowerMW;
-        public float laserExcitationWavelengthNMFloat
-        {
-            get { return _laserExcitationWavelengthNMFloat; }
-            set
-            {
-                EventHandler handler = EEPROMChanged;
-                _laserExcitationWavelengthNMFloat = value;
-                handler?.Invoke(this, new EventArgs());
-            }
-        }
-
-        float _laserExcitationWavelengthNMFloat;
-        public float[] laserPowerCoeffs
-        {
-            get { return _laserPowerCoeffs; }
-            set
-            {
-                EventHandler handler = EEPROMChanged;
-                _laserPowerCoeffs = value;
-                handler?.Invoke(this, new EventArgs());
-            }
-        }
-
-        float[] _laserPowerCoeffs;
-
-        public float avgResolution
-        {
-            get { return _avgResolution; }
-            set
-            {
-                EventHandler handler = EEPROMChanged;
-                _avgResolution = value;
-                handler?.Invoke(this, new EventArgs());
-            }
-        }
-
-        float _avgResolution;
-
-        public UInt16 laserWatchdogTimer
-        {
-            get { return _laserWatchdogTimer; }
-            set
-            {
-                EventHandler handler = EEPROMChanged;
-                _laserWatchdogTimer = value;
-                handler?.Invoke(this, new EventArgs());
-            }
-        }
-        UInt16 _laserWatchdogTimer;
-
-        public LIGHT_SOURCE_TYPE lightSourceType
-        {
-            get { return _lightSourceType; }
-            set
-            {
-                EventHandler handler = EEPROMChanged;
-                _lightSourceType = value;
-                handler?.Invoke(this, new EventArgs());
-            }
-        }
-        LIGHT_SOURCE_TYPE _lightSourceType;
-
-        public UInt16 powerWatchdogTimer
-        {
-            get { return _powerWatchdogTimer; }
-            set
-            {
-                EventHandler handler = EEPROMChanged;
-                _powerWatchdogTimer = value;
-                handler?.Invoke(this, new EventArgs());
-            }
-        }
-        UInt16 _powerWatchdogTimer;
-        
-        public UInt16 detectorTimeout
-        {
-            get { return _detectorTimeout; }
-            set
-            {
-                EventHandler handler = EEPROMChanged;
-                _detectorTimeout = value;
-                handler?.Invoke(this, new EventArgs());
-            }
-        }
-        UInt16 _detectorTimeout;
-
-        public HORIZONTAL_BINNING_METHOD horizontalBinningMethod
-        {
-            get { return _horizontalBinningMethod; }
-            set
-            {
-                EventHandler handler = EEPROMChanged;
-                _horizontalBinningMethod = value;
-                handler?.Invoke(this, new EventArgs());
-            }
-        }
-        HORIZONTAL_BINNING_METHOD _horizontalBinningMethod = HORIZONTAL_BINNING_METHOD.BIN_2X2;
-
-        /////////////////////////////////////////////////////////////////////////       
-        // Page 4
-        /////////////////////////////////////////////////////////////////////////       
-
-        /// <summary>
-        /// 64 bytes of unstructured space which the user is free to use however
-        /// they see fit.
-        /// </summary>
-        /// <remarks>
-        /// For convenience, the same raw storage space is also accessible as a 
-        /// null-terminated string via userText. 
-        ///
-        /// EEPROM versions prior to 4 only had 63 bytes of user data.
-        /// </remarks>
-        public byte[] userData
-        {
-            get { return _userData; }
-            set
-            {
-                EventHandler handler = EEPROMChanged;
-                _userData = value;
-                handler?.Invoke(this, new EventArgs());
-            }
-        }
-
-        byte[] _userData;
-
-        /// <summary>
-        /// a stringified version of the 64-byte raw data block provided by userData
-        /// </summary>
-        /// <remarks>accessible as a null-terminated string via userText</remarks>
-        public string userText
-        {
-            get
-            {
-                return ParseData.toString(userData);
-            }
-
-            set
-            {
-                EventHandler handler = EEPROMChanged;
-                userData = new byte[value.Length + 1];
-                for (int i = 0; i < value.Length; i++)
-                    userData[i] = (byte)value[i];
-                userData[userData.Length - 1] = 0x0;
-                handler?.Invoke(this, new EventArgs());
-            }
-        }
-
-        /////////////////////////////////////////////////////////////////////////       
-        // Page 5
-        /////////////////////////////////////////////////////////////////////////       
-
-        /// <summary>
-        /// array of up to 15 "bad" (hot or dead) pixels which software may wish
-        /// to skip or "average over" during spectral post-processing.
-        /// </summary>
-        /// <remarks>bad pixels are identified by pixel number; empty slots are indicated by -1</remarks>
-        public short[] badPixels
-        {
-            get { return _badPixels; }
-            set
-            {
-                EventHandler handler = EEPROMChanged;
-                _badPixels = value;
-                handler?.Invoke(this, new EventArgs());
-            }
-        }
-
-        short[] _badPixels;
-        // read-only containers for expedited processing
-        public List<short> badPixelList { get; protected set; }
-        public SortedSet<short> badPixelSet { get; protected set; }
-
-        public void addBadPixel(short pixel)
-        {
-            if (!badPixelSet.Contains(pixel))
-            {
-                int addIndex = -1;
-                for (int i = 0; i < badPixels.Length; ++i)
-                {
-                    if (badPixels[i] == -1)
-                        addIndex = i;
-                }
-
-                if (addIndex != -1)
-                {
-                    badPixels[addIndex] = pixel;
-                    badPixelSet.Add(pixel);
-                    badPixelList.Add(pixel);
-                }
-            }
-        }
-
-        public string productConfiguration
-        {
-            get { return _productConfiguration; }
-            set
-            {
-                EventHandler handler = EEPROMChanged;
-                _productConfiguration = value;
-                handler?.Invoke(this, new EventArgs());
-            }
-        }
-
-        string _productConfiguration;
-
-        public PAGE_SUBFORMAT subformat
-        {
-            get { return _subformat; }
-            set
-            {
-                EventHandler handler = EEPROMChanged;
-                _subformat = value;
-                handler?.Invoke(this, new EventArgs());
-            }
-        }
-
-        PAGE_SUBFORMAT _subformat;
-
-        /////////////////////////////////////////////////////////////////////////       
-        // Page 6
-        /////////////////////////////////////////////////////////////////////////  
-
-        public float[] intensityCorrectionCoeffs
-        {
-            get { return _intensityCorrectionCoeffs; }
-            set
-            {
-                EventHandler handler = EEPROMChanged;
-                _intensityCorrectionCoeffs = value;
-                handler?.Invoke(this, new EventArgs());
-            }
-        }
-
-        float[] _intensityCorrectionCoeffs;
-
-        public byte intensityCorrectionOrder
-        {
-            get { return _intensityCorrectionOrder; }
-            set
-            {
-                EventHandler handler = EEPROMChanged;
-                if (_intensityCorrectionCoeffs != null && _intensityCorrectionOrder != value && _intensityCorrectionOrder == _intensityCorrectionCoeffs.Length)
-                {
-                    float[] temp = new float[_intensityCorrectionCoeffs.Length];
-                    _intensityCorrectionCoeffs.CopyTo(temp, 0);
-                    _intensityCorrectionCoeffs = new float[value + 1];
-                    for (int i = 0; (i < temp.Length && i < _intensityCorrectionCoeffs.Length); ++i)
-                        _intensityCorrectionCoeffs[i] = temp[i];
-                }
-                _intensityCorrectionOrder = value;
-                handler?.Invoke(this, new EventArgs());
-            }
-        }
-
-        byte _intensityCorrectionOrder;
-
-        /////////////////////////////////////////////////////////////////////////       
-        // Page 6 & 7 (subformat DETECTOR_REGIONS)
-        /////////////////////////////////////////////////////////////////////////  
-
-        public float[] region1WavecalCoeffs
-        {
-            get { return _region1WavecalCoeffs; }
-            set
-            {
-                EventHandler handler = EEPROMChanged;
-                if (region1WavecalCoeffs is null || value.Length == region1WavecalCoeffs.Length)
-                    _region1WavecalCoeffs = value;
-                else
-                {
-                    int index = 0;
-                    while (index < value.Length)
-                    {
-                        _region1WavecalCoeffs[index] = value[index];
-                        ++index;
-                    }
-                    while (index < region1WavecalCoeffs.Length)
-                    {
-                        _region1WavecalCoeffs[index] = 0;
-                        ++index;
-                    }
-                }
-                handler?.Invoke(this, new EventArgs());
-
-            }
-        }
-        float[] _region1WavecalCoeffs;
-
-        public float[] region2WavecalCoeffs
-        {
-            get { return _region2WavecalCoeffs; }
-            set
-            {
-                EventHandler handler = EEPROMChanged;
-                if (region2WavecalCoeffs is null || value.Length == region2WavecalCoeffs.Length)
-                    _region2WavecalCoeffs = value;
-                else
-                {
-                    int index = 0;
-                    while (index < value.Length)
-                    {
-                        _region2WavecalCoeffs[index] = value[index];
-                        ++index;
-                    }
-                    while (index < region2WavecalCoeffs.Length)
-                    {
-                        _region2WavecalCoeffs[index] = 0;
-                        ++index;
-                    }
-                }
-                handler?.Invoke(this, new EventArgs());
-
-            }
-        }
-        float[] _region2WavecalCoeffs;
-
-        public float[] region3WavecalCoeffs
-        {
-            get { return _region3WavecalCoeffs; }
-            set
-            {
-                EventHandler handler = EEPROMChanged;
-                if (region3WavecalCoeffs is null || value.Length == region3WavecalCoeffs.Length)
-                    _region3WavecalCoeffs = value;
-                else
-                {
-                    int index = 0;
-                    while (index < value.Length)
-                    {
-                        _region3WavecalCoeffs[index] = value[index];
-                        ++index;
-                    }
-                    while (index < region3WavecalCoeffs.Length)
-                    {
-                        _region3WavecalCoeffs[index] = 0;
-                        ++index;
-                    }
-                }
-                handler?.Invoke(this, new EventArgs());
-
-            }
-        }
-        float[] _region3WavecalCoeffs;
-
-        public ushort region1HorizStart
-        {
-            get { return _region1HorizStart; }
-            set
-            {
-                EventHandler handler = EEPROMChanged;
-                _region1HorizStart = value;
-                handler?.Invoke(this, new EventArgs());
-            }
-        }
-        ushort _region1HorizStart;
-
-        public ushort region1HorizEnd
-        {
-            get { return _region1HorizEnd; }
-            set
-            {
-                EventHandler handler = EEPROMChanged;
-                _region1HorizEnd = value;
-                handler?.Invoke(this, new EventArgs());
-            }
-        }
-        ushort _region1HorizEnd;
-
-        public ushort region2HorizStart
-        {
-            get { return _region2HorizStart; }
-            set
-            {
-                EventHandler handler = EEPROMChanged;
-                _region2HorizStart = value;
-                handler?.Invoke(this, new EventArgs());
-            }
-        }
-        ushort _region2HorizStart;
-
-        public ushort region2HorizEnd
-        {
-            get { return _region2HorizEnd; }
-            set
-            {
-                EventHandler handler = EEPROMChanged;
-                _region2HorizEnd = value;
-                handler?.Invoke(this, new EventArgs());
-            }
-        }
-        ushort _region2HorizEnd;
-        
-        public ushort region3HorizStart
-        {
-            get { return _region3HorizStart; }
-            set
-            {
-                EventHandler handler = EEPROMChanged;
-                _region3HorizStart = value;
-                handler?.Invoke(this, new EventArgs());
-            }
-        }
-        ushort _region3HorizStart;
-
-        public ushort region3HorizEnd
-        {
-            get { return _region3HorizEnd; }
-            set
-            {
-                EventHandler handler = EEPROMChanged;
-                _region3HorizEnd = value;
-                handler?.Invoke(this, new EventArgs());
-            }
-        }
-        ushort _region3HorizEnd;
-        
-        public ushort region3VertStart
-        {
-            get { return _region3VertStart; }
-            set
-            {
-                EventHandler handler = EEPROMChanged;
-                _region3VertStart = value;
-                handler?.Invoke(this, new EventArgs());
-            }
-        }
-        ushort _region3VertStart;
-
-        public ushort region3VertEnd
-        {
-            get { return _region3VertEnd; }
-            set
-            {
-                EventHandler handler = EEPROMChanged;
-                _region3VertEnd = value;
-                handler?.Invoke(this, new EventArgs());
-            }
-        }
-        ushort _region3VertEnd;
-
-        public byte regionCount
-        {
-            get { return _regionCount; }
-            set
-            {
-                _regionCount = value;
-                EEPROMChanged?.Invoke(this, new EventArgs());
-            }
-        }
-        byte _regionCount;
-
-        /////////////////////////////////////////////////////////////////////////       
-        // Page 7 Handheld Devices
-        /////////////////////////////////////////////////////////////////////////  
-
-        public byte libraryType
-        {
-            get { return _libraryType; }
-            set
-            {
-                _libraryType = value;
-                EEPROMChanged?.Invoke(this, new EventArgs());
-            }
-        }
-        byte _libraryType;
-
-        public UInt16 libraryID
-        {
-            get { return _libraryID; }
-            set
-            {
-                _libraryID = value;
-                EEPROMChanged?.Invoke(this, new EventArgs());
-            }
-        }
-        UInt16 _libraryID;
-
-        public byte startupScansToAverage
-        {
-            get { return _startupScansToAverage; }
-            set
-            {
-                _startupScansToAverage = value;
-                EEPROMChanged?.Invoke(this, new EventArgs());
-            }
-        }
-        byte _startupScansToAverage;
-
-        public byte matchingMinRampPixels
-        {
-            get { return _matchingMinRampPixels; }            
-            set
-            {
-                _matchingMinRampPixels = value;
-                EEPROMChanged?.Invoke(this, new EventArgs());
-            }
-        }
-        byte _matchingMinRampPixels = 10;
-
-        public UInt16 matchingMinPeakHeight
-        {
-            get { return _matchingMinPeakHeight; }
-            set
-            {
-                _matchingMinPeakHeight = value;
-                EEPROMChanged?.Invoke(this, new EventArgs());
-            }
-        }
-        UInt16 _matchingMinPeakHeight = 500;
-
-        public byte matchingThreshold
-        {
-            get { return _matchingThreshold; }            
-            set
-            {
-                _matchingThreshold = value;
-                EEPROMChanged?.Invoke(this, new EventArgs());
-            }
-        }
-        byte _matchingThreshold = 90;
-
-        public byte throwAwayCount
-        {
-            get { return _throwAwayCount; }
-            set
-            {
-                _throwAwayCount = value;
-                EEPROMChanged?.Invoke(this, new EventArgs());
-            }
-        }
-        byte _throwAwayCount;
-
-        public byte untetheredFeatureMask
-        {
-            get { return _untetheredFeatureMask;  }
-            set
-            {
-                _untetheredFeatureMask = value;
-                EEPROMChanged?.Invoke(this, new EventArgs());
-            }
-        }
-        byte _untetheredFeatureMask;
-
-        public byte librarySpectraNum
-        {
-            get { return _librarySpectraNum; }
-            set
-            {
-                _librarySpectraNum = value;
-                EEPROMChanged?.Invoke(this, new EventArgs());
-            }
-        }
-        byte _librarySpectraNum = 1;
-
-        /////////////////////////////////////////////////////////////////////////
-        // Pages 10-73 (subformat UNTETHERED_DEVICE)
-        /////////////////////////////////////////////////////////////////////////
-
-        public List<UInt16> librarySpectrum
-        {
-            get { return _librarySpectrum; }
-            set
-            {
-                _librarySpectrum = value;
-                EEPROMChanged?.Invoke(this, new EventArgs());
-            }
-        }
-        List<UInt16> _librarySpectrum;
-
-        /////////////////////////////////////////////////////////////////////////
-        // Virtual Pages
-        /////////////////////////////////////////////////////////////////////////
-        
-        /*
-         * These fields are not currently apportioned space on the physical EEPROM
-         * and thus are exclusively used with units that have purely virtual "EEPROM."
-         * 
-         * This is defined in the base class so we don't need downstream casts or some
-         * intermediate subclass to cast to...though that would make some sense too
-         * 
-         */
-
-        public string detectorSerialNumber
-        {
-            get { return _detectorSerialNumber; }
-            set
-            {
-                _detectorSerialNumber = value;
-                EEPROMChanged?.Invoke(this, new EventArgs());
-            }
-        }
-
-        string _detectorSerialNumber;
-
-        /////////////////////////////////////////////////////////////////////////
-        // Compound Fields
-        /////////////////////////////////////////////////////////////////////////
-
-        public string fullModel
-        {
-            get { return _model + _productConfiguration; }
-            set
-            {
-                if (value.Length > 16)
-                {
-                    model = value.Substring(0, 16);
-                    productConfiguration = value.Substring(16);
-                }
-
-                else
-                    model = value;
-            }
-        }
-
-        public List<string> libNames
-        {
-            get { return _libNames; }
-            set
-            {
-                _libNames = value;
-                EEPROMChanged?.Invoke(this, new EventArgs());
-            }
-        }
-        List<string> _libNames;
-
-        /////////////////////////////////////////////////////////////////////////       
-        //
-        // public methods
-        //
-        /////////////////////////////////////////////////////////////////////////       
-
-        /// <summary>
-        /// Save updated EEPROM fields to the device.
-        /// </summary>
-        ///
-        /// <remarks>
-        /// Only a handful of fields are recommended to be changed by users: 
-        ///
-        /// - excitationNM
-        /// - wavecalCoeffs
-        /// - calibrationDate
-        /// - calibrationBy
-        /// - ROI
-        /// - linearityCoeffs (not currently used)
-        /// - userData
-        /// - badPixels
-        /// 
-        /// Note that the EEPROM isn't an SSD...it's not terribly fast, and there
-        /// are a finite number of lifetime writes, so use sparingly.
-        ///
-        /// Due to the high risk of bricking a unit through a failed / bad EEPROM
-        /// write, all internal calls bail at the first error in hopes of salvaging
-        /// the unit if at all possible.
-        ///
-        /// That said, if you do frag your EEPROM, Wasatch has a "Model Configuration"
-        /// utility to let you manually write EEPROM fields; contact your sales rep
-        /// for a copy.
-        /// </remarks>
-        ///
-        /// <todo>
-        /// add an optional "indexes" argument which, if provided, only 
-        /// writes the requested page numbers.
-        /// </todo>
-        ///
-        /// <returns>true on success, false on failure</returns>
-        /// 
-        public virtual bool write(bool allPages = false)
-        {
-            Task<bool> task = Task.Run(async () => await writeAsync(allPages));
-            return task.Result;
-        }
-        public virtual async Task<bool> writeAsync(bool allPages=false)
-        {
-            ////////////////////////////////////////////////////////////////
-            //                                                            //
-            //            "Regular" USB Wasatch Spectrometers             //
-            //                                                            //
-            ////////////////////////////////////////////////////////////////
-
-            if (pages is null || pages.Count < MAX_PAGES)
-            {
-                logger.error("EEPROM.write: need to perform a read first");
-                return false;
-            }
-
-            if (!writeParse())
-                return false;
-
-            int pagesToWrite = allPages ? pages.Count : MAX_PAGES;
-            for (short page = 0; page < pagesToWrite; page++)
-            {
-                bool ok = false;
-                if (spectrometer.isARM)
-                {
-                    logger.hexdump(pages[page], String.Format("writing page {0} [ARM]: ", page));
-
-                    ok = await spectrometer.sendCmdAsync(
-                        opcode: Opcodes.SECOND_TIER_COMMAND,
-                        wValue: spectrometer.cmd[Opcodes.SET_MODEL_CONFIG_ARM],
-                        wIndex: (ushort)page,
-                        buf: pages[page]);
-                }
-                else
-                {
-                    const uint DATA_START = 0x3c00; // from Wasatch Stroker Console's EnhancedStroker.SetModelInformation()
-                    ushort pageOffset = (ushort)(DATA_START + page * 64);
-                    logger.hexdump(pages[page], String.Format("writing page {0} to offset {1} [FX2]: ", page, pageOffset));
-
-                    ok = await spectrometer.sendCmdAsync(
-                        opcode: Opcodes.SET_MODEL_CONFIG_FX2,
-                        wValue: pageOffset,
-                        wIndex: 0,
-                        buf: pages[page]);
-        }
-                if (!ok)
-                {
-                    logger.error("EEPROM.write: failed to save page {0}", page);
-                    return false;
-                }
-                logger.debug("EEPROM: wrote EEPROM page {0}", page);
-            }
-            defaultValues = false;
-            return true;
-        }
-
-        /////////////////////////////////////////////////////////////////////////       
-        // private methods
-        /////////////////////////////////////////////////////////////////////////       
-
-        internal EEPROM(Spectrometer spec)
-        {
-            spectrometer = spec;
-
-            defaultValues = false;
-
-            wavecalCoeffs = new float[5];
-            degCToDACCoeffs = new float[3];
-            adcToDegCCoeffs = new float[3];
-            ROIVertRegionStart = new ushort[3];
-            ROIVertRegionEnd = new ushort[3];
-            badPixels = new short[15];
-            linearityCoeffs = new float[5];
-            laserPowerCoeffs = new float[4];
-            intensityCorrectionCoeffs = new float[12];
-
-            badPixelList = new List<short>();
-            badPixelSet = new SortedSet<short>();
-        }
-
-        public EEPROM(EEPROMJSON json)
-        {
-            wavecalCoeffs = new float[5];
-            degCToDACCoeffs = new float[3];
-            adcToDegCCoeffs = new float[3];
-            ROIVertRegionStart = new ushort[3];
-            ROIVertRegionEnd = new ushort[3];
-            badPixels = new short[15];
-            linearityCoeffs = new float[5];
-            laserPowerCoeffs = new float[4];
-            intensityCorrectionCoeffs = new float[12];
-
-            badPixelList = new List<short>();
-            badPixelSet = new SortedSet<short>();
-
-            pages = new List<byte[]>();
-            for (ushort page = 0; page < MAX_PAGES; page++)
-            {
-                pages.Add(new byte[64]);
-            }
-
-            setFromJSON(json);
-            writeParse();
-        }
-
-<<<<<<< HEAD
-        public virtual bool read(bool skipRead = false)
-        {
-            Task<bool> task = Task.Run(async () => await readAsync(skipRead));
-            return task.Result;
-        }
-        public virtual async Task<bool> readAsync(bool skipRead = false)
-=======
-        public virtual bool read()
->>>>>>> e2d52bb9
-        {
-            Task<bool> task = Task.Run(async () => await readAsync());
-            return task.Result;
-        }
-        public virtual async Task<bool> readAsync()
-        {
-            ////////////////////////////////////////////////////////////////
-            //                                                            //
-            //            "Regular" USB Wasatch Spectrometers             //
-            //                                                            //
-            ////////////////////////////////////////////////////////////////
-
-            ////////////////////////////////////////////////////////////////
-            // read all (standard) pages into cache
-            ////////////////////////////////////////////////////////////////
-
-            if (!skipRead)
-            {
-<<<<<<< HEAD
-                pages = new List<byte[]>();
-                for (ushort page = 0; page < MAX_PAGES; page++)
-=======
-                byte[] buf = await spectrometer.getCmd2Async(Opcodes.GET_MODEL_CONFIG, 64, wIndex: page, fakeBufferLengthARM: 8);
-                if (buf is null)
->>>>>>> e2d52bb9
-                {
-                    byte[] buf = await spectrometer.getCmd2Async(Opcodes.GET_MODEL_CONFIG, 64, wIndex: page, fakeBufferLengthARM: 8);
-                    if (buf is null)
-                    {
-                        try
-                        {
-                            setDefault(spectrometer);
-                        }
-                        catch
-                        {
-                            return false;
-                        }
-                        return true;
-                    }
-                    pages.Add(buf);
-                    logger.hexdump(buf, String.Format("read page {0}: ", page));
-                }
-            }
-
-            ////////////////////////////////////////////////////////////////
-            // determine format and subformat early
-            ////////////////////////////////////////////////////////////////
-
-            format = pages[0][63];
-
-            if (format > FORMAT)
-            {
-                // log but optimistically proceed
-                logger.error("WasatchNET {0} was built and tested against EEPROM formats {1} and below.",
-                    Assembly.GetExecutingAssembly().GetName().Version.ToString(), FORMAT);
-                logger.error("EEPROM format {0} may require a newer version of WasatchNET for proper operation.", format);
-            }
-
-            if (format >= 8)
-                subformat = (PAGE_SUBFORMAT)ParseData.toUInt8(pages[5], 63);
-            else if (format >= 6)
-                subformat = PAGE_SUBFORMAT.INTENSITY_CALIBRATION;
-            else
-                subformat = PAGE_SUBFORMAT.USER_DATA;
-
-            ////////////////////////////////////////////////////////////////
-            // newer formats support more pages
-            ////////////////////////////////////////////////////////////////
-
-            ////////////////////////////////////////////////////////////////
-            // parse pages according to format and subformat
-            ////////////////////////////////////////////////////////////////
-
-            if (subformat == PAGE_SUBFORMAT.UNTETHERED_DEVICE)
-            {
-                // read pages 8-73 (no need to do all MAX_PAGES_REAL)
-                for (ushort page = MAX_PAGES; page <= LIBRARY_STOP_PAGE; page++)
-                {
-                    byte[] buf = await spectrometer.getCmd2Async(Opcodes.GET_MODEL_CONFIG, 64, wIndex: page, fakeBufferLengthARM: 8);
-                    pages.Add(buf);
-                    logger.hexdump(buf, String.Format("read extra page {0}: ", page));
-                }
-            }
-
-            try
-            {
-                model = ParseData.toString(pages[0], 0, 16);
-                serialNumber = ParseData.toString(pages[0], 16, 16);
-                baudRate = ParseData.toUInt32(pages[0], 32);
-                hasCooling = ParseData.toBool(pages[0], 36);
-                hasBattery = ParseData.toBool(pages[0], 37);
-                hasLaser = ParseData.toBool(pages[0], 38);
-                excitationNM = ParseData.toUInt16(pages[0], 39); // for old formats, first read this as excitation
-                slitSizeUM = ParseData.toUInt16(pages[0], 41);
-
-                startupIntegrationTimeMS = ParseData.toUInt16(pages[0], 43);
-                TECSetpoint = ParseData.toInt16(pages[0], 45);
-                startupTriggeringMode = ParseData.toUInt8(pages[0], 47);
-                detectorGain = ParseData.toFloat(pages[0], 48); // "even pixels" for InGaAs
-                detectorOffset = ParseData.toInt16(pages[0], 52); // "even pixels" for InGaAs
-                detectorGainOdd = ParseData.toFloat(pages[0], 54); // InGaAs-only
-                detectorOffsetOdd = ParseData.toInt16(pages[0], 58); // InGaAs-only
-                if (format >= 16)
-                    laserTECSetpoint = ParseData.toUInt16(pages[0], 60);
-                else
-                    laserTECSetpoint = 800;
-
-                wavecalCoeffs[0] = ParseData.toFloat(pages[1], 0);
-                wavecalCoeffs[1] = ParseData.toFloat(pages[1], 4);
-                wavecalCoeffs[2] = ParseData.toFloat(pages[1], 8);
-                wavecalCoeffs[3] = ParseData.toFloat(pages[1], 12);
-                degCToDACCoeffs[0] = ParseData.toFloat(pages[1], 16);
-                degCToDACCoeffs[1] = ParseData.toFloat(pages[1], 20);
-                degCToDACCoeffs[2] = ParseData.toFloat(pages[1], 24);
-                detectorTempMax = ParseData.toInt16(pages[1], 28);
-                detectorTempMin = ParseData.toInt16(pages[1], 30);
-                adcToDegCCoeffs[0] = ParseData.toFloat(pages[1], 32);
-                adcToDegCCoeffs[1] = ParseData.toFloat(pages[1], 36);
-                adcToDegCCoeffs[2] = ParseData.toFloat(pages[1], 40);
-                thermistorResistanceAt298K = ParseData.toInt16(pages[1], 44);
-                thermistorBeta = ParseData.toInt16(pages[1], 46);
-                calibrationDate = ParseData.toString(pages[1], 48, 12);
-                calibrationBy = ParseData.toString(pages[1], 60, 3);
-
-                detectorName = ParseData.toString(pages[2], 0, 16);
-                activePixelsHoriz = ParseData.toUInt16(pages[2], 16); // note: byte 18 unused
-                activePixelsVert = ParseData.toUInt16(pages[2], 19);
-                minIntegrationTimeMS = ParseData.toUInt16(pages[2], 21); // will overwrite if 
-                maxIntegrationTimeMS = ParseData.toUInt16(pages[2], 23); //   format >= 5
-                actualPixelsHoriz = ParseData.toUInt16(pages[2], 25);
-                ROIHorizStart = ParseData.toUInt16(pages[2], 27);
-                ROIHorizEnd = ParseData.toUInt16(pages[2], 29);
-                ROIVertRegionStart[0] = ParseData.toUInt16(pages[2], 31);
-                ROIVertRegionEnd[0] = ParseData.toUInt16(pages[2], 33);
-                ROIVertRegionStart[1] = ParseData.toUInt16(pages[2], 35);
-                ROIVertRegionEnd[1] = ParseData.toUInt16(pages[2], 37);
-                ROIVertRegionStart[2] = ParseData.toUInt16(pages[2], 39);
-                ROIVertRegionEnd[2] = ParseData.toUInt16(pages[2], 41);
-                linearityCoeffs[0] = ParseData.toFloat(pages[2], 43);
-                linearityCoeffs[1] = ParseData.toFloat(pages[2], 47);
-                linearityCoeffs[2] = ParseData.toFloat(pages[2], 51);
-                linearityCoeffs[3] = ParseData.toFloat(pages[2], 55);
-                linearityCoeffs[4] = ParseData.toFloat(pages[2], 59);
-
-                // deviceLifetimeOperationMinutes = ParseData.toInt32(pages[3], 0);
-                // laserLifetimeOperationMinutes = ParseData.toInt32(pages[3], 4);
-                // laserTemperatureMax  = ParseData.toInt16(pages[3], 8);
-                // laserTemperatureMin  = ParseData.toInt16(pages[3], 10);
-
-                laserPowerCoeffs[0] = ParseData.toFloat(pages[3], 12);
-                laserPowerCoeffs[1] = ParseData.toFloat(pages[3], 16);
-                laserPowerCoeffs[2] = ParseData.toFloat(pages[3], 20);
-                laserPowerCoeffs[3] = ParseData.toFloat(pages[3], 24);
-                maxLaserPowerMW = ParseData.toFloat(pages[3], 28);
-                minLaserPowerMW = ParseData.toFloat(pages[3], 32);
-
-                // correct laser excitation across formats
-                if (format >= 4)
-                {
-                    laserExcitationWavelengthNMFloat = ParseData.toFloat(pages[3], 36);
-                    excitationNM = (ushort)Math.Round(laserExcitationWavelengthNMFloat);
-                }
-                else
-                {
-                    laserExcitationWavelengthNMFloat = excitationNM;
-                }
-                    
-                if (format >= 5)
-                {
-                    minIntegrationTimeMS = ParseData.toUInt32(pages[3], 40);
-                    maxIntegrationTimeMS = ParseData.toUInt32(pages[3], 44);
-                }
-
-                userData = format < 4 ? new byte[63] : new byte[64];
-                Array.Copy(pages[4], userData, userData.Length);
-
-                badPixelSet = new SortedSet<short>();
-                for (int i = 0; i < 15; i++)
-                {
-                    short pixel = ParseData.toInt16(pages[5], i * 2);
-                    badPixels[i] = pixel;
-                    if (pixel >= 0)
-                        badPixelSet.Add(pixel); // does not throw
-                }
-                badPixelList = new List<short>(badPixelSet);
-
-                if (format >= 5)
-                    productConfiguration = ParseData.toString(pages[5], 30, 16);
-                else
-                    productConfiguration = "";
-
-                if (format >= 6 && (subformat == PAGE_SUBFORMAT.INTENSITY_CALIBRATION || 
-                                    subformat == PAGE_SUBFORMAT.UNTETHERED_DEVICE))
-                {
-                    // load Raman Intensity Correction whether subformat is 1 or 3
-                    logger.debug("loading Raman Intensity Correction");
-                    intensityCorrectionOrder = ParseData.toUInt8(pages[6], 0);
-                    uint numCoeffs = (uint)intensityCorrectionOrder + 1;
-
-                    if (numCoeffs > 8)
-                        numCoeffs = 0;
-
-                    intensityCorrectionCoeffs = numCoeffs > 0 ? new float[numCoeffs] : null;
-
-                    for (int i = 0; i < numCoeffs; ++i)
-                    {
-                        intensityCorrectionCoeffs[i] = ParseData.toFloat(pages[6], 1 + 4 * i);
-                    }
-                }
-                else
-                {
-                    intensityCorrectionOrder = 0;
-                }
-
-                if (format >= 7)
-                {
-                    avgResolution = ParseData.toFloat(pages[3], 48);
-                }
-                else
-                {
-                    avgResolution = 0.0f;
-                }
-
-                if (format >= 8)
-                {
-                    wavecalCoeffs[4] = ParseData.toFloat(pages[2], 21);
-                    if (subformat == PAGE_SUBFORMAT.USER_DATA)
-                    {
-                        intensityCorrectionOrder = 0;
-                        intensityCorrectionCoeffs = null;
-
-                        userData = new byte[192];
-                        //Array.Copy(pages[4], userData, userData.Length);
-                        Array.Copy(pages[4], 0, userData, 0, 64);
-                        Array.Copy(pages[6], 0, userData, 64, 64);
-                        Array.Copy(pages[7], 0, userData, 128, 64);
-                    }
-
-                    /*
-                    userData = new byte[16000];
-                    Array.Copy(pages[4], 0, userData, 0, 64);
-                    Array.Copy(pages[7], 0, userData, 64, 64);
-
-                    for (int k = 8; k < 256; ++k)
-                    {
-                        Array.Copy(pages[k], 0, userData, 64 * (k - 6), 64);
-                    }
-                    */
-                }
-
-                if (format >= 9)
-                    featureMask = new FeatureMask(ParseData.toUInt16(pages[0], 39));
-
-                if (format >= 15)
-                {
-                    laserWatchdogTimer = ParseData.toUInt16(pages[3], 52);
-                    lightSourceType = (LIGHT_SOURCE_TYPE)ParseData.toUInt8(pages[3], 54);
-                }
-                else
-                {
-                    laserWatchdogTimer = 0;
-                    lightSourceType = 0;
-                }
-                
-                if (format >= 16)
-                {
-                    powerWatchdogTimer = ParseData.toUInt16(pages[3], 55);
-                    detectorTimeout = ParseData.toUInt16(pages[3], 57);
-                    horizontalBinningMethod = (HORIZONTAL_BINNING_METHOD)ParseData.toUInt8(pages[3], 59);
-                }
-                else
-                {
-                    powerWatchdogTimer = 0;
-                    detectorTimeout = 0;
-                    horizontalBinningMethod = HORIZONTAL_BINNING_METHOD.BIN_2X2;
-                }
-
-
-                if (format < 12)
-                    featureMask.evenOddHardwareCorrected = false;
-                if (format >= 10)
-                    laserWarmupSec = pages[2][18];
-                else
-                    laserWarmupSec = 20;
-                if (format < 15)
-                    featureMask.hasShutter = false;
-                if (format < 16)
-                {
-                    featureMask.disableBLEPower = false;
-                    featureMask.disableLaserArmedIndication = false;
-                }
-                if (format < 17)
-                {
-                    featureMask.interlockExcluded = false;
-                }
-
-
-                if (format >= 11)
-                {
-                    if (subformat == PAGE_SUBFORMAT.UNTETHERED_DEVICE)
-                    {
-                        logger.debug("loading untethered device configuration");
-                        libraryType = ParseData.toUInt8(pages[7], 0);
-                        libraryID = ParseData.toUInt16(pages[7], 1);
-                        startupScansToAverage = ParseData.toUInt8(pages[7], 3);
-                        matchingMinRampPixels = ParseData.toUInt8(pages[7], 4);
-                        matchingMinPeakHeight = ParseData.toUInt16(pages[7], 5);
-                        matchingThreshold = ParseData.toUInt8(pages[7], 7);
-                        if (format >= 12)
-                        {
-                            librarySpectraNum = ParseData.toUInt8(pages[7], 8);
-                            List<string> readNames = new List<string>();
-                            int namesWritten = 0;
-                            Dictionary<string, int> pageIdxs = new Dictionary<string, int>();
-                            for(int i = 0; i < librarySpectraNum; i++)
-                            {
-                                pageIdxs = namePageIndices(namesWritten);
-                                readNames.Add(ParseData.toString(pages[pageIdxs["namePage"]],pageIdxs["startIndex"],16));
-                                namesWritten++;
-                            }
-                            libNames = readNames;
-                            throwAwayCount = ParseData.toUInt8(pages[7], 9);
-                            untetheredFeatureMask = ParseData.toUInt8(pages[7], 10);
-                        }
-                    }
-                    else if (subformat == PAGE_SUBFORMAT.DETECTOR_REGIONS)
-                    {
-                        region1WavecalCoeffs = new float[] { 0, 1, 0, 0, 0 };
-                        region2WavecalCoeffs = new float[] { 0, 1, 0, 0, 0 };
-                        region3WavecalCoeffs = new float[] { 0, 1, 0, 0, 0 };
-
-                        region1HorizStart = ParseData.toUInt16(pages[6], 0);
-                        region1HorizEnd = ParseData.toUInt16(pages[6], 2);
-                        region1WavecalCoeffs[0] = ParseData.toFloat(pages[6], 4);
-                        region1WavecalCoeffs[1] = ParseData.toFloat(pages[6], 8);
-                        region1WavecalCoeffs[2] = ParseData.toFloat(pages[6], 12);
-                        region1WavecalCoeffs[3] = ParseData.toFloat(pages[6], 16);
-
-                        region2HorizStart = ParseData.toUInt16(pages[6], 20);
-                        region2HorizEnd = ParseData.toUInt16(pages[6], 22);
-                        region2WavecalCoeffs[0] = ParseData.toFloat(pages[6], 24);
-                        region2WavecalCoeffs[1] = ParseData.toFloat(pages[6], 28);
-                        region2WavecalCoeffs[2] = ParseData.toFloat(pages[6], 32);
-                        region2WavecalCoeffs[3] = ParseData.toFloat(pages[6], 36);
-
-                        region3VertStart = ParseData.toUInt16(pages[6], 40);
-                        region3VertEnd = ParseData.toUInt16(pages[6], 42);
-                        region3HorizStart = ParseData.toUInt16(pages[6], 44);
-                        region3HorizEnd = ParseData.toUInt16(pages[6], 46);
-                        region3WavecalCoeffs[0] = ParseData.toFloat(pages[6], 48);
-                        region3WavecalCoeffs[1] = ParseData.toFloat(pages[6], 52);
-                        region3WavecalCoeffs[2] = ParseData.toFloat(pages[6], 56);
-                        region3WavecalCoeffs[3] = ParseData.toFloat(pages[6], 60);
-
-                        regionCount = ParseData.toUInt8(pages[7], 0);
-                    }
-                }
-            }
-            catch (Exception ex)
-            {
-                logger.error("EEPROM: caught exception: {0}", ex.Message);
-                return false;
-            }
-
-            if (logger.debugEnabled())
-                dump();
-
-            enforceReasonableDefaults();
-
-            format = FORMAT;
-
-            return true;
-            
-        }
-
-        public void setDefault(Spectrometer a)
-        {
-            model = "";
-
-            serialNumber = a.serialNumber;
-
-            baudRate = 0;
-
-            hasCooling = false;
-            hasBattery = false;
-            hasLaser = false;
-
-            excitationNM = 0;
-
-            slitSizeUM = 0;
-
-            byte[] buffer = new byte[16];
-
-            string test = buffer.ToString();
-
-            wavecalCoeffs = new float[] { 0, 1, 0, 0, 0 };
-
-            startupIntegrationTimeMS = 0;
-            double temp = 0;
-            TECSetpoint = (short)temp;
-            if (TECSetpoint >= 99)
-                TECSetpoint = 15;
-            else if (TECSetpoint <= -50)
-                TECSetpoint = 15;
-            startupTriggeringMode = 2;
-            detectorGain = a.detectorGain;
-            detectorOffset = a.detectorOffset;
-            detectorGainOdd = 0;
-            detectorOffsetOdd = 0;
-
-            degCToDACCoeffs[0] = 0;
-            degCToDACCoeffs[1] = 0;
-            degCToDACCoeffs[2] = 0;
-            detectorTempMax = 0;
-            detectorTempMin = 0;
-            adcToDegCCoeffs[0] = 0;
-            adcToDegCCoeffs[1] = 0;
-            adcToDegCCoeffs[2] = 0;
-            thermistorResistanceAt298K = 0;
-            thermistorBeta = 0;
-            calibrationDate = "";
-            calibrationBy = "";
-
-            detectorName = "";
-            activePixelsHoriz = (ushort)1024;
-            activePixelsVert = 70;
-            minIntegrationTimeMS = 1;
-            maxIntegrationTimeMS = 1000000;
-            actualPixelsHoriz = (ushort)1024;
-            ROIHorizStart = 0;
-            ROIHorizEnd = 0;
-            ROIVertRegionStart[0] = 0;
-            ROIVertRegionEnd[0] = 0;
-            ROIVertRegionStart[1] = 0;
-            ROIVertRegionEnd[1] = 0;
-            ROIVertRegionStart[2] = 0;
-            ROIVertRegionEnd[2] = 0;
-            linearityCoeffs[0] = 0;
-            linearityCoeffs[1] = 0;
-            linearityCoeffs[2] = 0;
-            linearityCoeffs[3] = 0;
-            linearityCoeffs[4] = 0;
-
-            laserPowerCoeffs[0] = 0;
-            laserPowerCoeffs[1] = 0;
-            laserPowerCoeffs[2] = 0;
-            laserPowerCoeffs[3] = 0;
-            maxLaserPowerMW = 0;
-            minLaserPowerMW = 0;
-
-            laserExcitationWavelengthNMFloat = 785.0f;
-
-            avgResolution = 0.0f;
-
-            userData = new byte[63];
-
-            badPixelSet = new SortedSet<short>();
-            productConfiguration = "";
-
-            //needs work
-            intensityCorrectionOrder = 0;
-
-            featureMask = new FeatureMask();
-        }
-
-        public string hexdump()
-        {
-            string line = "";
-
-            if (pages != null)
-            {
-                foreach (byte[] buf in pages)
-                {
-                    for (int i = 0; i < buf.Length; i++)
-                    {
-                        line += String.Format("{0:x2} ", buf[i]);
-                    }
-                }
-
-                line = line.Substring(0, line.Length - 1);
-            }
-
-            return line;
-        }
-
-        public void setFromJSON(EEPROMJSON json)
-        {
-            if (json.Serial != null)
-                serialNumber = json.Serial;
-            if (json.Model != null)
-                fullModel = json.Model;
-            slitSizeUM = (ushort)json.SlitWidth;
-            baudRate = (uint)json.BaudRate;
-            excitationNM = (ushort)json.ExcitationWavelengthNM;
-            hasBattery = json.IncBattery;
-            hasCooling = json.IncCooling;
-            hasLaser = json.IncLaser;
-
-            startupIntegrationTimeMS = (ushort)json.StartupIntTimeMS;
-            TECSetpoint = (short)json.StartupTempC;
-            startupTriggeringMode = (byte)json.StartupTriggerMode;
-            detectorGain = (float)json.DetectorGain;
-            detectorGainOdd = (float)json.DetectorGainOdd;
-            detectorOffset = (Int16)json.DetectorOffset;
-            detectorOffsetOdd = (Int16)json.DetectorOffsetOdd;
-            laserTECSetpoint = (ushort)json.LaserTECSetpoint;
-
-            featureMask.bin2x2 = json.Bin2x2;
-            featureMask.invertXAxis = json.FlipXAxis;
-            featureMask.gen15 = json.Gen15;
-            featureMask.cutoffInstalled = json.CutoffFilter;
-            featureMask.evenOddHardwareCorrected = json.EvenOddHardwareCorrected;
-            featureMask.sigLaserTEC = json.SigLaserTEC;
-            featureMask.hasInterlockFeedback = json.HasInterlockFeedback;
-            featureMask.hasShutter = json.HasShutter;
-            featureMask.disableBLEPower = json.DisableBLEPower;
-            featureMask.disableLaserArmedIndication = json.DisableLaserArmedIndication;
-            featureMask.interlockExcluded = json.InterlockExcluded;
-
-            wavecalCoeffs[0] = (float)json.WavecalCoeffs[0];
-            wavecalCoeffs[1] = (float)json.WavecalCoeffs[1];
-            wavecalCoeffs[2] = (float)json.WavecalCoeffs[2];
-            wavecalCoeffs[3] = (float)json.WavecalCoeffs[3];
-            wavecalCoeffs[4] = (float)json.WavecalCoeffs[4];
-            degCToDACCoeffs[0] = (float)json.TempToDACCoeffs[0];
-            degCToDACCoeffs[1] = (float)json.TempToDACCoeffs[1];
-            degCToDACCoeffs[2] = (float)json.TempToDACCoeffs[2];
-            adcToDegCCoeffs[0] = (float)json.ADCToTempCoeffs[0];
-            adcToDegCCoeffs[1] = (float)json.ADCToTempCoeffs[1];
-            adcToDegCCoeffs[2] = (float)json.ADCToTempCoeffs[2];
-            detectorTempMax = (Int16)json.DetectorTempMax;
-            detectorTempMin = (Int16)json.DetectorTempMin;
-            thermistorBeta = (Int16)json.ThermistorBeta;
-            thermistorResistanceAt298K = (Int16)json.ThermistorResAt298K;
-
-            if (json.CalibrationDate != null)
-                calibrationDate = json.CalibrationDate;
-            if (json.CalibrationBy != null)
-                calibrationBy = json.CalibrationBy;
-
-            if (json.DetectorName != null)
-                detectorName = json.DetectorName;
-            actualPixelsHoriz = (ushort)json.ActualPixelsHoriz;
-            activePixelsHoriz = (UInt16)json.ActivePixelsHoriz;
-            activePixelsVert = (UInt16)json.ActivePixelsVert;
-            minIntegrationTimeMS = (UInt32)json.MinIntegrationTimeMS;
-            maxIntegrationTimeMS = (UInt32)json.MaxIntegrationTimeMS;
-            laserWatchdogTimer = (ushort)json.LaserWatchdogTimer;
-            powerWatchdogTimer = (ushort)json.PowerWatchdogTimer;
-            detectorTimeout = (ushort)json.DetectorTimeout;
-            lightSourceType = (LIGHT_SOURCE_TYPE)json.LightSourceType; 
-            horizontalBinningMethod  = (HORIZONTAL_BINNING_METHOD)json.HorizontalBinningMethod;
-            ROIHorizStart = (UInt16)json.ROIHorizStart;
-            ROIHorizEnd = (UInt16)json.ROIHorizEnd;
-            ROIVertRegionStart[0] = (UInt16)json.ROIVertRegionStarts[0];
-            ROIVertRegionEnd[0] = (UInt16)json.ROIVertRegionEnds[0];
-            ROIVertRegionStart[1] = (UInt16)json.ROIVertRegionStarts[1];
-            ROIVertRegionEnd[1] = (UInt16)json.ROIVertRegionEnds[1];
-            ROIVertRegionStart[2] = (UInt16)json.ROIVertRegionStarts[2];
-            ROIVertRegionEnd[2] = (UInt16)json.ROIVertRegionEnds[2];
-            linearityCoeffs[0] = (float)json.LinearityCoeffs[0];
-            linearityCoeffs[1] = (float)json.LinearityCoeffs[1];
-            linearityCoeffs[2] = (float)json.LinearityCoeffs[2];
-            linearityCoeffs[3] = (float)json.LinearityCoeffs[3];
-            linearityCoeffs[4] = (float)json.LinearityCoeffs[4];
-
-            maxLaserPowerMW = (float)json.MaxLaserPowerMW;
-            minLaserPowerMW = (float)json.MinLaserPowerMW;
-            laserWarmupSec = json.LaserWarmupS;
-            laserExcitationWavelengthNMFloat = (float)json.ExcitationWavelengthNM;
-            avgResolution = (float)json.AvgResolution;
-
-            if (json.LaserPowerCoeffs != null)
-            {
-                laserPowerCoeffs[0] = (float)json.LaserPowerCoeffs[0];
-                laserPowerCoeffs[1] = (float)json.LaserPowerCoeffs[1];
-                laserPowerCoeffs[2] = (float)json.LaserPowerCoeffs[2];
-                laserPowerCoeffs[3] = (float)json.LaserPowerCoeffs[3];
-            }
-            else
-            {
-                laserPowerCoeffs = new float[4];
-            }
-
-            if (json.UserText != null)
-                userText = json.UserText;
-
-            badPixels[0] = (Int16)json.BadPixels[0];
-            badPixels[1] = (Int16)json.BadPixels[1];
-            badPixels[2] = (Int16)json.BadPixels[2];
-            badPixels[3] = (Int16)json.BadPixels[3];
-            badPixels[4] = (Int16)json.BadPixels[4];
-            badPixels[5] = (Int16)json.BadPixels[5];
-            badPixels[6] = (Int16)json.BadPixels[6];
-            badPixels[7] = (Int16)json.BadPixels[7];
-            badPixels[8] = (Int16)json.BadPixels[8];
-            badPixels[9] = (Int16)json.BadPixels[9];
-            badPixels[10] = (Int16)json.BadPixels[10];
-            badPixels[11] = (Int16)json.BadPixels[11];
-            badPixels[12] = (Int16)json.BadPixels[12];
-            badPixels[13] = (Int16)json.BadPixels[13];
-            badPixels[14] = (Int16)json.BadPixels[14];
-
-            detectorSerialNumber = json.DetectorSN;
-
-            if (json.ProductConfig != null)
-                productConfiguration = json.ProductConfig;
-
-            PAGE_SUBFORMAT jsonSubformat = (PAGE_SUBFORMAT)json.Subformat;
-            subformat = jsonSubformat;
-
-            if (jsonSubformat == PAGE_SUBFORMAT.INTENSITY_CALIBRATION || jsonSubformat == PAGE_SUBFORMAT.UNTETHERED_DEVICE)
-            {
-                intensityCorrectionOrder = (byte)json.RelIntCorrOrder;
-                if (json.RelIntCorrOrder > 0)
-                {
-                    intensityCorrectionCoeffs = new float[intensityCorrectionOrder + 1];
-                    subformat = PAGE_SUBFORMAT.INTENSITY_CALIBRATION;
-
-                    for (int i = 0; i < intensityCorrectionCoeffs.Length; ++i)
-                        intensityCorrectionCoeffs[i] = (float)json.RelIntCorrCoeffs[i];
-                }
-            }
-
-            if (jsonSubformat == PAGE_SUBFORMAT.DETECTOR_REGIONS)
-            {
-                region1WavecalCoeffs = new float[] { 0, 1, 0, 0, 0 };
-                region2WavecalCoeffs = new float[] { 0, 1, 0, 0, 0 };
-                region3WavecalCoeffs = new float[] { 0, 1, 0, 0, 0 };
-
-
-                region1WavecalCoeffs[0] = (float)json.Region1WavecalCoeffs[0];
-                region1WavecalCoeffs[1] = (float)json.Region1WavecalCoeffs[1];
-                region1WavecalCoeffs[2] = (float)json.Region1WavecalCoeffs[2];
-                region1WavecalCoeffs[3] = (float)json.Region1WavecalCoeffs[3];
-
-                region2WavecalCoeffs[0] = (float)json.Region2WavecalCoeffs[0];
-                region2WavecalCoeffs[1] = (float)json.Region2WavecalCoeffs[1];
-                region2WavecalCoeffs[2] = (float)json.Region2WavecalCoeffs[2];
-                region2WavecalCoeffs[3] = (float)json.Region2WavecalCoeffs[3];
-
-                region3WavecalCoeffs[0] = (float)json.Region3WavecalCoeffs[0];
-                region3WavecalCoeffs[1] = (float)json.Region3WavecalCoeffs[1];
-                region3WavecalCoeffs[2] = (float)json.Region3WavecalCoeffs[2];
-                region3WavecalCoeffs[3] = (float)json.Region3WavecalCoeffs[3];
-
-                region1HorizStart = (ushort)json.Region1HorizStart;
-                region1HorizEnd = (ushort)json.Region1HorizEnd;
-                region2HorizStart = (ushort)json.Region2HorizStart;
-                region2HorizEnd = (ushort)json.Region2HorizEnd;
-                region3HorizStart = (ushort)json.Region3HorizStart;
-                region3HorizEnd = (ushort)json.Region3HorizEnd;
-
-                regionCount = json.RegionCount;
-            }
-
-
-        }
-
-        public EEPROMJSON toJSON()
-        {
-            EEPROMJSON json = new EEPROMJSON();
-
-            json.Serial = serialNumber;
-            json.Model = fullModel;
-            json.SlitWidth = slitSizeUM;
-            json.BaudRate = baudRate;
-            json.IncBattery = hasBattery;
-            json.IncCooling = hasCooling;
-            json.IncLaser = hasLaser;
-            json.StartupIntTimeMS = startupIntegrationTimeMS;
-            json.StartupTempC = TECSetpoint;
-            json.StartupTriggerMode = startupTriggeringMode;
-            json.DetectorGain = detectorGain;
-            json.DetectorGainOdd = detectorGainOdd;
-            json.DetectorOffset = detectorOffset;
-            json.DetectorOffsetOdd = detectorOffsetOdd;
-            json.LaserTECSetpoint = laserTECSetpoint;
-            json.WavecalCoeffs = new double[5];
-            if (wavecalCoeffs != null)
-            {
-                json.WavecalCoeffs[0] = wavecalCoeffs[0];
-                json.WavecalCoeffs[1] = wavecalCoeffs[1];
-                json.WavecalCoeffs[2] = wavecalCoeffs[2];
-                json.WavecalCoeffs[3] = wavecalCoeffs[3];
-                json.WavecalCoeffs[4] = wavecalCoeffs[4];
-            }
-            json.TempToDACCoeffs = new double[3];
-            if (degCToDACCoeffs != null)
-            {
-                json.TempToDACCoeffs[0] = degCToDACCoeffs[0];
-                json.TempToDACCoeffs[1] = degCToDACCoeffs[1];
-                json.TempToDACCoeffs[2] = degCToDACCoeffs[2];
-            }
-            json.ADCToTempCoeffs = new double[3];
-            if (adcToDegCCoeffs != null)
-            {
-                json.ADCToTempCoeffs[0] = adcToDegCCoeffs[0];
-                json.ADCToTempCoeffs[1] = adcToDegCCoeffs[1];
-                json.ADCToTempCoeffs[2] = adcToDegCCoeffs[2];
-            }
-            json.LinearityCoeffs = new double[5];
-            if (linearityCoeffs != null)
-            {
-                json.LinearityCoeffs[0] = linearityCoeffs[0];
-                json.LinearityCoeffs[1] = linearityCoeffs[1];
-                json.LinearityCoeffs[2] = linearityCoeffs[2];
-                json.LinearityCoeffs[3] = linearityCoeffs[3];
-                json.LinearityCoeffs[4] = linearityCoeffs[4];
-            }
-            json.DetectorTempMax = detectorTempMax;
-            json.DetectorTempMin = detectorTempMin;
-            json.ThermistorBeta = thermistorBeta;
-            json.ThermistorResAt298K = thermistorResistanceAt298K;
-            json.CalibrationDate = calibrationDate;
-            json.CalibrationBy = calibrationBy;
-            json.DetectorName = detectorName;
-            json.ActualPixelsHoriz = actualPixelsHoriz;
-            json.ActivePixelsHoriz = activePixelsHoriz;
-            json.ActivePixelsVert = activePixelsVert;
-            json.MinIntegrationTimeMS = (int)minIntegrationTimeMS;
-            json.MaxIntegrationTimeMS = (int)maxIntegrationTimeMS;
-            json.LaserWatchdogTimer = laserWatchdogTimer;
-            json.PowerWatchdogTimer = powerWatchdogTimer;
-            json.DetectorTimeout = detectorTimeout;
-            json.LightSourceType = (byte)lightSourceType;
-            json.HorizontalBinningMethod = (byte)horizontalBinningMethod;
-            json.ROIHorizStart = ROIHorizStart;
-            json.ROIHorizEnd = ROIHorizEnd;
-            json.ROIVertRegionStarts = new int[3];
-            if (ROIVertRegionStart != null)
-            {
-                json.ROIVertRegionStarts[0] = ROIVertRegionStart[0];
-                json.ROIVertRegionStarts[1] = ROIVertRegionStart[1];
-                json.ROIVertRegionStarts[2] = ROIVertRegionStart[2];
-            }
-            json.ROIVertRegionEnds = new int[3];
-            if (ROIVertRegionEnd != null)
-            {
-                json.ROIVertRegionEnds[0] = ROIVertRegionEnd[0];
-                json.ROIVertRegionEnds[1] = ROIVertRegionEnd[1];
-                json.ROIVertRegionEnds[2] = ROIVertRegionEnd[2];
-            }
-            json.LaserPowerCoeffs = new double[4];
-            if (laserPowerCoeffs != null)
-            {
-                json.LaserPowerCoeffs[0] = laserPowerCoeffs[0];
-                json.LaserPowerCoeffs[1] = laserPowerCoeffs[1];
-                json.LaserPowerCoeffs[2] = laserPowerCoeffs[2];
-                json.LaserPowerCoeffs[3] = laserPowerCoeffs[3];
-            }
-            json.MaxLaserPowerMW = maxLaserPowerMW;
-            json.MinLaserPowerMW = minLaserPowerMW;
-            json.ExcitationWavelengthNM = laserExcitationWavelengthNMFloat;
-            json.AvgResolution = avgResolution;
-            json.BadPixels = new int[15];
-            if (badPixels != null)
-            {
-                json.BadPixels[0] = badPixels[0];
-                json.BadPixels[1] = badPixels[1];
-                json.BadPixels[2] = badPixels[2];
-                json.BadPixels[3] = badPixels[3];
-                json.BadPixels[4] = badPixels[4];
-                json.BadPixels[5] = badPixels[5];
-                json.BadPixels[6] = badPixels[6];
-                json.BadPixels[7] = badPixels[7];
-                json.BadPixels[8] = badPixels[8];
-                json.BadPixels[9] = badPixels[9];
-                json.BadPixels[10] = badPixels[10];
-                json.BadPixels[11] = badPixels[11];
-                json.BadPixels[12] = badPixels[12];
-                json.BadPixels[13] = badPixels[13];
-                json.BadPixels[14] = badPixels[14];
-            }
-            json.DetectorSN = detectorSerialNumber;
-            json.UserText = userText;
-            json.ProductConfig = productConfiguration;
-            if (subformat == PAGE_SUBFORMAT.INTENSITY_CALIBRATION || subformat == PAGE_SUBFORMAT.UNTETHERED_DEVICE)
-            {
-                json.RelIntCorrOrder = intensityCorrectionOrder;
-                if (json.RelIntCorrOrder > 0 && intensityCorrectionCoeffs != null)
-                {
-                    json.RelIntCorrCoeffs = new double[intensityCorrectionCoeffs.Length];
-                    for (int i = 0; i <= json.RelIntCorrOrder; ++i)
-                    {
-                        if (i < intensityCorrectionCoeffs.Length)
-                        {
-                            json.RelIntCorrCoeffs[i] = intensityCorrectionCoeffs[i];
-                        }
-                    }
-                }
-            }
-
-            if (featureMask != null)
-            {
-                json.Bin2x2 = featureMask.bin2x2;
-                json.FlipXAxis = featureMask.invertXAxis;
-                json.Gen15 = featureMask.gen15;
-                json.CutoffFilter = featureMask.cutoffInstalled;
-                json.EvenOddHardwareCorrected = featureMask.evenOddHardwareCorrected;
-                json.SigLaserTEC = featureMask.sigLaserTEC;
-                json.HasInterlockFeedback = featureMask.hasInterlockFeedback;
-                json.HasInterlockFeedback = featureMask.hasShutter;
-                json.DisableBLEPower = featureMask.disableBLEPower;
-                json.DisableLaserArmedIndication = featureMask.disableLaserArmedIndication;
-                json.InterlockExcluded = featureMask.interlockExcluded;
-            }
-
-            json.LaserWarmupS = laserWarmupSec;
-            json.Subformat = (byte)subformat;
-
-            if (subformat == PAGE_SUBFORMAT.DETECTOR_REGIONS)
-            {
-                json.Region1WavecalCoeffs = new double[4];
-                if (region1WavecalCoeffs != null)
-                {
-                    json.Region1WavecalCoeffs[0] = region1WavecalCoeffs[0];
-                    json.Region1WavecalCoeffs[1] = region1WavecalCoeffs[1];
-                    json.Region1WavecalCoeffs[2] = region1WavecalCoeffs[2];
-                    json.Region1WavecalCoeffs[3] = region1WavecalCoeffs[3];
-                }
-                json.Region2WavecalCoeffs = new double[4];
-                if (region2WavecalCoeffs != null)
-                {
-                    json.Region2WavecalCoeffs[0] = region2WavecalCoeffs[0];
-                    json.Region2WavecalCoeffs[1] = region2WavecalCoeffs[1];
-                    json.Region2WavecalCoeffs[2] = region2WavecalCoeffs[2];
-                    json.Region2WavecalCoeffs[3] = region2WavecalCoeffs[3];
-                }
-                json.Region3WavecalCoeffs = new double[4];
-                if (region3WavecalCoeffs != null)
-                {
-                    json.Region3WavecalCoeffs[0] = region3WavecalCoeffs[0];
-                    json.Region3WavecalCoeffs[1] = region3WavecalCoeffs[1];
-                    json.Region3WavecalCoeffs[2] = region3WavecalCoeffs[2];
-                    json.Region3WavecalCoeffs[3] = region3WavecalCoeffs[3];
-                }
-
-                json.Region1HorizStart = region1HorizStart;
-                json.Region1HorizEnd = region1HorizEnd;
-                json.Region2HorizStart = region2HorizStart;
-                json.Region2HorizEnd = region2HorizEnd;
-                json.Region3HorizStart = region3HorizStart;
-                json.Region3HorizEnd = region3HorizEnd;
-                json.Region3HorizStart = region3HorizStart;
-                json.Region3HorizEnd = region3HorizEnd;
-                json.RegionCount = regionCount;
-            }
-
-            json.FeatureMask = featureMask.ToString();
-            json.HexDump = hexdump();
-
-            return json;
-        }
-
-        /// <summary>
-        /// Reports whether the Spectrometer's EEPROM contains four valid 
-        /// coefficients for converting a requested output power setpoint in 
-        /// milliWatts into the calibrated fractional PWM duty cycle as a 
-        /// percentage of full (continuous) power.
-        /// </summary>
-        ///
-        /// <remarks>
-        /// All this does is confirm that four floating-point values were 
-        /// successfully demarshalled from the appropriate 16 bytes of the EEPROM
-        /// page, and that at least one of them is non-zero and positive.  It 
-        /// does not guarantee that the floats together represent an accurate 
-        /// laser power calibration for the current spectrometer.
-        /// </remarks>
-        ///
-        /// <returns>whether a seeming-valid calibration was found</returns>
-        public bool hasLaserPowerCalibration()
-        {
-            if (maxLaserPowerMW <= 0)
-                return false;
-
-            if (laserPowerCoeffs is null || laserPowerCoeffs.Length < 4)
-                return false;
-
-            bool onePos = false;
-            foreach (double d in laserPowerCoeffs)
-                if (Double.IsNaN(d))
-                    return false;
-                else if (d > 0)
-                    onePos = true;
-
-            return onePos;
-        }
-
-        protected void enforceReasonableDefaults()
-        {
-            ////////////////////////////////////////////////////////////////////
-            // wavecal (only check first 4)
-            ////////////////////////////////////////////////////////////////////
-
-            bool defaultWavecal = false;
-            for (int i = 0; i < 4; i++)
-                if (Double.IsNaN(wavecalCoeffs[i]))
-                    defaultWavecal = true;
-
-            if (defaultWavecal || format > (FORMAT + 1))
-            {
-                logger.error("EEPROM appears to be default");
-                defaultValues = true;
-                wavecalCoeffs = new float[5];
-                wavecalCoeffs[0] = 0;
-                wavecalCoeffs[1] = 1;
-                wavecalCoeffs[2] = 0;
-                wavecalCoeffs[3] = 0;
-                wavecalCoeffs[4] = 0;
-            }
-
-            // if there's a 5th element, make double-sure it's not corrupt
-            if (wavecalCoeffs.Length == 5)
-            {
-                double t = wavecalCoeffs[wavecalCoeffs.Length - 1];
-                if (double.IsNaN(t) || double.IsInfinity(t))
-                    wavecalCoeffs[wavecalCoeffs.Length - 1] = 0;
-
-                // it's just not reasonable for the x^4 coeff to have magnitude > 1
-                if (Math.Abs(wavecalCoeffs[4]) > 1.0)
-                {
-                    logger.error("truncating wavecalCoeff[4] {0} to zero", wavecalCoeffs[4]);
-                    wavecalCoeffs[4] = 0;
-                }
-            }
-
-            ////////////////////////////////////////////////////////////////////
-            // other coeffs
-            ////////////////////////////////////////////////////////////////////
-
-            linearityCoeffs = Util.cleanNan(linearityCoeffs);
-            laserPowerCoeffs = Util.cleanNan(laserPowerCoeffs);
-
-            ////////////////////////////////////////////////////////////////////
-            // integration time
-            ////////////////////////////////////////////////////////////////////
-
-            if (minIntegrationTimeMS < 1 || minIntegrationTimeMS > 1000)
-            {
-                logger.error("invalid minIntegrationTimeMS found ({0}), defaulting to 1", minIntegrationTimeMS);
-                minIntegrationTimeMS = 1;
-                maxIntegrationTimeMS = 60000;
-            }
-
-            ////////////////////////////////////////////////////////////////////
-            // other min/max
-            ////////////////////////////////////////////////////////////////////
-
-            // you'd think this could be done with generics but no...
-            if (minIntegrationTimeMS > maxIntegrationTimeMS)
-            {
-                var t = minIntegrationTimeMS;
-                minIntegrationTimeMS = maxIntegrationTimeMS;
-                maxIntegrationTimeMS = t;
-            }
-
-            if (minLaserPowerMW > maxLaserPowerMW)
-            {
-                var t = minLaserPowerMW;
-                minLaserPowerMW = maxLaserPowerMW;
-                maxLaserPowerMW = t;
-            }
-
-            if (detectorTempMin > detectorTempMax)
-            {
-                var t = detectorTempMin;
-                detectorTempMin = detectorTempMax;
-                detectorTempMax = t;
-            }
-        }
-
-        protected bool writeParse()
-        {
-            if (!ParseData.writeString(model, pages[0], 0, 16)) return false;
-            if (!ParseData.writeString(serialNumber, pages[0], 16, 16)) return false;
-            if (!ParseData.writeUInt32(baudRate, pages[0], 32)) return false;
-            if (!ParseData.writeBool(hasCooling, pages[0], 36)) return false;
-            if (!ParseData.writeBool(hasBattery, pages[0], 37)) return false;
-            if (!ParseData.writeBool(hasLaser, pages[0], 38)) return false;
-
-            if (format >= 9)
-            {
-                if (!ParseData.writeUInt16(featureMask.toUInt16(), pages[0], 39)) return false;
-            }
-            else
-            {
-                if (!ParseData.writeUInt16(excitationNM, pages[0], 39)) return false;
-            }
-
-            if (!ParseData.writeUInt16(slitSizeUM, pages[0], 41)) return false;
-            if (!ParseData.writeUInt16(startupIntegrationTimeMS, pages[0], 43)) return false;
-            if (!ParseData.writeInt16(TECSetpoint, pages[0], 45)) return false;
-            if (!ParseData.writeByte(startupTriggeringMode, pages[0], 47)) return false;
-            if (!ParseData.writeFloat(detectorGain, pages[0], 48)) return false;
-            if (!ParseData.writeInt16(detectorOffset, pages[0], 52)) return false;
-            if (!ParseData.writeFloat(detectorGainOdd, pages[0], 54)) return false;
-            if (!ParseData.writeInt16(detectorOffsetOdd, pages[0], 58)) return false;
-            if (format >= 16)
-                if (!ParseData.writeUInt16(laserTECSetpoint, pages[0], 60)) return false;
-
-            if (!ParseData.writeFloat(wavecalCoeffs[0], pages[1], 0)) return false;
-            if (!ParseData.writeFloat(wavecalCoeffs[1], pages[1], 4)) return false;
-            if (!ParseData.writeFloat(wavecalCoeffs[2], pages[1], 8)) return false;
-            if (!ParseData.writeFloat(wavecalCoeffs[3], pages[1], 12)) return false;
-            if (!ParseData.writeFloat(degCToDACCoeffs[0], pages[1], 16)) return false;
-            if (!ParseData.writeFloat(degCToDACCoeffs[1], pages[1], 20)) return false;
-            if (!ParseData.writeFloat(degCToDACCoeffs[2], pages[1], 24)) return false;
-            if (!ParseData.writeInt16(detectorTempMax, pages[1], 28)) return false;
-            if (!ParseData.writeInt16(detectorTempMin, pages[1], 30)) return false;
-            if (!ParseData.writeFloat(adcToDegCCoeffs[0], pages[1], 32)) return false;
-            if (!ParseData.writeFloat(adcToDegCCoeffs[1], pages[1], 36)) return false;
-            if (!ParseData.writeFloat(adcToDegCCoeffs[2], pages[1], 40)) return false;
-            if (!ParseData.writeInt16(thermistorResistanceAt298K, pages[1], 44)) return false;
-            if (!ParseData.writeInt16(thermistorBeta, pages[1], 46)) return false;
-            if (!ParseData.writeString(calibrationDate, pages[1], 48, 12)) return false;
-            if (!ParseData.writeString(calibrationBy, pages[1], 60, 3)) return false;
-
-            if (!ParseData.writeString(detectorName, pages[2], 0, 16)) return false;
-            if (!ParseData.writeUInt16(activePixelsHoriz, pages[2], 16)) return false;
-            pages[2][18] = laserWarmupSec;
-            if (!ParseData.writeUInt16(activePixelsVert, pages[2], 19)) return false;
-            if (!ParseData.writeFloat(wavecalCoeffs[4], pages[2], 21)) return false;
-
-            if (!ParseData.writeUInt16(actualPixelsHoriz, pages[2], 25)) return false;
-            if (!ParseData.writeUInt16(ROIHorizStart, pages[2], 27)) return false;
-            if (!ParseData.writeUInt16(ROIHorizEnd, pages[2], 29)) return false;
-            if (!ParseData.writeUInt16(ROIVertRegionStart[0], pages[2], 31)) return false;
-            if (!ParseData.writeUInt16(ROIVertRegionEnd[0], pages[2], 33)) return false;
-            if (!ParseData.writeUInt16(ROIVertRegionStart[1], pages[2], 35)) return false;
-            if (!ParseData.writeUInt16(ROIVertRegionEnd[1], pages[2], 37)) return false;
-            if (!ParseData.writeUInt16(ROIVertRegionStart[2], pages[2], 39)) return false;
-            if (!ParseData.writeUInt16(ROIVertRegionEnd[2], pages[2], 41)) return false;
-            if (!ParseData.writeFloat(linearityCoeffs[0], pages[2], 43)) return false;
-            if (!ParseData.writeFloat(linearityCoeffs[1], pages[2], 47)) return false;
-            if (!ParseData.writeFloat(linearityCoeffs[2], pages[2], 51)) return false;
-            if (!ParseData.writeFloat(linearityCoeffs[3], pages[2], 55)) return false;
-            if (!ParseData.writeFloat(linearityCoeffs[4], pages[2], 59)) return false;
-
-            if (!ParseData.writeFloat(laserPowerCoeffs[0], pages[3], 12)) return false;
-            if (!ParseData.writeFloat(laserPowerCoeffs[1], pages[3], 16)) return false;
-            if (!ParseData.writeFloat(laserPowerCoeffs[2], pages[3], 20)) return false;
-            if (!ParseData.writeFloat(laserPowerCoeffs[3], pages[3], 24)) return false;
-            if (!ParseData.writeFloat(maxLaserPowerMW, pages[3], 28)) return false;
-            if (!ParseData.writeFloat(minLaserPowerMW, pages[3], 32)) return false;
-
-
-
-            if (format >= 4)
-            {
-                if (!ParseData.writeFloat(laserExcitationWavelengthNMFloat, pages[3], 36)) return false;
-                if (!ParseData.writeUInt32(minIntegrationTimeMS, pages[3], 40)) return false;
-                if (!ParseData.writeUInt32(maxIntegrationTimeMS, pages[3], 44)) return false;
-            }
-
-            if (format >= 7)
-                if (!ParseData.writeFloat(avgResolution, pages[3], 48)) return false;
-            if (format >= 15)
-            {
-                if (!ParseData.writeUInt16(laserWatchdogTimer, pages[3], 52)) return false;
-                if (!ParseData.writeByte((byte)lightSourceType, pages[3], 54)) return false;
-
-            }
-            if (format >= 16)
-            {
-                if (!ParseData.writeUInt16(powerWatchdogTimer, pages[3], 55)) return false;
-                if (!ParseData.writeUInt16(detectorTimeout, pages[3], 57)) return false;
-                if (!ParseData.writeByte((byte)horizontalBinningMethod, pages[3], 59)) return false;
-            }
-
-            byte[] userDataChunk2 = new byte[64];
-            byte[] userDataChunk3 = new byte[64];
-
-            if (format >= 8)
-            {
-
-                // The user has unfettered access to userData and can make it as long as they want, this breaks it up into chunks
-                // to write to the different places in EEPROM we write user data to, and throws away bytes above 192 rather
-                // than try to write them.
-                //
-                // Should protect users without restricting them
-                if (userData.Length <= 64)
-                {
-                    Array.Copy(userData, pages[4], userData.Length);
-                }
-                else
-                {
-                    Array.Copy(userData, pages[4], 64);
-                    if (userData.Length <= 128)
-                    {
-                        Array.Copy(userData, 64, userDataChunk2, 0, userData.Length - 64);
-
-                    }
-                    else if (userData.Length <= 192)
-                    {
-                        Array.Copy(userData, 64, userDataChunk2, 0, 64);
-                        Array.Copy(userData, 128, userDataChunk3, 0, userData.Length - 128);
-                    }
-                    else
-                    {
-                        Array.Copy(userData, 64, userDataChunk2, 0, 64);
-                        Array.Copy(userData, 128, userDataChunk3, 0, 64);
-                    }
-                }
-            }
-
-            // note that we write the positional, error-prone array (which is 
-            // user -writable), not the List or SortedSet caches
-            for (int i = 0; i < badPixels.Length; i++)
-                if (!ParseData.writeInt16(badPixels[i], pages[5], i * 2))
-                    return false;
-
-            if (format >= 5)
-                if (!ParseData.writeString(productConfiguration, pages[5], 30, 16)) return false;
-
-            //subformat = (PAGE_SUBFORMAT)ParseData.toUInt8(pages[5], 63);
-            if (!ParseData.writeByte((byte)subformat, pages[5], 63)) return false;
-
-            if (format >= 8)
-            {
-                if (!ParseData.writeByte((byte)subformat, pages[5], 63)) return false;
-
-                if (subformat == PAGE_SUBFORMAT.USER_DATA)
-                {
-                    Array.Copy(userDataChunk2, 0, pages[6], 0, 64);
-                    Array.Copy(userDataChunk3, 0, pages[7], 0, 64);
-                }
-                
-                if (subformat == PAGE_SUBFORMAT.INTENSITY_CALIBRATION || 
-                    subformat == PAGE_SUBFORMAT.UNTETHERED_DEVICE)
-                {
-                    if (!ParseData.writeByte(intensityCorrectionOrder, pages[6], 0)) return false;
-                    if (intensityCorrectionCoeffs != null && intensityCorrectionOrder < 8)
-                    {
-                        for (int i = 0; i <= intensityCorrectionOrder; ++i)
-                        {
-                            if (!ParseData.writeFloat(intensityCorrectionCoeffs[i], pages[6], 1 + 4 * i)) return false;
-                        }
-                    }
-                }
-
-                if (subformat == PAGE_SUBFORMAT.UNTETHERED_DEVICE)
-                {
-                    if (!ParseData.writeByte(libraryType,               pages[7], 0)) return false;
-                    if (!ParseData.writeUInt16(libraryID,               pages[7], 1)) return false;
-                    if (!ParseData.writeByte(startupScansToAverage,     pages[7], 3)) return false;
-                    if (!ParseData.writeByte(matchingMinRampPixels,     pages[7], 4)) return false;
-                    if (!ParseData.writeUInt16(matchingMinPeakHeight,   pages[7], 5)) return false;
-                    if (!ParseData.writeByte(matchingThreshold,         pages[7], 7)) return false;
-                    if (!ParseData.writeByte(librarySpectraNum,               pages[7], 8)) return false;
-                    if (!ParseData.writeByte(throwAwayCount,               pages[7], 9)) return false;
-                    if (!ParseData.writeByte(untetheredFeatureMask,               pages[7], 10)) return false;
-                    int namesWritten = 0;
-                    Dictionary<string, int> pageIdx = new Dictionary<string, int>();
-                    foreach(string libName in libNames)
-                    {
-                        pageIdx = namePageIndices(namesWritten);
-                        // fill-in any pages that weren't loaded/created at start
-                        // (e.g. if a different subformat had been in effect)
-                        while (pageIdx["namePage"] >= pages.Count)
-                        {
-                            logger.debug("appending new page {0}", pages.Count);
-                            pages.Add(new byte[64]);
-                        }
-                        if (!ParseData.writeString(libName, pages[pageIdx["namePage"]], pageIdx["startIndex"], libName.Length - 1)) return false;
-                        namesWritten++;
-                    }
-                }
-
-                if (subformat == PAGE_SUBFORMAT.DETECTOR_REGIONS)
-                {
-                    if (!ParseData.writeUInt16(region1HorizStart, pages[6], 0)) return false;
-                    if (!ParseData.writeUInt16(region1HorizEnd, pages[6], 2)) return false;
-                    if (!ParseData.writeFloat(region1WavecalCoeffs[0], pages[6], 4)) return false;
-                    if (!ParseData.writeFloat(region1WavecalCoeffs[1], pages[6], 8)) return false;
-                    if (!ParseData.writeFloat(region1WavecalCoeffs[2], pages[6], 12)) return false;
-                    if (!ParseData.writeFloat(region1WavecalCoeffs[3], pages[6], 16)) return false;
-
-                    if (!ParseData.writeUInt16(region2HorizStart, pages[6], 20)) return false;
-                    if (!ParseData.writeUInt16(region2HorizEnd, pages[6], 22)) return false;
-                    if (!ParseData.writeFloat(region2WavecalCoeffs[0], pages[6], 24)) return false;
-                    if (!ParseData.writeFloat(region2WavecalCoeffs[1], pages[6], 28)) return false;
-                    if (!ParseData.writeFloat(region2WavecalCoeffs[2], pages[6], 32)) return false;
-                    if (!ParseData.writeFloat(region2WavecalCoeffs[3], pages[6], 36)) return false;
-
-                    if (!ParseData.writeUInt16(region3VertStart, pages[6], 40)) return false;
-                    if (!ParseData.writeUInt16(region3VertEnd, pages[6], 42)) return false;
-                    if (!ParseData.writeUInt16(region3HorizStart, pages[6], 44)) return false;
-                    if (!ParseData.writeUInt16(region3HorizEnd, pages[6], 46)) return false;
-                    if (!ParseData.writeFloat(region3WavecalCoeffs[0], pages[6], 48)) return false;
-                    if (!ParseData.writeFloat(region3WavecalCoeffs[1], pages[6], 52)) return false;
-                    if (!ParseData.writeFloat(region3WavecalCoeffs[2], pages[6], 56)) return false;
-                    if (!ParseData.writeFloat(region3WavecalCoeffs[3], pages[6], 60)) return false;
-
-                    if (!ParseData.writeByte(regionCount, pages[7], 0)) return false;
-                }
-
-            }
-
-            else if (format >= 6)
-            {
-                if (!ParseData.writeByte(intensityCorrectionOrder, pages[6], 0)) return false;
-                if (intensityCorrectionCoeffs != null && intensityCorrectionOrder < 8)
-                {
-                    for (int i = 0; i <= intensityCorrectionOrder; ++i)
-                    {
-                        if (!ParseData.writeFloat(intensityCorrectionCoeffs[i], pages[6], 1 + 4 * i)) return false;
-                    }
-                }
-            }
-
-            pages[0][63] = format;
-
-            return true;
-        }
-
-        private Dictionary<string,int> namePageIndices(int namesWritten)
-        {
-            Dictionary<string, int> pageIndecies = new Dictionary<string, int>();
-            int namePage;
-            int startIndex;
-
-            if(namesWritten < 4)
-            {
-                namePage = 8;
-            }
-            else
-            {
-                namePage = 9;
-            }
-            /*
-            * Compacted this with some math so thought a comment was good
-            * i % 4 because each page holds 4 names so at 4 the index becomes 0 again
-            * and then each length is 16 so that's constant and the start just gets
-            * mulitplied by 16 each time
-            * */
-            startIndex = (namesWritten % 4) * MAX_NAME_LEN;
-            pageIndecies.Add("namePage", namePage);
-            pageIndecies.Add("startIndex", startIndex);
-            return pageIndecies;
-        }
-
-        protected void dump()
-        {
-            logger.debug("format                = {0}", format);
-            logger.debug("model                 = {0}", model);
-            logger.debug("serialNumber          = {0}", serialNumber);
-            logger.debug("baudRate              = {0}", baudRate);
-            logger.debug("hasCooling            = {0}", hasCooling);
-            logger.debug("hasBattery            = {0}", hasBattery);
-            logger.debug("hasLaser              = {0}", hasLaser);
-            logger.debug("excitationNM          = {0}", excitationNM);
-            logger.debug("slitSizeUM            = {0}", slitSizeUM);
-
-            logger.debug("startupIntegrationTimeMS = {0}", startupIntegrationTimeMS);
-            logger.debug("startupDetectorTempDegC = {0}", TECSetpoint);
-            logger.debug("startupTriggeringMode = {0}", startupTriggeringMode);
-            logger.debug("detectorGain          = {0:f2}", detectorGain);
-            logger.debug("detectorOffset        = {0}", detectorOffset);
-            logger.debug("detectorGainOdd       = {0:f2}", detectorGainOdd);
-            logger.debug("detectorOffsetOdd     = {0}", detectorOffsetOdd);
-
-            for (int i = 0; i < wavecalCoeffs.Length; i++)
-                logger.debug("wavecalCoeffs[{0}]      = {1}", i, wavecalCoeffs[i]);
-            for (int i = 0; i < degCToDACCoeffs.Length; i++)
-                logger.debug("degCToDACCoeffs[{0}]    = {1}", i, degCToDACCoeffs[i]);
-            logger.debug("detectorTempMin       = {0}", detectorTempMin);
-            logger.debug("detectorTempMax       = {0}", detectorTempMax);
-            for (int i = 0; i < adcToDegCCoeffs.Length; i++)
-                logger.debug("adcToDegCCoeffs[{0}]    = {1}", i, adcToDegCCoeffs[i]);
-            logger.debug("thermistorResistanceAt298K = {0}", thermistorResistanceAt298K);
-            logger.debug("thermistorBeta        = {0}", thermistorBeta);
-            logger.debug("calibrationDate       = {0}", calibrationDate);
-            logger.debug("calibrationBy         = {0}", calibrationBy);
-                                               
-            logger.debug("detectorName          = {0}", detectorName);
-            logger.debug("activePixelsHoriz     = {0}", activePixelsHoriz);
-            logger.debug("activePixelsVert      = {0}", activePixelsVert);
-            logger.debug("minIntegrationTimeMS  = {0}", minIntegrationTimeMS);
-            logger.debug("maxIntegrationTimeMS  = {0}", maxIntegrationTimeMS);
-            logger.debug("actualPixelsHoriz     = {0}", actualPixelsHoriz);
-            logger.debug("ROIHorizStart         = {0}", ROIHorizStart);
-            logger.debug("ROIHorizEnd           = {0}", ROIHorizEnd);
-            for (int i = 0; i < ROIVertRegionStart.Length; i++)
-                logger.debug("ROIVertRegionStart[{0}] = {1}", i, ROIVertRegionStart[i]);
-            for (int i = 0; i < ROIVertRegionEnd.Length; i++)
-                logger.debug("ROIVertRegionEnd[{0}]   = {1}", i, ROIVertRegionEnd[i]);
-            for (int i = 0; i < linearityCoeffs.Length; i++)
-                logger.debug("linearityCoeffs[{0}]    = {1}", i, linearityCoeffs[i]);
-
-            for (int i = 0; i < laserPowerCoeffs.Length; i++)
-                logger.debug("laserPowerCoeffs[{0}]   = {1}", i, laserPowerCoeffs[i]);
-            logger.debug("maxLaserPowerMW       = {0}", maxLaserPowerMW);
-            logger.debug("minLaserPowerMW       = {0}", minLaserPowerMW);
-            logger.debug("laserExcitationNMFloat= {0}", laserExcitationWavelengthNMFloat);
-
-            logger.debug("userText              = {0}", userText);
-
-            for (int i = 0; i < badPixels.Length; i++)
-                logger.debug("badPixels[{0,2}]         = {1}", i, badPixels[i]);
-
-            logger.debug("productConfiguration  = {0}", productConfiguration);
-            logger.debug("subformat             = {0}", subformat);
-        }
-    }
-}
+﻿using System;
+using System.Runtime.InteropServices;
+using System.Reflection;
+using System.Collections.Generic;
+using System.Text;
+using System.Threading.Tasks;
+
+namespace WasatchNET
+{
+    /// <summary>
+    /// Encapsulates access to the spectrometer's writable but non-volatile EEPROM.
+    /// </summary>
+    /// <remarks>
+    /// While users are freely encouraged to read and parse EEPROM contents, they
+    /// are STRONGLY ADVISED to exercise GREAT CAUTION in changing or writing 
+    /// EEPROM values. It is entirely possible that an erroneous or corrupted 
+    /// write operation could "brick" your spectrometer, requiring RMA to the 
+    /// manufacturer. It is MORE likely that inappropriate values in some fields
+    /// could lead to subtly malformed or biased spectral readings, which could
+    /// taint or invalidate your measurement results.
+    /// </remarks>
+    /// <see cref="http://ww1.microchip.com/downloads/en/DeviceDoc/20006270A.pdf"/>
+    [ComVisible(true)]
+    [Guid("A224D5A7-A0E0-4AAC-8489-4BB0CED3171B")]
+    [ProgId("WasatchNET.EEPROM")]
+    [ClassInterface(ClassInterfaceType.None)]
+    public class EEPROM : IEEPROM
+    {
+        /////////////////////////////////////////////////////////////////////////       
+        // private attributes
+        /////////////////////////////////////////////////////////////////////////       
+
+        /// <summary>
+        /// How many pages (64-bytes each) are available to be read from the EEPROM
+        /// </summary>
+        /// <remarks>
+        /// This has been verified to be physically 512, all of which are 
+        /// accessible from existing firmware on our ARM models.  A future update
+        /// to /FX2 firmware will make them available on all spectrometers.
+        /// </remarks>
+        internal const int MAX_PAGES = 8;
+        internal const int MAX_PAGES_REAL = 512;
+        internal const int MAX_NAME_LEN = 16;
+        internal const int MAX_LIB_ENTRIES = 8;
+        internal const int LIBRARY_SIZE_PIXELS = 1952;
+
+        internal const int LIBRARY_START_PAGE = 10;
+        internal const int LIBRARY_STOP_PAGE = 506;
+
+        /// <summary>
+        /// Current EEPROM format
+        /// </summary>
+        /// <remarks>
+        /// - rev 14
+        ///     - adds SiG laser TEC and Has interlock feedback to feature mask
+        /// </remarks>
+        protected const byte FORMAT = 17;
+
+        protected Spectrometer spectrometer;
+        protected Logger logger = Logger.getInstance();
+
+        public List<byte[]> pages { get; protected set; }
+        public event EventHandler EEPROMChanged;
+        public enum PAGE_SUBFORMAT { USER_DATA, INTENSITY_CALIBRATION, WAVECAL_SPLINES, UNTETHERED_DEVICE, DETECTOR_REGIONS };
+        public enum LIGHT_SOURCE_TYPE { UNDEFINED, THREE_B_SINGLE_MODE, THREE_B_MULTI_MODE, NONE = 254};
+        public enum HORIZONTAL_BINNING_METHOD { BIN_2X2, CORRECT_SSC, CORRECT_SSC_BIN2X2, BIN_4X2, BIN_4X2_INTERP, BIN_4X2_AVG };
+
+        protected virtual void OnEEPROMChanged(EventArgs e)
+        {
+            EEPROMChanged?.Invoke(this, e);
+        }
+
+        /////////////////////////////////////////////////////////////////////////       
+        //
+        // public attributes
+        //
+        /////////////////////////////////////////////////////////////////////////       
+
+        public bool defaultValues;
+
+        /////////////////////////////////////////////////////////////////////////       
+        // Page 0 
+        /////////////////////////////////////////////////////////////////////////       
+
+        public byte format
+        {
+            get { return _format; }
+            set
+            {
+                EventHandler handler = EEPROMChanged;
+                _format = value;
+                handler?.Invoke(this, new EventArgs());
+
+            }
+        }
+
+        byte _format;
+        /// <summary>spectrometer model</summary>
+        public string model
+        {
+            get { return _model; }
+            set
+            {
+                EventHandler handler = EEPROMChanged;
+                _model = value;
+                handler?.Invoke(this, new EventArgs());
+
+            }
+        }
+
+        string _model;
+        /// <summary>spectrometer serialNumber</summary>
+        public string serialNumber
+        {
+            get { return _serialNumber; }
+            set
+            {
+                EventHandler handler = EEPROMChanged;
+                _serialNumber = value;
+                handler?.Invoke(this, new EventArgs());
+
+            }
+        }
+
+        string _serialNumber;
+        /// <summary>baud rate (bits/sec) for serial communications</summary>
+        public uint baudRate
+        {
+            get { return _baudRate; }
+            set
+            {
+                EventHandler handler = EEPROMChanged;
+                _baudRate = value;
+                handler?.Invoke(this, new EventArgs());
+
+            }
+        }
+
+        uint _baudRate;
+        /// <summary>whether the spectrometer has an on-board TEC for cooling the detector</summary>
+        public bool hasCooling
+        {
+            get { return _hasCooling; }
+            set
+            {
+                EventHandler handler = EEPROMChanged;
+                _hasCooling = value;
+                handler?.Invoke(this, new EventArgs());
+
+            }
+        }
+
+        bool _hasCooling;
+        /// <summary>whether the spectrometer has an on-board battery</summary>
+        public bool hasBattery
+        {
+            get { return _hasBattery; }
+            set
+            {
+                EventHandler handler = EEPROMChanged;
+                _hasBattery = value;
+                handler?.Invoke(this, new EventArgs());
+
+            }
+        }
+
+        bool _hasBattery;
+        /// <summary>whether the spectrometer has an integrated laser</summary>
+        public bool hasLaser
+        {
+            get { return _hasLaser; }
+            set
+            {
+                EventHandler handler = EEPROMChanged;
+                _hasLaser = value;
+                handler?.Invoke(this, new EventArgs());
+
+            }
+        }
+
+        bool _hasLaser;
+        /// <summary>the integral center wavelength of the laser in nanometers, if present</summary>
+        /// <remarks>user-writable</remarks>
+        /// <see cref="Util.wavelengthsToWavenumbers(double, double[])"/>
+        public ushort excitationNM
+        {
+            get { return _excitationNM; }
+            set
+            {
+                EventHandler handler = EEPROMChanged;
+                _excitationNM = value;
+                handler?.Invoke(this, new EventArgs());
+
+            }
+        }
+
+        ushort _excitationNM;
+        /// <summary>the slit width in µm</summary>
+        public ushort slitSizeUM
+        {
+            get { return _slitSizeUM; }
+            set
+            {
+                EventHandler handler = EEPROMChanged;
+                _slitSizeUM = value;
+                handler?.Invoke(this, new EventArgs());
+
+            }
+        }
+
+        ushort _slitSizeUM;
+        // these will come with ENG-0034 Rev 4
+        public ushort startupIntegrationTimeMS
+        {
+            get { return _startupIntegrationTimeMS; }
+            set
+            {
+                EventHandler handler = EEPROMChanged;
+                _startupIntegrationTimeMS = value;
+                handler?.Invoke(this, new EventArgs());
+
+            }
+        }
+
+        ushort _startupIntegrationTimeMS;
+        public short startupDetectorTemperatureDegC
+        {
+            get { return TECSetpoint; }
+            set
+            {
+                TECSetpoint = value;
+            }
+        }
+
+        //
+        // this field used to be exclusively be used for the above for which it is now aliased (startup temp)
+        // however it briefly was given a second functionality to set the laser TEC setpoint. As of format 16 this
+        // secondary use case is deprecated by laserTECSetpoint. There are not currently any spectrometers that use
+        // both laser tec setpoint and non-ambient detectors, but format 16 would allow us to use both via laserTECSetpoint
+        //
+        public short TECSetpoint
+        {
+            get { return _TECSetpoint; }
+            set
+            {
+                EventHandler handler = EEPROMChanged;
+                _TECSetpoint = value;
+                handler?.Invoke(this, new EventArgs());
+            }
+        }
+        short _TECSetpoint;
+        public byte startupTriggeringMode
+        {
+            get { return _startupTriggeringMode; }
+            set
+            {
+                EventHandler handler = EEPROMChanged;
+                _startupTriggeringMode = value;
+                handler?.Invoke(this, new EventArgs());
+
+            }
+        }
+
+        byte _startupTriggeringMode;
+        public float detectorGain
+        {
+            get { return _detectorGain; }
+            set
+            {
+                EventHandler handler = EEPROMChanged;
+                _detectorGain = value;
+                handler?.Invoke(this, new EventArgs());
+
+            }
+        }
+
+        float _detectorGain;
+        public short detectorOffset
+        {
+            get { return _detectorOffset; }
+            set
+            {
+                EventHandler handler = EEPROMChanged;
+                _detectorOffset = value;
+                handler?.Invoke(this, new EventArgs());
+
+            }
+        }
+
+        short _detectorOffset;
+        public float detectorGainOdd
+        {
+            get { return _detectorGainOdd; }
+            set
+            {
+                EventHandler handler = EEPROMChanged;
+                _detectorGainOdd = value;
+                handler?.Invoke(this, new EventArgs());
+
+            }
+        }
+
+        float _detectorGainOdd;
+        public short detectorOffsetOdd
+        {
+            get { return _detectorOffsetOdd; }
+            set
+            {
+                EventHandler handler = EEPROMChanged;
+                _detectorOffsetOdd = value;
+                handler?.Invoke(this, new EventArgs());
+
+            }
+        }
+
+        short _detectorOffsetOdd;
+
+        public FeatureMask featureMask = new FeatureMask();
+
+        public UInt16 laserTECSetpoint
+        {
+            get { return _laserTECSetpoint; }
+            set
+            {
+                EventHandler handler = EEPROMChanged;
+                _laserTECSetpoint = value;
+                handler?.Invoke(this, new EventArgs());
+            }
+        }
+        UInt16 _laserTECSetpoint;
+
+        /////////////////////////////////////////////////////////////////////////       
+        // Page 1
+        /////////////////////////////////////////////////////////////////////////       
+
+        /// <summary>coefficients of a 3rd-order polynomial representing the configured wavelength calibration</summary>
+        /// <remarks>
+        /// These are automatically expanded into an accessible array in 
+        /// Spectrometer.wavelengths.  Also see Util.generateWavelengths() for 
+        /// the process of expanding the polynomial.
+        ///
+        /// user-writable
+        ///
+        /// MZ: I think the current logic in the setter which invokes the 
+        ///     EEPROMChanged event has a big hole: namely, that the getter
+        ///     returns a reference to the entire array object.  That means
+        ///     the caller (customer software) can change the values of individual
+        ///     elements within the array at-will, and neither the setter nor
+        ///     event will ever fire.  I'm not sure that's entirely a bug,
+        ///     but wanted to document it.
+        /// </remarks>
+        /// <see cref="Spectrometer.wavelengths"/>
+        /// <see cref="Util.generateWavelengths(uint, float[])"/>
+        public float[] wavecalCoeffs
+        {
+            get { return _wavecalCoeffs; }
+            set
+            {
+                EventHandler handler = EEPROMChanged;
+                if (wavecalCoeffs is null || value.Length == wavecalCoeffs.Length)
+                    _wavecalCoeffs = value;
+                else
+                {
+                    int index = 0;
+                    while (index < value.Length)
+                    {
+                        _wavecalCoeffs[index] = value[index];
+                        ++index;
+                    }
+                    while (index < wavecalCoeffs.Length)
+                    {
+                        _wavecalCoeffs[index] = 0;
+                        ++index;
+                    }
+                }
+                handler?.Invoke(this, new EventArgs());
+
+            }
+        }
+
+        float[] _wavecalCoeffs;
+
+        /// <summary>
+        /// These are used to convert the user's desired setpoint in degrees 
+        /// Celsius to raw 12-bit DAC inputs for passing to the detector's 
+        /// Thermo-Electric Cooler (TEC).
+        /// </summary>
+        /// <remarks>
+        /// These correspond to the fields "Temp to TEC Cal" in Wasatch Model Configuration GUI.
+        ///
+        /// Use these when setting the TEC setpoint.
+        ///
+        /// Note that the TEC is a "write-only" device: you can tell it what temperature you
+        /// WANT, but you can't read what temperature it IS.  (For that, use the thermistor.)
+        /// </remarks>
+        public float[] degCToDACCoeffs
+        {
+            get { return _degCToDACCoeffs; }
+            set
+            {
+                EventHandler handler = EEPROMChanged;
+                _degCToDACCoeffs = value;
+                handler?.Invoke(this, new EventArgs());
+
+            }
+        }
+
+        float[] _degCToDACCoeffs;
+        public short detectorTempMin
+        {
+            get { return _detectorTempMin; }
+            set
+            {
+                EventHandler handler = EEPROMChanged;
+                _detectorTempMin = value;
+                handler?.Invoke(this, new EventArgs());
+
+            }
+        }
+
+        short _detectorTempMin;
+        public short detectorTempMax
+        {
+            get { return _detectorTempMax; }
+            set
+            {
+                EventHandler handler = EEPROMChanged;
+                _detectorTempMax = value;
+                handler?.Invoke(this, new EventArgs());
+
+            }
+        }
+
+        short _detectorTempMax;
+        /// <summary>
+        /// These are used to convert 12-bit raw ADC temperature readings from the detector
+        /// thermistor into degrees Celsius.
+        /// </summary>
+        /// <remarks>
+        /// These correspond to the fields "Therm to Temp Cal" in Wasatch Model Configuration GUI.
+        /// 
+        /// Use these when reading the detector temperature.
+        ///
+        /// Note that the detector thermistor is a read-only device: you can read what temperature
+        /// it IS, but you can't tell it what temperature you WANT.  (For that, use the TEC.)
+        ///
+        /// Note that there is also a thermistor on the laser.  These calibrated coefficients 
+        /// are for the detector thermistor; the laser thermistor uses hard-coded coefficients
+        /// which aren't calibrated or stored on the EEPROM.
+        /// </remarks>
+        public float[] adcToDegCCoeffs
+        {
+            get { return _adcToDegCCoeffs; }
+            set
+            {
+                EventHandler handler = EEPROMChanged;
+                _adcToDegCCoeffs = value;
+                handler?.Invoke(this, new EventArgs());
+
+            }
+        }
+
+        float[] _adcToDegCCoeffs;
+        public short thermistorResistanceAt298K
+        {
+            get { return _thermistorResistanceAt298K; }
+            set
+            {
+                EventHandler handler = EEPROMChanged;
+                _thermistorResistanceAt298K = value;
+                handler?.Invoke(this, new EventArgs());
+
+            }
+        }
+
+        short _thermistorResistanceAt298K;
+        public short thermistorBeta
+        {
+            get { return _thermistorBeta; }
+            set
+            {
+                EventHandler handler = EEPROMChanged;
+                _thermistorBeta = value;
+                handler?.Invoke(this, new EventArgs());
+
+            }
+        }
+
+        short _thermistorBeta;
+        /// <summary>when the unit was last calibrated (unstructured 12-char field)</summary>
+        /// <remarks>user-writable</remarks>
+        public string calibrationDate
+        {
+            get { return _calibrationDate; }
+            set
+            {
+                EventHandler handler = EEPROMChanged;
+                _calibrationDate = value;
+                handler?.Invoke(this, new EventArgs());
+            }
+        }
+
+        string _calibrationDate;
+        /// <summary>whom the unit was last calibrated by (unstructured 3-char field)</summary>
+        /// <remarks>user-writable</remarks>
+        public string calibrationBy
+        {
+            get { return _calibrationBy; }
+            set
+            {
+                EventHandler handler = EEPROMChanged;
+                _calibrationBy = value;
+                handler?.Invoke(this, new EventArgs());
+            }
+        }
+
+        string _calibrationBy;
+        /////////////////////////////////////////////////////////////////////////       
+        // Page 2
+        /////////////////////////////////////////////////////////////////////////       
+
+        public string detectorName
+        {
+            get { return _detectorName; }
+            set
+            {
+                EventHandler handler = EEPROMChanged;
+                _detectorName = value;
+                handler?.Invoke(this, new EventArgs());
+            }
+        }
+
+        string _detectorName;
+        public ushort activePixelsHoriz
+        {
+            get { return _activePixelsHoriz; }
+            set
+            {
+                EventHandler handler = EEPROMChanged;
+                _activePixelsHoriz = value;
+                handler?.Invoke(this, new EventArgs());
+            }
+        }
+
+        ushort _activePixelsHoriz;
+        public ushort activePixelsVert
+        {
+            get { return _activePixelsVert; }
+            set
+            {
+                EventHandler handler = EEPROMChanged;
+                _activePixelsVert = value;
+                handler?.Invoke(this, new EventArgs());
+            }
+        }
+
+        ushort _activePixelsVert;
+        public byte laserWarmupSec
+        {
+            get { return _laserWarmupSec; }
+            set
+            {
+                EventHandler handler = EEPROMChanged;
+                _laserWarmupSec = value;
+                handler?.Invoke(this, new EventArgs());
+            }
+        }
+
+        byte _laserWarmupSec;
+
+        public uint minIntegrationTimeMS
+        {
+            get { return _minIntegrationTimeMS; }
+            set
+            {
+                EventHandler handler = EEPROMChanged;
+                _minIntegrationTimeMS = value;
+                handler?.Invoke(this, new EventArgs());
+            }
+        }
+
+        uint _minIntegrationTimeMS;
+        public uint maxIntegrationTimeMS
+        {
+            get { return _maxIntegrationTimeMS; }
+            set
+            {
+                EventHandler handler = EEPROMChanged;
+                _maxIntegrationTimeMS = value;
+                handler?.Invoke(this, new EventArgs());
+            }
+        }
+
+        uint _maxIntegrationTimeMS;
+        public ushort actualPixelsHoriz
+        {
+            get { return _actualPixelsHoriz; }
+            set
+            {
+                EventHandler handler = EEPROMChanged;
+                _actualPixelsHoriz = value;
+                handler?.Invoke(this, new EventArgs());
+            }
+        }
+
+        ushort _actualPixelsHoriz;
+        // writable
+        public ushort ROIHorizStart
+        {
+            get { return _ROIHorizStart; }
+            set
+            {
+                EventHandler handler = EEPROMChanged;
+                _ROIHorizStart = value;
+                handler?.Invoke(this, new EventArgs());
+            }
+        }
+
+        ushort _ROIHorizStart;
+        public ushort ROIHorizEnd
+        {
+            get { return _ROIHorizEnd; }
+            set
+            {
+                EventHandler handler = EEPROMChanged;
+                _ROIHorizEnd = value;
+                handler?.Invoke(this, new EventArgs());
+            }
+        }
+
+        ushort _ROIHorizEnd;
+        public ushort[] ROIVertRegionStart
+        {
+            get { return _ROIVertRegionStart; }
+            set
+            {
+                EventHandler handler = EEPROMChanged;
+                _ROIVertRegionStart = value;
+                handler?.Invoke(this, new EventArgs());
+            }
+        }
+
+        ushort[] _ROIVertRegionStart;
+        public ushort[] ROIVertRegionEnd
+        {
+            get { return _ROIVertRegionEnd; }
+            set
+            {
+                EventHandler handler = EEPROMChanged;
+                _ROIVertRegionEnd = value;
+                handler?.Invoke(this, new EventArgs());
+            }
+        }
+
+        ushort[] _ROIVertRegionEnd;
+        /// <summary>
+        /// These are reserved for a non-linearity calibration,
+        /// but may be harnessed by users for other purposes.
+        /// </summary>
+        /// <remarks>user-writable</remarks>
+        public float[] linearityCoeffs
+        {
+            get { return _linearityCoeffs; }
+            set
+            {
+                EventHandler handler = EEPROMChanged;
+                _linearityCoeffs = value;
+                handler?.Invoke(this, new EventArgs());
+            }
+        }
+
+        float[] _linearityCoeffs;
+        /////////////////////////////////////////////////////////////////////////       
+        // Page 3
+        /////////////////////////////////////////////////////////////////////////       
+
+        // public int deviceLifetimeOperationMinutes { get; private set; }
+        // public int laserLifetimeOperationMinutes { get; private set; }
+        // public short laserTemperatureMax { get; private set; }
+        // public short laserTemperatureMin { get; private set; }
+        public float maxLaserPowerMW
+        {
+            get { return _maxLaserPowerMW; }
+            set
+            {
+                EventHandler handler = EEPROMChanged;
+                _maxLaserPowerMW = value;
+                handler?.Invoke(this, new EventArgs());
+            }
+        }
+
+        float _maxLaserPowerMW;
+        public float minLaserPowerMW
+        {
+            get { return _minLaserPowerMW; }
+            set
+            {
+                EventHandler handler = EEPROMChanged;
+                _minLaserPowerMW = value;
+                handler?.Invoke(this, new EventArgs());
+            }
+        }
+
+        float _minLaserPowerMW;
+        public float laserExcitationWavelengthNMFloat
+        {
+            get { return _laserExcitationWavelengthNMFloat; }
+            set
+            {
+                EventHandler handler = EEPROMChanged;
+                _laserExcitationWavelengthNMFloat = value;
+                handler?.Invoke(this, new EventArgs());
+            }
+        }
+
+        float _laserExcitationWavelengthNMFloat;
+        public float[] laserPowerCoeffs
+        {
+            get { return _laserPowerCoeffs; }
+            set
+            {
+                EventHandler handler = EEPROMChanged;
+                _laserPowerCoeffs = value;
+                handler?.Invoke(this, new EventArgs());
+            }
+        }
+
+        float[] _laserPowerCoeffs;
+
+        public float avgResolution
+        {
+            get { return _avgResolution; }
+            set
+            {
+                EventHandler handler = EEPROMChanged;
+                _avgResolution = value;
+                handler?.Invoke(this, new EventArgs());
+            }
+        }
+
+        float _avgResolution;
+
+        public UInt16 laserWatchdogTimer
+        {
+            get { return _laserWatchdogTimer; }
+            set
+            {
+                EventHandler handler = EEPROMChanged;
+                _laserWatchdogTimer = value;
+                handler?.Invoke(this, new EventArgs());
+            }
+        }
+        UInt16 _laserWatchdogTimer;
+
+        public LIGHT_SOURCE_TYPE lightSourceType
+        {
+            get { return _lightSourceType; }
+            set
+            {
+                EventHandler handler = EEPROMChanged;
+                _lightSourceType = value;
+                handler?.Invoke(this, new EventArgs());
+            }
+        }
+        LIGHT_SOURCE_TYPE _lightSourceType;
+
+        public UInt16 powerWatchdogTimer
+        {
+            get { return _powerWatchdogTimer; }
+            set
+            {
+                EventHandler handler = EEPROMChanged;
+                _powerWatchdogTimer = value;
+                handler?.Invoke(this, new EventArgs());
+            }
+        }
+        UInt16 _powerWatchdogTimer;
+        
+        public UInt16 detectorTimeout
+        {
+            get { return _detectorTimeout; }
+            set
+            {
+                EventHandler handler = EEPROMChanged;
+                _detectorTimeout = value;
+                handler?.Invoke(this, new EventArgs());
+            }
+        }
+        UInt16 _detectorTimeout;
+
+        public HORIZONTAL_BINNING_METHOD horizontalBinningMethod
+        {
+            get { return _horizontalBinningMethod; }
+            set
+            {
+                EventHandler handler = EEPROMChanged;
+                _horizontalBinningMethod = value;
+                handler?.Invoke(this, new EventArgs());
+            }
+        }
+        HORIZONTAL_BINNING_METHOD _horizontalBinningMethod = HORIZONTAL_BINNING_METHOD.BIN_2X2;
+
+        /////////////////////////////////////////////////////////////////////////       
+        // Page 4
+        /////////////////////////////////////////////////////////////////////////       
+
+        /// <summary>
+        /// 64 bytes of unstructured space which the user is free to use however
+        /// they see fit.
+        /// </summary>
+        /// <remarks>
+        /// For convenience, the same raw storage space is also accessible as a 
+        /// null-terminated string via userText. 
+        ///
+        /// EEPROM versions prior to 4 only had 63 bytes of user data.
+        /// </remarks>
+        public byte[] userData
+        {
+            get { return _userData; }
+            set
+            {
+                EventHandler handler = EEPROMChanged;
+                _userData = value;
+                handler?.Invoke(this, new EventArgs());
+            }
+        }
+
+        byte[] _userData;
+
+        /// <summary>
+        /// a stringified version of the 64-byte raw data block provided by userData
+        /// </summary>
+        /// <remarks>accessible as a null-terminated string via userText</remarks>
+        public string userText
+        {
+            get
+            {
+                return ParseData.toString(userData);
+            }
+
+            set
+            {
+                EventHandler handler = EEPROMChanged;
+                userData = new byte[value.Length + 1];
+                for (int i = 0; i < value.Length; i++)
+                    userData[i] = (byte)value[i];
+                userData[userData.Length - 1] = 0x0;
+                handler?.Invoke(this, new EventArgs());
+            }
+        }
+
+        /////////////////////////////////////////////////////////////////////////       
+        // Page 5
+        /////////////////////////////////////////////////////////////////////////       
+
+        /// <summary>
+        /// array of up to 15 "bad" (hot or dead) pixels which software may wish
+        /// to skip or "average over" during spectral post-processing.
+        /// </summary>
+        /// <remarks>bad pixels are identified by pixel number; empty slots are indicated by -1</remarks>
+        public short[] badPixels
+        {
+            get { return _badPixels; }
+            set
+            {
+                EventHandler handler = EEPROMChanged;
+                _badPixels = value;
+                handler?.Invoke(this, new EventArgs());
+            }
+        }
+
+        short[] _badPixels;
+        // read-only containers for expedited processing
+        public List<short> badPixelList { get; protected set; }
+        public SortedSet<short> badPixelSet { get; protected set; }
+
+        public void addBadPixel(short pixel)
+        {
+            if (!badPixelSet.Contains(pixel))
+            {
+                int addIndex = -1;
+                for (int i = 0; i < badPixels.Length; ++i)
+                {
+                    if (badPixels[i] == -1)
+                        addIndex = i;
+                }
+
+                if (addIndex != -1)
+                {
+                    badPixels[addIndex] = pixel;
+                    badPixelSet.Add(pixel);
+                    badPixelList.Add(pixel);
+                }
+            }
+        }
+
+        public string productConfiguration
+        {
+            get { return _productConfiguration; }
+            set
+            {
+                EventHandler handler = EEPROMChanged;
+                _productConfiguration = value;
+                handler?.Invoke(this, new EventArgs());
+            }
+        }
+
+        string _productConfiguration;
+
+        public PAGE_SUBFORMAT subformat
+        {
+            get { return _subformat; }
+            set
+            {
+                EventHandler handler = EEPROMChanged;
+                _subformat = value;
+                handler?.Invoke(this, new EventArgs());
+            }
+        }
+
+        PAGE_SUBFORMAT _subformat;
+
+        /////////////////////////////////////////////////////////////////////////       
+        // Page 6
+        /////////////////////////////////////////////////////////////////////////  
+
+        public float[] intensityCorrectionCoeffs
+        {
+            get { return _intensityCorrectionCoeffs; }
+            set
+            {
+                EventHandler handler = EEPROMChanged;
+                _intensityCorrectionCoeffs = value;
+                handler?.Invoke(this, new EventArgs());
+            }
+        }
+
+        float[] _intensityCorrectionCoeffs;
+
+        public byte intensityCorrectionOrder
+        {
+            get { return _intensityCorrectionOrder; }
+            set
+            {
+                EventHandler handler = EEPROMChanged;
+                if (_intensityCorrectionCoeffs != null && _intensityCorrectionOrder != value && _intensityCorrectionOrder == _intensityCorrectionCoeffs.Length)
+                {
+                    float[] temp = new float[_intensityCorrectionCoeffs.Length];
+                    _intensityCorrectionCoeffs.CopyTo(temp, 0);
+                    _intensityCorrectionCoeffs = new float[value + 1];
+                    for (int i = 0; (i < temp.Length && i < _intensityCorrectionCoeffs.Length); ++i)
+                        _intensityCorrectionCoeffs[i] = temp[i];
+                }
+                _intensityCorrectionOrder = value;
+                handler?.Invoke(this, new EventArgs());
+            }
+        }
+
+        byte _intensityCorrectionOrder;
+
+        /////////////////////////////////////////////////////////////////////////       
+        // Page 6 & 7 (subformat DETECTOR_REGIONS)
+        /////////////////////////////////////////////////////////////////////////  
+
+        public float[] region1WavecalCoeffs
+        {
+            get { return _region1WavecalCoeffs; }
+            set
+            {
+                EventHandler handler = EEPROMChanged;
+                if (region1WavecalCoeffs is null || value.Length == region1WavecalCoeffs.Length)
+                    _region1WavecalCoeffs = value;
+                else
+                {
+                    int index = 0;
+                    while (index < value.Length)
+                    {
+                        _region1WavecalCoeffs[index] = value[index];
+                        ++index;
+                    }
+                    while (index < region1WavecalCoeffs.Length)
+                    {
+                        _region1WavecalCoeffs[index] = 0;
+                        ++index;
+                    }
+                }
+                handler?.Invoke(this, new EventArgs());
+
+            }
+        }
+        float[] _region1WavecalCoeffs;
+
+        public float[] region2WavecalCoeffs
+        {
+            get { return _region2WavecalCoeffs; }
+            set
+            {
+                EventHandler handler = EEPROMChanged;
+                if (region2WavecalCoeffs is null || value.Length == region2WavecalCoeffs.Length)
+                    _region2WavecalCoeffs = value;
+                else
+                {
+                    int index = 0;
+                    while (index < value.Length)
+                    {
+                        _region2WavecalCoeffs[index] = value[index];
+                        ++index;
+                    }
+                    while (index < region2WavecalCoeffs.Length)
+                    {
+                        _region2WavecalCoeffs[index] = 0;
+                        ++index;
+                    }
+                }
+                handler?.Invoke(this, new EventArgs());
+
+            }
+        }
+        float[] _region2WavecalCoeffs;
+
+        public float[] region3WavecalCoeffs
+        {
+            get { return _region3WavecalCoeffs; }
+            set
+            {
+                EventHandler handler = EEPROMChanged;
+                if (region3WavecalCoeffs is null || value.Length == region3WavecalCoeffs.Length)
+                    _region3WavecalCoeffs = value;
+                else
+                {
+                    int index = 0;
+                    while (index < value.Length)
+                    {
+                        _region3WavecalCoeffs[index] = value[index];
+                        ++index;
+                    }
+                    while (index < region3WavecalCoeffs.Length)
+                    {
+                        _region3WavecalCoeffs[index] = 0;
+                        ++index;
+                    }
+                }
+                handler?.Invoke(this, new EventArgs());
+
+            }
+        }
+        float[] _region3WavecalCoeffs;
+
+        public ushort region1HorizStart
+        {
+            get { return _region1HorizStart; }
+            set
+            {
+                EventHandler handler = EEPROMChanged;
+                _region1HorizStart = value;
+                handler?.Invoke(this, new EventArgs());
+            }
+        }
+        ushort _region1HorizStart;
+
+        public ushort region1HorizEnd
+        {
+            get { return _region1HorizEnd; }
+            set
+            {
+                EventHandler handler = EEPROMChanged;
+                _region1HorizEnd = value;
+                handler?.Invoke(this, new EventArgs());
+            }
+        }
+        ushort _region1HorizEnd;
+
+        public ushort region2HorizStart
+        {
+            get { return _region2HorizStart; }
+            set
+            {
+                EventHandler handler = EEPROMChanged;
+                _region2HorizStart = value;
+                handler?.Invoke(this, new EventArgs());
+            }
+        }
+        ushort _region2HorizStart;
+
+        public ushort region2HorizEnd
+        {
+            get { return _region2HorizEnd; }
+            set
+            {
+                EventHandler handler = EEPROMChanged;
+                _region2HorizEnd = value;
+                handler?.Invoke(this, new EventArgs());
+            }
+        }
+        ushort _region2HorizEnd;
+        
+        public ushort region3HorizStart
+        {
+            get { return _region3HorizStart; }
+            set
+            {
+                EventHandler handler = EEPROMChanged;
+                _region3HorizStart = value;
+                handler?.Invoke(this, new EventArgs());
+            }
+        }
+        ushort _region3HorizStart;
+
+        public ushort region3HorizEnd
+        {
+            get { return _region3HorizEnd; }
+            set
+            {
+                EventHandler handler = EEPROMChanged;
+                _region3HorizEnd = value;
+                handler?.Invoke(this, new EventArgs());
+            }
+        }
+        ushort _region3HorizEnd;
+        
+        public ushort region3VertStart
+        {
+            get { return _region3VertStart; }
+            set
+            {
+                EventHandler handler = EEPROMChanged;
+                _region3VertStart = value;
+                handler?.Invoke(this, new EventArgs());
+            }
+        }
+        ushort _region3VertStart;
+
+        public ushort region3VertEnd
+        {
+            get { return _region3VertEnd; }
+            set
+            {
+                EventHandler handler = EEPROMChanged;
+                _region3VertEnd = value;
+                handler?.Invoke(this, new EventArgs());
+            }
+        }
+        ushort _region3VertEnd;
+
+        public byte regionCount
+        {
+            get { return _regionCount; }
+            set
+            {
+                _regionCount = value;
+                EEPROMChanged?.Invoke(this, new EventArgs());
+            }
+        }
+        byte _regionCount;
+
+        /////////////////////////////////////////////////////////////////////////       
+        // Page 7 Handheld Devices
+        /////////////////////////////////////////////////////////////////////////  
+
+        public byte libraryType
+        {
+            get { return _libraryType; }
+            set
+            {
+                _libraryType = value;
+                EEPROMChanged?.Invoke(this, new EventArgs());
+            }
+        }
+        byte _libraryType;
+
+        public UInt16 libraryID
+        {
+            get { return _libraryID; }
+            set
+            {
+                _libraryID = value;
+                EEPROMChanged?.Invoke(this, new EventArgs());
+            }
+        }
+        UInt16 _libraryID;
+
+        public byte startupScansToAverage
+        {
+            get { return _startupScansToAverage; }
+            set
+            {
+                _startupScansToAverage = value;
+                EEPROMChanged?.Invoke(this, new EventArgs());
+            }
+        }
+        byte _startupScansToAverage;
+
+        public byte matchingMinRampPixels
+        {
+            get { return _matchingMinRampPixels; }            
+            set
+            {
+                _matchingMinRampPixels = value;
+                EEPROMChanged?.Invoke(this, new EventArgs());
+            }
+        }
+        byte _matchingMinRampPixels = 10;
+
+        public UInt16 matchingMinPeakHeight
+        {
+            get { return _matchingMinPeakHeight; }
+            set
+            {
+                _matchingMinPeakHeight = value;
+                EEPROMChanged?.Invoke(this, new EventArgs());
+            }
+        }
+        UInt16 _matchingMinPeakHeight = 500;
+
+        public byte matchingThreshold
+        {
+            get { return _matchingThreshold; }            
+            set
+            {
+                _matchingThreshold = value;
+                EEPROMChanged?.Invoke(this, new EventArgs());
+            }
+        }
+        byte _matchingThreshold = 90;
+
+        public byte throwAwayCount
+        {
+            get { return _throwAwayCount; }
+            set
+            {
+                _throwAwayCount = value;
+                EEPROMChanged?.Invoke(this, new EventArgs());
+            }
+        }
+        byte _throwAwayCount;
+
+        public byte untetheredFeatureMask
+        {
+            get { return _untetheredFeatureMask;  }
+            set
+            {
+                _untetheredFeatureMask = value;
+                EEPROMChanged?.Invoke(this, new EventArgs());
+            }
+        }
+        byte _untetheredFeatureMask;
+
+        public byte librarySpectraNum
+        {
+            get { return _librarySpectraNum; }
+            set
+            {
+                _librarySpectraNum = value;
+                EEPROMChanged?.Invoke(this, new EventArgs());
+            }
+        }
+        byte _librarySpectraNum = 1;
+
+        /////////////////////////////////////////////////////////////////////////
+        // Pages 10-73 (subformat UNTETHERED_DEVICE)
+        /////////////////////////////////////////////////////////////////////////
+
+        public List<UInt16> librarySpectrum
+        {
+            get { return _librarySpectrum; }
+            set
+            {
+                _librarySpectrum = value;
+                EEPROMChanged?.Invoke(this, new EventArgs());
+            }
+        }
+        List<UInt16> _librarySpectrum;
+
+        /////////////////////////////////////////////////////////////////////////
+        // Virtual Pages
+        /////////////////////////////////////////////////////////////////////////
+        
+        /*
+         * These fields are not currently apportioned space on the physical EEPROM
+         * and thus are exclusively used with units that have purely virtual "EEPROM."
+         * 
+         * This is defined in the base class so we don't need downstream casts or some
+         * intermediate subclass to cast to...though that would make some sense too
+         * 
+         */
+
+        public string detectorSerialNumber
+        {
+            get { return _detectorSerialNumber; }
+            set
+            {
+                _detectorSerialNumber = value;
+                EEPROMChanged?.Invoke(this, new EventArgs());
+            }
+        }
+
+        string _detectorSerialNumber;
+
+        /////////////////////////////////////////////////////////////////////////
+        // Compound Fields
+        /////////////////////////////////////////////////////////////////////////
+
+        public string fullModel
+        {
+            get { return _model + _productConfiguration; }
+            set
+            {
+                if (value.Length > 16)
+                {
+                    model = value.Substring(0, 16);
+                    productConfiguration = value.Substring(16);
+                }
+
+                else
+                    model = value;
+            }
+        }
+
+        public List<string> libNames
+        {
+            get { return _libNames; }
+            set
+            {
+                _libNames = value;
+                EEPROMChanged?.Invoke(this, new EventArgs());
+            }
+        }
+        List<string> _libNames;
+
+        /////////////////////////////////////////////////////////////////////////       
+        //
+        // public methods
+        //
+        /////////////////////////////////////////////////////////////////////////       
+
+        /// <summary>
+        /// Save updated EEPROM fields to the device.
+        /// </summary>
+        ///
+        /// <remarks>
+        /// Only a handful of fields are recommended to be changed by users: 
+        ///
+        /// - excitationNM
+        /// - wavecalCoeffs
+        /// - calibrationDate
+        /// - calibrationBy
+        /// - ROI
+        /// - linearityCoeffs (not currently used)
+        /// - userData
+        /// - badPixels
+        /// 
+        /// Note that the EEPROM isn't an SSD...it's not terribly fast, and there
+        /// are a finite number of lifetime writes, so use sparingly.
+        ///
+        /// Due to the high risk of bricking a unit through a failed / bad EEPROM
+        /// write, all internal calls bail at the first error in hopes of salvaging
+        /// the unit if at all possible.
+        ///
+        /// That said, if you do frag your EEPROM, Wasatch has a "Model Configuration"
+        /// utility to let you manually write EEPROM fields; contact your sales rep
+        /// for a copy.
+        /// </remarks>
+        ///
+        /// <todo>
+        /// add an optional "indexes" argument which, if provided, only 
+        /// writes the requested page numbers.
+        /// </todo>
+        ///
+        /// <returns>true on success, false on failure</returns>
+        /// 
+        public virtual bool write(bool allPages = false)
+        {
+            Task<bool> task = Task.Run(async () => await writeAsync(allPages));
+            return task.Result;
+        }
+        public virtual async Task<bool> writeAsync(bool allPages=false)
+        {
+            ////////////////////////////////////////////////////////////////
+            //                                                            //
+            //            "Regular" USB Wasatch Spectrometers             //
+            //                                                            //
+            ////////////////////////////////////////////////////////////////
+
+            if (pages is null || pages.Count < MAX_PAGES)
+            {
+                logger.error("EEPROM.write: need to perform a read first");
+                return false;
+            }
+
+            if (!writeParse())
+                return false;
+
+            int pagesToWrite = allPages ? pages.Count : MAX_PAGES;
+            for (short page = 0; page < pagesToWrite; page++)
+            {
+                bool ok = false;
+                if (spectrometer.isARM)
+                {
+                    logger.hexdump(pages[page], String.Format("writing page {0} [ARM]: ", page));
+
+                    ok = await spectrometer.sendCmdAsync(
+                        opcode: Opcodes.SECOND_TIER_COMMAND,
+                        wValue: spectrometer.cmd[Opcodes.SET_MODEL_CONFIG_ARM],
+                        wIndex: (ushort)page,
+                        buf: pages[page]);
+                }
+                else
+                {
+                    const uint DATA_START = 0x3c00; // from Wasatch Stroker Console's EnhancedStroker.SetModelInformation()
+                    ushort pageOffset = (ushort)(DATA_START + page * 64);
+                    logger.hexdump(pages[page], String.Format("writing page {0} to offset {1} [FX2]: ", page, pageOffset));
+
+                    ok = await spectrometer.sendCmdAsync(
+                        opcode: Opcodes.SET_MODEL_CONFIG_FX2,
+                        wValue: pageOffset,
+                        wIndex: 0,
+                        buf: pages[page]);
+        }
+                if (!ok)
+                {
+                    logger.error("EEPROM.write: failed to save page {0}", page);
+                    return false;
+                }
+                logger.debug("EEPROM: wrote EEPROM page {0}", page);
+            }
+            defaultValues = false;
+            return true;
+        }
+
+        /////////////////////////////////////////////////////////////////////////       
+        // private methods
+        /////////////////////////////////////////////////////////////////////////       
+
+        internal EEPROM(Spectrometer spec)
+        {
+            spectrometer = spec;
+
+            defaultValues = false;
+
+            wavecalCoeffs = new float[5];
+            degCToDACCoeffs = new float[3];
+            adcToDegCCoeffs = new float[3];
+            ROIVertRegionStart = new ushort[3];
+            ROIVertRegionEnd = new ushort[3];
+            badPixels = new short[15];
+            linearityCoeffs = new float[5];
+            laserPowerCoeffs = new float[4];
+            intensityCorrectionCoeffs = new float[12];
+
+            badPixelList = new List<short>();
+            badPixelSet = new SortedSet<short>();
+        }
+
+        public EEPROM(EEPROMJSON json)
+        {
+            wavecalCoeffs = new float[5];
+            degCToDACCoeffs = new float[3];
+            adcToDegCCoeffs = new float[3];
+            ROIVertRegionStart = new ushort[3];
+            ROIVertRegionEnd = new ushort[3];
+            badPixels = new short[15];
+            linearityCoeffs = new float[5];
+            laserPowerCoeffs = new float[4];
+            intensityCorrectionCoeffs = new float[12];
+
+            badPixelList = new List<short>();
+            badPixelSet = new SortedSet<short>();
+
+            pages = new List<byte[]>();
+            for (ushort page = 0; page < MAX_PAGES; page++)
+            {
+                pages.Add(new byte[64]);
+            }
+
+            setFromJSON(json);
+            writeParse();
+        }
+
+        public virtual bool read(bool skipRead = false)
+        {
+            Task<bool> task = Task.Run(async () => await readAsync(skipRead));
+            return task.Result;
+        }
+        public virtual async Task<bool> readAsync(bool skipRead = false)
+        {
+            ////////////////////////////////////////////////////////////////
+            //                                                            //
+            //            "Regular" USB Wasatch Spectrometers             //
+            //                                                            //
+            ////////////////////////////////////////////////////////////////
+
+            ////////////////////////////////////////////////////////////////
+            // read all (standard) pages into cache
+            ////////////////////////////////////////////////////////////////
+
+            if (!skipRead)
+            {
+                pages = new List<byte[]>();
+                for (ushort page = 0; page < MAX_PAGES; page++)
+                {
+                    byte[] buf = await spectrometer.getCmd2Async(Opcodes.GET_MODEL_CONFIG, 64, wIndex: page, fakeBufferLengthARM: 8);
+                    if (buf is null)
+                    {
+                        try
+                        {
+                            setDefault(spectrometer);
+                        }
+                        catch
+                        {
+                            return false;
+                        }
+                        return true;
+                    }
+                    pages.Add(buf);
+                    logger.hexdump(buf, String.Format("read page {0}: ", page));
+                }
+            }
+
+            ////////////////////////////////////////////////////////////////
+            // determine format and subformat early
+            ////////////////////////////////////////////////////////////////
+
+            format = pages[0][63];
+
+            if (format > FORMAT)
+            {
+                // log but optimistically proceed
+                logger.error("WasatchNET {0} was built and tested against EEPROM formats {1} and below.",
+                    Assembly.GetExecutingAssembly().GetName().Version.ToString(), FORMAT);
+                logger.error("EEPROM format {0} may require a newer version of WasatchNET for proper operation.", format);
+            }
+
+            if (format >= 8)
+                subformat = (PAGE_SUBFORMAT)ParseData.toUInt8(pages[5], 63);
+            else if (format >= 6)
+                subformat = PAGE_SUBFORMAT.INTENSITY_CALIBRATION;
+            else
+                subformat = PAGE_SUBFORMAT.USER_DATA;
+
+            ////////////////////////////////////////////////////////////////
+            // newer formats support more pages
+            ////////////////////////////////////////////////////////////////
+
+            ////////////////////////////////////////////////////////////////
+            // parse pages according to format and subformat
+            ////////////////////////////////////////////////////////////////
+
+            if (subformat == PAGE_SUBFORMAT.UNTETHERED_DEVICE)
+            {
+                // read pages 8-73 (no need to do all MAX_PAGES_REAL)
+                for (ushort page = MAX_PAGES; page <= LIBRARY_STOP_PAGE; page++)
+                {
+                    byte[] buf = await spectrometer.getCmd2Async(Opcodes.GET_MODEL_CONFIG, 64, wIndex: page, fakeBufferLengthARM: 8);
+                    pages.Add(buf);
+                    logger.hexdump(buf, String.Format("read extra page {0}: ", page));
+                }
+            }
+
+            try
+            {
+                model = ParseData.toString(pages[0], 0, 16);
+                serialNumber = ParseData.toString(pages[0], 16, 16);
+                baudRate = ParseData.toUInt32(pages[0], 32);
+                hasCooling = ParseData.toBool(pages[0], 36);
+                hasBattery = ParseData.toBool(pages[0], 37);
+                hasLaser = ParseData.toBool(pages[0], 38);
+                excitationNM = ParseData.toUInt16(pages[0], 39); // for old formats, first read this as excitation
+                slitSizeUM = ParseData.toUInt16(pages[0], 41);
+
+                startupIntegrationTimeMS = ParseData.toUInt16(pages[0], 43);
+                TECSetpoint = ParseData.toInt16(pages[0], 45);
+                startupTriggeringMode = ParseData.toUInt8(pages[0], 47);
+                detectorGain = ParseData.toFloat(pages[0], 48); // "even pixels" for InGaAs
+                detectorOffset = ParseData.toInt16(pages[0], 52); // "even pixels" for InGaAs
+                detectorGainOdd = ParseData.toFloat(pages[0], 54); // InGaAs-only
+                detectorOffsetOdd = ParseData.toInt16(pages[0], 58); // InGaAs-only
+                if (format >= 16)
+                    laserTECSetpoint = ParseData.toUInt16(pages[0], 60);
+                else
+                    laserTECSetpoint = 800;
+
+                wavecalCoeffs[0] = ParseData.toFloat(pages[1], 0);
+                wavecalCoeffs[1] = ParseData.toFloat(pages[1], 4);
+                wavecalCoeffs[2] = ParseData.toFloat(pages[1], 8);
+                wavecalCoeffs[3] = ParseData.toFloat(pages[1], 12);
+                degCToDACCoeffs[0] = ParseData.toFloat(pages[1], 16);
+                degCToDACCoeffs[1] = ParseData.toFloat(pages[1], 20);
+                degCToDACCoeffs[2] = ParseData.toFloat(pages[1], 24);
+                detectorTempMax = ParseData.toInt16(pages[1], 28);
+                detectorTempMin = ParseData.toInt16(pages[1], 30);
+                adcToDegCCoeffs[0] = ParseData.toFloat(pages[1], 32);
+                adcToDegCCoeffs[1] = ParseData.toFloat(pages[1], 36);
+                adcToDegCCoeffs[2] = ParseData.toFloat(pages[1], 40);
+                thermistorResistanceAt298K = ParseData.toInt16(pages[1], 44);
+                thermistorBeta = ParseData.toInt16(pages[1], 46);
+                calibrationDate = ParseData.toString(pages[1], 48, 12);
+                calibrationBy = ParseData.toString(pages[1], 60, 3);
+
+                detectorName = ParseData.toString(pages[2], 0, 16);
+                activePixelsHoriz = ParseData.toUInt16(pages[2], 16); // note: byte 18 unused
+                activePixelsVert = ParseData.toUInt16(pages[2], 19);
+                minIntegrationTimeMS = ParseData.toUInt16(pages[2], 21); // will overwrite if 
+                maxIntegrationTimeMS = ParseData.toUInt16(pages[2], 23); //   format >= 5
+                actualPixelsHoriz = ParseData.toUInt16(pages[2], 25);
+                ROIHorizStart = ParseData.toUInt16(pages[2], 27);
+                ROIHorizEnd = ParseData.toUInt16(pages[2], 29);
+                ROIVertRegionStart[0] = ParseData.toUInt16(pages[2], 31);
+                ROIVertRegionEnd[0] = ParseData.toUInt16(pages[2], 33);
+                ROIVertRegionStart[1] = ParseData.toUInt16(pages[2], 35);
+                ROIVertRegionEnd[1] = ParseData.toUInt16(pages[2], 37);
+                ROIVertRegionStart[2] = ParseData.toUInt16(pages[2], 39);
+                ROIVertRegionEnd[2] = ParseData.toUInt16(pages[2], 41);
+                linearityCoeffs[0] = ParseData.toFloat(pages[2], 43);
+                linearityCoeffs[1] = ParseData.toFloat(pages[2], 47);
+                linearityCoeffs[2] = ParseData.toFloat(pages[2], 51);
+                linearityCoeffs[3] = ParseData.toFloat(pages[2], 55);
+                linearityCoeffs[4] = ParseData.toFloat(pages[2], 59);
+
+                // deviceLifetimeOperationMinutes = ParseData.toInt32(pages[3], 0);
+                // laserLifetimeOperationMinutes = ParseData.toInt32(pages[3], 4);
+                // laserTemperatureMax  = ParseData.toInt16(pages[3], 8);
+                // laserTemperatureMin  = ParseData.toInt16(pages[3], 10);
+
+                laserPowerCoeffs[0] = ParseData.toFloat(pages[3], 12);
+                laserPowerCoeffs[1] = ParseData.toFloat(pages[3], 16);
+                laserPowerCoeffs[2] = ParseData.toFloat(pages[3], 20);
+                laserPowerCoeffs[3] = ParseData.toFloat(pages[3], 24);
+                maxLaserPowerMW = ParseData.toFloat(pages[3], 28);
+                minLaserPowerMW = ParseData.toFloat(pages[3], 32);
+
+                // correct laser excitation across formats
+                if (format >= 4)
+                {
+                    laserExcitationWavelengthNMFloat = ParseData.toFloat(pages[3], 36);
+                    excitationNM = (ushort)Math.Round(laserExcitationWavelengthNMFloat);
+                }
+                else
+                {
+                    laserExcitationWavelengthNMFloat = excitationNM;
+                }
+                    
+                if (format >= 5)
+                {
+                    minIntegrationTimeMS = ParseData.toUInt32(pages[3], 40);
+                    maxIntegrationTimeMS = ParseData.toUInt32(pages[3], 44);
+                }
+
+                userData = format < 4 ? new byte[63] : new byte[64];
+                Array.Copy(pages[4], userData, userData.Length);
+
+                badPixelSet = new SortedSet<short>();
+                for (int i = 0; i < 15; i++)
+                {
+                    short pixel = ParseData.toInt16(pages[5], i * 2);
+                    badPixels[i] = pixel;
+                    if (pixel >= 0)
+                        badPixelSet.Add(pixel); // does not throw
+                }
+                badPixelList = new List<short>(badPixelSet);
+
+                if (format >= 5)
+                    productConfiguration = ParseData.toString(pages[5], 30, 16);
+                else
+                    productConfiguration = "";
+
+                if (format >= 6 && (subformat == PAGE_SUBFORMAT.INTENSITY_CALIBRATION || 
+                                    subformat == PAGE_SUBFORMAT.UNTETHERED_DEVICE))
+                {
+                    // load Raman Intensity Correction whether subformat is 1 or 3
+                    logger.debug("loading Raman Intensity Correction");
+                    intensityCorrectionOrder = ParseData.toUInt8(pages[6], 0);
+                    uint numCoeffs = (uint)intensityCorrectionOrder + 1;
+
+                    if (numCoeffs > 8)
+                        numCoeffs = 0;
+
+                    intensityCorrectionCoeffs = numCoeffs > 0 ? new float[numCoeffs] : null;
+
+                    for (int i = 0; i < numCoeffs; ++i)
+                    {
+                        intensityCorrectionCoeffs[i] = ParseData.toFloat(pages[6], 1 + 4 * i);
+                    }
+                }
+                else
+                {
+                    intensityCorrectionOrder = 0;
+                }
+
+                if (format >= 7)
+                {
+                    avgResolution = ParseData.toFloat(pages[3], 48);
+                }
+                else
+                {
+                    avgResolution = 0.0f;
+                }
+
+                if (format >= 8)
+                {
+                    wavecalCoeffs[4] = ParseData.toFloat(pages[2], 21);
+                    if (subformat == PAGE_SUBFORMAT.USER_DATA)
+                    {
+                        intensityCorrectionOrder = 0;
+                        intensityCorrectionCoeffs = null;
+
+                        userData = new byte[192];
+                        //Array.Copy(pages[4], userData, userData.Length);
+                        Array.Copy(pages[4], 0, userData, 0, 64);
+                        Array.Copy(pages[6], 0, userData, 64, 64);
+                        Array.Copy(pages[7], 0, userData, 128, 64);
+                    }
+
+                    /*
+                    userData = new byte[16000];
+                    Array.Copy(pages[4], 0, userData, 0, 64);
+                    Array.Copy(pages[7], 0, userData, 64, 64);
+
+                    for (int k = 8; k < 256; ++k)
+                    {
+                        Array.Copy(pages[k], 0, userData, 64 * (k - 6), 64);
+                    }
+                    */
+                }
+
+                if (format >= 9)
+                    featureMask = new FeatureMask(ParseData.toUInt16(pages[0], 39));
+
+                if (format >= 15)
+                {
+                    laserWatchdogTimer = ParseData.toUInt16(pages[3], 52);
+                    lightSourceType = (LIGHT_SOURCE_TYPE)ParseData.toUInt8(pages[3], 54);
+                }
+                else
+                {
+                    laserWatchdogTimer = 0;
+                    lightSourceType = 0;
+                }
+                
+                if (format >= 16)
+                {
+                    powerWatchdogTimer = ParseData.toUInt16(pages[3], 55);
+                    detectorTimeout = ParseData.toUInt16(pages[3], 57);
+                    horizontalBinningMethod = (HORIZONTAL_BINNING_METHOD)ParseData.toUInt8(pages[3], 59);
+                }
+                else
+                {
+                    powerWatchdogTimer = 0;
+                    detectorTimeout = 0;
+                    horizontalBinningMethod = HORIZONTAL_BINNING_METHOD.BIN_2X2;
+                }
+
+
+                if (format < 12)
+                    featureMask.evenOddHardwareCorrected = false;
+                if (format >= 10)
+                    laserWarmupSec = pages[2][18];
+                else
+                    laserWarmupSec = 20;
+                if (format < 15)
+                    featureMask.hasShutter = false;
+                if (format < 16)
+                {
+                    featureMask.disableBLEPower = false;
+                    featureMask.disableLaserArmedIndication = false;
+                }
+                if (format < 17)
+                {
+                    featureMask.interlockExcluded = false;
+                }
+
+
+                if (format >= 11)
+                {
+                    if (subformat == PAGE_SUBFORMAT.UNTETHERED_DEVICE)
+                    {
+                        logger.debug("loading untethered device configuration");
+                        libraryType = ParseData.toUInt8(pages[7], 0);
+                        libraryID = ParseData.toUInt16(pages[7], 1);
+                        startupScansToAverage = ParseData.toUInt8(pages[7], 3);
+                        matchingMinRampPixels = ParseData.toUInt8(pages[7], 4);
+                        matchingMinPeakHeight = ParseData.toUInt16(pages[7], 5);
+                        matchingThreshold = ParseData.toUInt8(pages[7], 7);
+                        if (format >= 12)
+                        {
+                            librarySpectraNum = ParseData.toUInt8(pages[7], 8);
+                            List<string> readNames = new List<string>();
+                            int namesWritten = 0;
+                            Dictionary<string, int> pageIdxs = new Dictionary<string, int>();
+                            for(int i = 0; i < librarySpectraNum; i++)
+                            {
+                                pageIdxs = namePageIndices(namesWritten);
+                                readNames.Add(ParseData.toString(pages[pageIdxs["namePage"]],pageIdxs["startIndex"],16));
+                                namesWritten++;
+                            }
+                            libNames = readNames;
+                            throwAwayCount = ParseData.toUInt8(pages[7], 9);
+                            untetheredFeatureMask = ParseData.toUInt8(pages[7], 10);
+                        }
+                    }
+                    else if (subformat == PAGE_SUBFORMAT.DETECTOR_REGIONS)
+                    {
+                        region1WavecalCoeffs = new float[] { 0, 1, 0, 0, 0 };
+                        region2WavecalCoeffs = new float[] { 0, 1, 0, 0, 0 };
+                        region3WavecalCoeffs = new float[] { 0, 1, 0, 0, 0 };
+
+                        region1HorizStart = ParseData.toUInt16(pages[6], 0);
+                        region1HorizEnd = ParseData.toUInt16(pages[6], 2);
+                        region1WavecalCoeffs[0] = ParseData.toFloat(pages[6], 4);
+                        region1WavecalCoeffs[1] = ParseData.toFloat(pages[6], 8);
+                        region1WavecalCoeffs[2] = ParseData.toFloat(pages[6], 12);
+                        region1WavecalCoeffs[3] = ParseData.toFloat(pages[6], 16);
+
+                        region2HorizStart = ParseData.toUInt16(pages[6], 20);
+                        region2HorizEnd = ParseData.toUInt16(pages[6], 22);
+                        region2WavecalCoeffs[0] = ParseData.toFloat(pages[6], 24);
+                        region2WavecalCoeffs[1] = ParseData.toFloat(pages[6], 28);
+                        region2WavecalCoeffs[2] = ParseData.toFloat(pages[6], 32);
+                        region2WavecalCoeffs[3] = ParseData.toFloat(pages[6], 36);
+
+                        region3VertStart = ParseData.toUInt16(pages[6], 40);
+                        region3VertEnd = ParseData.toUInt16(pages[6], 42);
+                        region3HorizStart = ParseData.toUInt16(pages[6], 44);
+                        region3HorizEnd = ParseData.toUInt16(pages[6], 46);
+                        region3WavecalCoeffs[0] = ParseData.toFloat(pages[6], 48);
+                        region3WavecalCoeffs[1] = ParseData.toFloat(pages[6], 52);
+                        region3WavecalCoeffs[2] = ParseData.toFloat(pages[6], 56);
+                        region3WavecalCoeffs[3] = ParseData.toFloat(pages[6], 60);
+
+                        regionCount = ParseData.toUInt8(pages[7], 0);
+                    }
+                }
+            }
+            catch (Exception ex)
+            {
+                logger.error("EEPROM: caught exception: {0}", ex.Message);
+                return false;
+            }
+
+            if (logger.debugEnabled())
+                dump();
+
+            enforceReasonableDefaults();
+
+            format = FORMAT;
+
+            return true;
+            
+        }
+
+        public void setDefault(Spectrometer a)
+        {
+            model = "";
+
+            serialNumber = a.serialNumber;
+
+            baudRate = 0;
+
+            hasCooling = false;
+            hasBattery = false;
+            hasLaser = false;
+
+            excitationNM = 0;
+
+            slitSizeUM = 0;
+
+            byte[] buffer = new byte[16];
+
+            string test = buffer.ToString();
+
+            wavecalCoeffs = new float[] { 0, 1, 0, 0, 0 };
+
+            startupIntegrationTimeMS = 0;
+            double temp = 0;
+            TECSetpoint = (short)temp;
+            if (TECSetpoint >= 99)
+                TECSetpoint = 15;
+            else if (TECSetpoint <= -50)
+                TECSetpoint = 15;
+            startupTriggeringMode = 2;
+            detectorGain = a.detectorGain;
+            detectorOffset = a.detectorOffset;
+            detectorGainOdd = 0;
+            detectorOffsetOdd = 0;
+
+            degCToDACCoeffs[0] = 0;
+            degCToDACCoeffs[1] = 0;
+            degCToDACCoeffs[2] = 0;
+            detectorTempMax = 0;
+            detectorTempMin = 0;
+            adcToDegCCoeffs[0] = 0;
+            adcToDegCCoeffs[1] = 0;
+            adcToDegCCoeffs[2] = 0;
+            thermistorResistanceAt298K = 0;
+            thermistorBeta = 0;
+            calibrationDate = "";
+            calibrationBy = "";
+
+            detectorName = "";
+            activePixelsHoriz = (ushort)1024;
+            activePixelsVert = 70;
+            minIntegrationTimeMS = 1;
+            maxIntegrationTimeMS = 1000000;
+            actualPixelsHoriz = (ushort)1024;
+            ROIHorizStart = 0;
+            ROIHorizEnd = 0;
+            ROIVertRegionStart[0] = 0;
+            ROIVertRegionEnd[0] = 0;
+            ROIVertRegionStart[1] = 0;
+            ROIVertRegionEnd[1] = 0;
+            ROIVertRegionStart[2] = 0;
+            ROIVertRegionEnd[2] = 0;
+            linearityCoeffs[0] = 0;
+            linearityCoeffs[1] = 0;
+            linearityCoeffs[2] = 0;
+            linearityCoeffs[3] = 0;
+            linearityCoeffs[4] = 0;
+
+            laserPowerCoeffs[0] = 0;
+            laserPowerCoeffs[1] = 0;
+            laserPowerCoeffs[2] = 0;
+            laserPowerCoeffs[3] = 0;
+            maxLaserPowerMW = 0;
+            minLaserPowerMW = 0;
+
+            laserExcitationWavelengthNMFloat = 785.0f;
+
+            avgResolution = 0.0f;
+
+            userData = new byte[63];
+
+            badPixelSet = new SortedSet<short>();
+            productConfiguration = "";
+
+            //needs work
+            intensityCorrectionOrder = 0;
+
+            featureMask = new FeatureMask();
+        }
+
+        public string hexdump()
+        {
+            string line = "";
+
+            if (pages != null)
+            {
+                foreach (byte[] buf in pages)
+                {
+                    for (int i = 0; i < buf.Length; i++)
+                    {
+                        line += String.Format("{0:x2} ", buf[i]);
+                    }
+                }
+
+                line = line.Substring(0, line.Length - 1);
+            }
+
+            return line;
+        }
+
+        public void setFromJSON(EEPROMJSON json)
+        {
+            if (json.Serial != null)
+                serialNumber = json.Serial;
+            if (json.Model != null)
+                fullModel = json.Model;
+            slitSizeUM = (ushort)json.SlitWidth;
+            baudRate = (uint)json.BaudRate;
+            excitationNM = (ushort)json.ExcitationWavelengthNM;
+            hasBattery = json.IncBattery;
+            hasCooling = json.IncCooling;
+            hasLaser = json.IncLaser;
+
+            startupIntegrationTimeMS = (ushort)json.StartupIntTimeMS;
+            TECSetpoint = (short)json.StartupTempC;
+            startupTriggeringMode = (byte)json.StartupTriggerMode;
+            detectorGain = (float)json.DetectorGain;
+            detectorGainOdd = (float)json.DetectorGainOdd;
+            detectorOffset = (Int16)json.DetectorOffset;
+            detectorOffsetOdd = (Int16)json.DetectorOffsetOdd;
+            laserTECSetpoint = (ushort)json.LaserTECSetpoint;
+
+            featureMask.bin2x2 = json.Bin2x2;
+            featureMask.invertXAxis = json.FlipXAxis;
+            featureMask.gen15 = json.Gen15;
+            featureMask.cutoffInstalled = json.CutoffFilter;
+            featureMask.evenOddHardwareCorrected = json.EvenOddHardwareCorrected;
+            featureMask.sigLaserTEC = json.SigLaserTEC;
+            featureMask.hasInterlockFeedback = json.HasInterlockFeedback;
+            featureMask.hasShutter = json.HasShutter;
+            featureMask.disableBLEPower = json.DisableBLEPower;
+            featureMask.disableLaserArmedIndication = json.DisableLaserArmedIndication;
+            featureMask.interlockExcluded = json.InterlockExcluded;
+
+            wavecalCoeffs[0] = (float)json.WavecalCoeffs[0];
+            wavecalCoeffs[1] = (float)json.WavecalCoeffs[1];
+            wavecalCoeffs[2] = (float)json.WavecalCoeffs[2];
+            wavecalCoeffs[3] = (float)json.WavecalCoeffs[3];
+            wavecalCoeffs[4] = (float)json.WavecalCoeffs[4];
+            degCToDACCoeffs[0] = (float)json.TempToDACCoeffs[0];
+            degCToDACCoeffs[1] = (float)json.TempToDACCoeffs[1];
+            degCToDACCoeffs[2] = (float)json.TempToDACCoeffs[2];
+            adcToDegCCoeffs[0] = (float)json.ADCToTempCoeffs[0];
+            adcToDegCCoeffs[1] = (float)json.ADCToTempCoeffs[1];
+            adcToDegCCoeffs[2] = (float)json.ADCToTempCoeffs[2];
+            detectorTempMax = (Int16)json.DetectorTempMax;
+            detectorTempMin = (Int16)json.DetectorTempMin;
+            thermistorBeta = (Int16)json.ThermistorBeta;
+            thermistorResistanceAt298K = (Int16)json.ThermistorResAt298K;
+
+            if (json.CalibrationDate != null)
+                calibrationDate = json.CalibrationDate;
+            if (json.CalibrationBy != null)
+                calibrationBy = json.CalibrationBy;
+
+            if (json.DetectorName != null)
+                detectorName = json.DetectorName;
+            actualPixelsHoriz = (ushort)json.ActualPixelsHoriz;
+            activePixelsHoriz = (UInt16)json.ActivePixelsHoriz;
+            activePixelsVert = (UInt16)json.ActivePixelsVert;
+            minIntegrationTimeMS = (UInt32)json.MinIntegrationTimeMS;
+            maxIntegrationTimeMS = (UInt32)json.MaxIntegrationTimeMS;
+            laserWatchdogTimer = (ushort)json.LaserWatchdogTimer;
+            powerWatchdogTimer = (ushort)json.PowerWatchdogTimer;
+            detectorTimeout = (ushort)json.DetectorTimeout;
+            lightSourceType = (LIGHT_SOURCE_TYPE)json.LightSourceType; 
+            horizontalBinningMethod  = (HORIZONTAL_BINNING_METHOD)json.HorizontalBinningMethod;
+            ROIHorizStart = (UInt16)json.ROIHorizStart;
+            ROIHorizEnd = (UInt16)json.ROIHorizEnd;
+            ROIVertRegionStart[0] = (UInt16)json.ROIVertRegionStarts[0];
+            ROIVertRegionEnd[0] = (UInt16)json.ROIVertRegionEnds[0];
+            ROIVertRegionStart[1] = (UInt16)json.ROIVertRegionStarts[1];
+            ROIVertRegionEnd[1] = (UInt16)json.ROIVertRegionEnds[1];
+            ROIVertRegionStart[2] = (UInt16)json.ROIVertRegionStarts[2];
+            ROIVertRegionEnd[2] = (UInt16)json.ROIVertRegionEnds[2];
+            linearityCoeffs[0] = (float)json.LinearityCoeffs[0];
+            linearityCoeffs[1] = (float)json.LinearityCoeffs[1];
+            linearityCoeffs[2] = (float)json.LinearityCoeffs[2];
+            linearityCoeffs[3] = (float)json.LinearityCoeffs[3];
+            linearityCoeffs[4] = (float)json.LinearityCoeffs[4];
+
+            maxLaserPowerMW = (float)json.MaxLaserPowerMW;
+            minLaserPowerMW = (float)json.MinLaserPowerMW;
+            laserWarmupSec = json.LaserWarmupS;
+            laserExcitationWavelengthNMFloat = (float)json.ExcitationWavelengthNM;
+            avgResolution = (float)json.AvgResolution;
+
+            if (json.LaserPowerCoeffs != null)
+            {
+                laserPowerCoeffs[0] = (float)json.LaserPowerCoeffs[0];
+                laserPowerCoeffs[1] = (float)json.LaserPowerCoeffs[1];
+                laserPowerCoeffs[2] = (float)json.LaserPowerCoeffs[2];
+                laserPowerCoeffs[3] = (float)json.LaserPowerCoeffs[3];
+            }
+            else
+            {
+                laserPowerCoeffs = new float[4];
+            }
+
+            if (json.UserText != null)
+                userText = json.UserText;
+
+            badPixels[0] = (Int16)json.BadPixels[0];
+            badPixels[1] = (Int16)json.BadPixels[1];
+            badPixels[2] = (Int16)json.BadPixels[2];
+            badPixels[3] = (Int16)json.BadPixels[3];
+            badPixels[4] = (Int16)json.BadPixels[4];
+            badPixels[5] = (Int16)json.BadPixels[5];
+            badPixels[6] = (Int16)json.BadPixels[6];
+            badPixels[7] = (Int16)json.BadPixels[7];
+            badPixels[8] = (Int16)json.BadPixels[8];
+            badPixels[9] = (Int16)json.BadPixels[9];
+            badPixels[10] = (Int16)json.BadPixels[10];
+            badPixels[11] = (Int16)json.BadPixels[11];
+            badPixels[12] = (Int16)json.BadPixels[12];
+            badPixels[13] = (Int16)json.BadPixels[13];
+            badPixels[14] = (Int16)json.BadPixels[14];
+
+            detectorSerialNumber = json.DetectorSN;
+
+            if (json.ProductConfig != null)
+                productConfiguration = json.ProductConfig;
+
+            PAGE_SUBFORMAT jsonSubformat = (PAGE_SUBFORMAT)json.Subformat;
+            subformat = jsonSubformat;
+
+            if (jsonSubformat == PAGE_SUBFORMAT.INTENSITY_CALIBRATION || jsonSubformat == PAGE_SUBFORMAT.UNTETHERED_DEVICE)
+            {
+                intensityCorrectionOrder = (byte)json.RelIntCorrOrder;
+                if (json.RelIntCorrOrder > 0)
+                {
+                    intensityCorrectionCoeffs = new float[intensityCorrectionOrder + 1];
+                    subformat = PAGE_SUBFORMAT.INTENSITY_CALIBRATION;
+
+                    for (int i = 0; i < intensityCorrectionCoeffs.Length; ++i)
+                        intensityCorrectionCoeffs[i] = (float)json.RelIntCorrCoeffs[i];
+                }
+            }
+
+            if (jsonSubformat == PAGE_SUBFORMAT.DETECTOR_REGIONS)
+            {
+                region1WavecalCoeffs = new float[] { 0, 1, 0, 0, 0 };
+                region2WavecalCoeffs = new float[] { 0, 1, 0, 0, 0 };
+                region3WavecalCoeffs = new float[] { 0, 1, 0, 0, 0 };
+
+
+                region1WavecalCoeffs[0] = (float)json.Region1WavecalCoeffs[0];
+                region1WavecalCoeffs[1] = (float)json.Region1WavecalCoeffs[1];
+                region1WavecalCoeffs[2] = (float)json.Region1WavecalCoeffs[2];
+                region1WavecalCoeffs[3] = (float)json.Region1WavecalCoeffs[3];
+
+                region2WavecalCoeffs[0] = (float)json.Region2WavecalCoeffs[0];
+                region2WavecalCoeffs[1] = (float)json.Region2WavecalCoeffs[1];
+                region2WavecalCoeffs[2] = (float)json.Region2WavecalCoeffs[2];
+                region2WavecalCoeffs[3] = (float)json.Region2WavecalCoeffs[3];
+
+                region3WavecalCoeffs[0] = (float)json.Region3WavecalCoeffs[0];
+                region3WavecalCoeffs[1] = (float)json.Region3WavecalCoeffs[1];
+                region3WavecalCoeffs[2] = (float)json.Region3WavecalCoeffs[2];
+                region3WavecalCoeffs[3] = (float)json.Region3WavecalCoeffs[3];
+
+                region1HorizStart = (ushort)json.Region1HorizStart;
+                region1HorizEnd = (ushort)json.Region1HorizEnd;
+                region2HorizStart = (ushort)json.Region2HorizStart;
+                region2HorizEnd = (ushort)json.Region2HorizEnd;
+                region3HorizStart = (ushort)json.Region3HorizStart;
+                region3HorizEnd = (ushort)json.Region3HorizEnd;
+
+                regionCount = json.RegionCount;
+            }
+
+
+        }
+
+        public EEPROMJSON toJSON()
+        {
+            EEPROMJSON json = new EEPROMJSON();
+
+            json.Serial = serialNumber;
+            json.Model = fullModel;
+            json.SlitWidth = slitSizeUM;
+            json.BaudRate = baudRate;
+            json.IncBattery = hasBattery;
+            json.IncCooling = hasCooling;
+            json.IncLaser = hasLaser;
+            json.StartupIntTimeMS = startupIntegrationTimeMS;
+            json.StartupTempC = TECSetpoint;
+            json.StartupTriggerMode = startupTriggeringMode;
+            json.DetectorGain = detectorGain;
+            json.DetectorGainOdd = detectorGainOdd;
+            json.DetectorOffset = detectorOffset;
+            json.DetectorOffsetOdd = detectorOffsetOdd;
+            json.LaserTECSetpoint = laserTECSetpoint;
+            json.WavecalCoeffs = new double[5];
+            if (wavecalCoeffs != null)
+            {
+                json.WavecalCoeffs[0] = wavecalCoeffs[0];
+                json.WavecalCoeffs[1] = wavecalCoeffs[1];
+                json.WavecalCoeffs[2] = wavecalCoeffs[2];
+                json.WavecalCoeffs[3] = wavecalCoeffs[3];
+                json.WavecalCoeffs[4] = wavecalCoeffs[4];
+            }
+            json.TempToDACCoeffs = new double[3];
+            if (degCToDACCoeffs != null)
+            {
+                json.TempToDACCoeffs[0] = degCToDACCoeffs[0];
+                json.TempToDACCoeffs[1] = degCToDACCoeffs[1];
+                json.TempToDACCoeffs[2] = degCToDACCoeffs[2];
+            }
+            json.ADCToTempCoeffs = new double[3];
+            if (adcToDegCCoeffs != null)
+            {
+                json.ADCToTempCoeffs[0] = adcToDegCCoeffs[0];
+                json.ADCToTempCoeffs[1] = adcToDegCCoeffs[1];
+                json.ADCToTempCoeffs[2] = adcToDegCCoeffs[2];
+            }
+            json.LinearityCoeffs = new double[5];
+            if (linearityCoeffs != null)
+            {
+                json.LinearityCoeffs[0] = linearityCoeffs[0];
+                json.LinearityCoeffs[1] = linearityCoeffs[1];
+                json.LinearityCoeffs[2] = linearityCoeffs[2];
+                json.LinearityCoeffs[3] = linearityCoeffs[3];
+                json.LinearityCoeffs[4] = linearityCoeffs[4];
+            }
+            json.DetectorTempMax = detectorTempMax;
+            json.DetectorTempMin = detectorTempMin;
+            json.ThermistorBeta = thermistorBeta;
+            json.ThermistorResAt298K = thermistorResistanceAt298K;
+            json.CalibrationDate = calibrationDate;
+            json.CalibrationBy = calibrationBy;
+            json.DetectorName = detectorName;
+            json.ActualPixelsHoriz = actualPixelsHoriz;
+            json.ActivePixelsHoriz = activePixelsHoriz;
+            json.ActivePixelsVert = activePixelsVert;
+            json.MinIntegrationTimeMS = (int)minIntegrationTimeMS;
+            json.MaxIntegrationTimeMS = (int)maxIntegrationTimeMS;
+            json.LaserWatchdogTimer = laserWatchdogTimer;
+            json.PowerWatchdogTimer = powerWatchdogTimer;
+            json.DetectorTimeout = detectorTimeout;
+            json.LightSourceType = (byte)lightSourceType;
+            json.HorizontalBinningMethod = (byte)horizontalBinningMethod;
+            json.ROIHorizStart = ROIHorizStart;
+            json.ROIHorizEnd = ROIHorizEnd;
+            json.ROIVertRegionStarts = new int[3];
+            if (ROIVertRegionStart != null)
+            {
+                json.ROIVertRegionStarts[0] = ROIVertRegionStart[0];
+                json.ROIVertRegionStarts[1] = ROIVertRegionStart[1];
+                json.ROIVertRegionStarts[2] = ROIVertRegionStart[2];
+            }
+            json.ROIVertRegionEnds = new int[3];
+            if (ROIVertRegionEnd != null)
+            {
+                json.ROIVertRegionEnds[0] = ROIVertRegionEnd[0];
+                json.ROIVertRegionEnds[1] = ROIVertRegionEnd[1];
+                json.ROIVertRegionEnds[2] = ROIVertRegionEnd[2];
+            }
+            json.LaserPowerCoeffs = new double[4];
+            if (laserPowerCoeffs != null)
+            {
+                json.LaserPowerCoeffs[0] = laserPowerCoeffs[0];
+                json.LaserPowerCoeffs[1] = laserPowerCoeffs[1];
+                json.LaserPowerCoeffs[2] = laserPowerCoeffs[2];
+                json.LaserPowerCoeffs[3] = laserPowerCoeffs[3];
+            }
+            json.MaxLaserPowerMW = maxLaserPowerMW;
+            json.MinLaserPowerMW = minLaserPowerMW;
+            json.ExcitationWavelengthNM = laserExcitationWavelengthNMFloat;
+            json.AvgResolution = avgResolution;
+            json.BadPixels = new int[15];
+            if (badPixels != null)
+            {
+                json.BadPixels[0] = badPixels[0];
+                json.BadPixels[1] = badPixels[1];
+                json.BadPixels[2] = badPixels[2];
+                json.BadPixels[3] = badPixels[3];
+                json.BadPixels[4] = badPixels[4];
+                json.BadPixels[5] = badPixels[5];
+                json.BadPixels[6] = badPixels[6];
+                json.BadPixels[7] = badPixels[7];
+                json.BadPixels[8] = badPixels[8];
+                json.BadPixels[9] = badPixels[9];
+                json.BadPixels[10] = badPixels[10];
+                json.BadPixels[11] = badPixels[11];
+                json.BadPixels[12] = badPixels[12];
+                json.BadPixels[13] = badPixels[13];
+                json.BadPixels[14] = badPixels[14];
+            }
+            json.DetectorSN = detectorSerialNumber;
+            json.UserText = userText;
+            json.ProductConfig = productConfiguration;
+            if (subformat == PAGE_SUBFORMAT.INTENSITY_CALIBRATION || subformat == PAGE_SUBFORMAT.UNTETHERED_DEVICE)
+            {
+                json.RelIntCorrOrder = intensityCorrectionOrder;
+                if (json.RelIntCorrOrder > 0 && intensityCorrectionCoeffs != null)
+                {
+                    json.RelIntCorrCoeffs = new double[intensityCorrectionCoeffs.Length];
+                    for (int i = 0; i <= json.RelIntCorrOrder; ++i)
+                    {
+                        if (i < intensityCorrectionCoeffs.Length)
+                        {
+                            json.RelIntCorrCoeffs[i] = intensityCorrectionCoeffs[i];
+                        }
+                    }
+                }
+            }
+
+            if (featureMask != null)
+            {
+                json.Bin2x2 = featureMask.bin2x2;
+                json.FlipXAxis = featureMask.invertXAxis;
+                json.Gen15 = featureMask.gen15;
+                json.CutoffFilter = featureMask.cutoffInstalled;
+                json.EvenOddHardwareCorrected = featureMask.evenOddHardwareCorrected;
+                json.SigLaserTEC = featureMask.sigLaserTEC;
+                json.HasInterlockFeedback = featureMask.hasInterlockFeedback;
+                json.HasInterlockFeedback = featureMask.hasShutter;
+                json.DisableBLEPower = featureMask.disableBLEPower;
+                json.DisableLaserArmedIndication = featureMask.disableLaserArmedIndication;
+                json.InterlockExcluded = featureMask.interlockExcluded;
+            }
+
+            json.LaserWarmupS = laserWarmupSec;
+            json.Subformat = (byte)subformat;
+
+            if (subformat == PAGE_SUBFORMAT.DETECTOR_REGIONS)
+            {
+                json.Region1WavecalCoeffs = new double[4];
+                if (region1WavecalCoeffs != null)
+                {
+                    json.Region1WavecalCoeffs[0] = region1WavecalCoeffs[0];
+                    json.Region1WavecalCoeffs[1] = region1WavecalCoeffs[1];
+                    json.Region1WavecalCoeffs[2] = region1WavecalCoeffs[2];
+                    json.Region1WavecalCoeffs[3] = region1WavecalCoeffs[3];
+                }
+                json.Region2WavecalCoeffs = new double[4];
+                if (region2WavecalCoeffs != null)
+                {
+                    json.Region2WavecalCoeffs[0] = region2WavecalCoeffs[0];
+                    json.Region2WavecalCoeffs[1] = region2WavecalCoeffs[1];
+                    json.Region2WavecalCoeffs[2] = region2WavecalCoeffs[2];
+                    json.Region2WavecalCoeffs[3] = region2WavecalCoeffs[3];
+                }
+                json.Region3WavecalCoeffs = new double[4];
+                if (region3WavecalCoeffs != null)
+                {
+                    json.Region3WavecalCoeffs[0] = region3WavecalCoeffs[0];
+                    json.Region3WavecalCoeffs[1] = region3WavecalCoeffs[1];
+                    json.Region3WavecalCoeffs[2] = region3WavecalCoeffs[2];
+                    json.Region3WavecalCoeffs[3] = region3WavecalCoeffs[3];
+                }
+
+                json.Region1HorizStart = region1HorizStart;
+                json.Region1HorizEnd = region1HorizEnd;
+                json.Region2HorizStart = region2HorizStart;
+                json.Region2HorizEnd = region2HorizEnd;
+                json.Region3HorizStart = region3HorizStart;
+                json.Region3HorizEnd = region3HorizEnd;
+                json.Region3HorizStart = region3HorizStart;
+                json.Region3HorizEnd = region3HorizEnd;
+                json.RegionCount = regionCount;
+            }
+
+            json.FeatureMask = featureMask.ToString();
+            json.HexDump = hexdump();
+
+            return json;
+        }
+
+        /// <summary>
+        /// Reports whether the Spectrometer's EEPROM contains four valid 
+        /// coefficients for converting a requested output power setpoint in 
+        /// milliWatts into the calibrated fractional PWM duty cycle as a 
+        /// percentage of full (continuous) power.
+        /// </summary>
+        ///
+        /// <remarks>
+        /// All this does is confirm that four floating-point values were 
+        /// successfully demarshalled from the appropriate 16 bytes of the EEPROM
+        /// page, and that at least one of them is non-zero and positive.  It 
+        /// does not guarantee that the floats together represent an accurate 
+        /// laser power calibration for the current spectrometer.
+        /// </remarks>
+        ///
+        /// <returns>whether a seeming-valid calibration was found</returns>
+        public bool hasLaserPowerCalibration()
+        {
+            if (maxLaserPowerMW <= 0)
+                return false;
+
+            if (laserPowerCoeffs is null || laserPowerCoeffs.Length < 4)
+                return false;
+
+            bool onePos = false;
+            foreach (double d in laserPowerCoeffs)
+                if (Double.IsNaN(d))
+                    return false;
+                else if (d > 0)
+                    onePos = true;
+
+            return onePos;
+        }
+
+        protected void enforceReasonableDefaults()
+        {
+            ////////////////////////////////////////////////////////////////////
+            // wavecal (only check first 4)
+            ////////////////////////////////////////////////////////////////////
+
+            bool defaultWavecal = false;
+            for (int i = 0; i < 4; i++)
+                if (Double.IsNaN(wavecalCoeffs[i]))
+                    defaultWavecal = true;
+
+            if (defaultWavecal || format > (FORMAT + 1))
+            {
+                logger.error("EEPROM appears to be default");
+                defaultValues = true;
+                wavecalCoeffs = new float[5];
+                wavecalCoeffs[0] = 0;
+                wavecalCoeffs[1] = 1;
+                wavecalCoeffs[2] = 0;
+                wavecalCoeffs[3] = 0;
+                wavecalCoeffs[4] = 0;
+            }
+
+            // if there's a 5th element, make double-sure it's not corrupt
+            if (wavecalCoeffs.Length == 5)
+            {
+                double t = wavecalCoeffs[wavecalCoeffs.Length - 1];
+                if (double.IsNaN(t) || double.IsInfinity(t))
+                    wavecalCoeffs[wavecalCoeffs.Length - 1] = 0;
+
+                // it's just not reasonable for the x^4 coeff to have magnitude > 1
+                if (Math.Abs(wavecalCoeffs[4]) > 1.0)
+                {
+                    logger.error("truncating wavecalCoeff[4] {0} to zero", wavecalCoeffs[4]);
+                    wavecalCoeffs[4] = 0;
+                }
+            }
+
+            ////////////////////////////////////////////////////////////////////
+            // other coeffs
+            ////////////////////////////////////////////////////////////////////
+
+            linearityCoeffs = Util.cleanNan(linearityCoeffs);
+            laserPowerCoeffs = Util.cleanNan(laserPowerCoeffs);
+
+            ////////////////////////////////////////////////////////////////////
+            // integration time
+            ////////////////////////////////////////////////////////////////////
+
+            if (minIntegrationTimeMS < 1 || minIntegrationTimeMS > 1000)
+            {
+                logger.error("invalid minIntegrationTimeMS found ({0}), defaulting to 1", minIntegrationTimeMS);
+                minIntegrationTimeMS = 1;
+                maxIntegrationTimeMS = 60000;
+            }
+
+            ////////////////////////////////////////////////////////////////////
+            // other min/max
+            ////////////////////////////////////////////////////////////////////
+
+            // you'd think this could be done with generics but no...
+            if (minIntegrationTimeMS > maxIntegrationTimeMS)
+            {
+                var t = minIntegrationTimeMS;
+                minIntegrationTimeMS = maxIntegrationTimeMS;
+                maxIntegrationTimeMS = t;
+            }
+
+            if (minLaserPowerMW > maxLaserPowerMW)
+            {
+                var t = minLaserPowerMW;
+                minLaserPowerMW = maxLaserPowerMW;
+                maxLaserPowerMW = t;
+            }
+
+            if (detectorTempMin > detectorTempMax)
+            {
+                var t = detectorTempMin;
+                detectorTempMin = detectorTempMax;
+                detectorTempMax = t;
+            }
+        }
+
+        protected bool writeParse()
+        {
+            if (!ParseData.writeString(model, pages[0], 0, 16)) return false;
+            if (!ParseData.writeString(serialNumber, pages[0], 16, 16)) return false;
+            if (!ParseData.writeUInt32(baudRate, pages[0], 32)) return false;
+            if (!ParseData.writeBool(hasCooling, pages[0], 36)) return false;
+            if (!ParseData.writeBool(hasBattery, pages[0], 37)) return false;
+            if (!ParseData.writeBool(hasLaser, pages[0], 38)) return false;
+
+            if (format >= 9)
+            {
+                if (!ParseData.writeUInt16(featureMask.toUInt16(), pages[0], 39)) return false;
+            }
+            else
+            {
+                if (!ParseData.writeUInt16(excitationNM, pages[0], 39)) return false;
+            }
+
+            if (!ParseData.writeUInt16(slitSizeUM, pages[0], 41)) return false;
+            if (!ParseData.writeUInt16(startupIntegrationTimeMS, pages[0], 43)) return false;
+            if (!ParseData.writeInt16(TECSetpoint, pages[0], 45)) return false;
+            if (!ParseData.writeByte(startupTriggeringMode, pages[0], 47)) return false;
+            if (!ParseData.writeFloat(detectorGain, pages[0], 48)) return false;
+            if (!ParseData.writeInt16(detectorOffset, pages[0], 52)) return false;
+            if (!ParseData.writeFloat(detectorGainOdd, pages[0], 54)) return false;
+            if (!ParseData.writeInt16(detectorOffsetOdd, pages[0], 58)) return false;
+            if (format >= 16)
+                if (!ParseData.writeUInt16(laserTECSetpoint, pages[0], 60)) return false;
+
+            if (!ParseData.writeFloat(wavecalCoeffs[0], pages[1], 0)) return false;
+            if (!ParseData.writeFloat(wavecalCoeffs[1], pages[1], 4)) return false;
+            if (!ParseData.writeFloat(wavecalCoeffs[2], pages[1], 8)) return false;
+            if (!ParseData.writeFloat(wavecalCoeffs[3], pages[1], 12)) return false;
+            if (!ParseData.writeFloat(degCToDACCoeffs[0], pages[1], 16)) return false;
+            if (!ParseData.writeFloat(degCToDACCoeffs[1], pages[1], 20)) return false;
+            if (!ParseData.writeFloat(degCToDACCoeffs[2], pages[1], 24)) return false;
+            if (!ParseData.writeInt16(detectorTempMax, pages[1], 28)) return false;
+            if (!ParseData.writeInt16(detectorTempMin, pages[1], 30)) return false;
+            if (!ParseData.writeFloat(adcToDegCCoeffs[0], pages[1], 32)) return false;
+            if (!ParseData.writeFloat(adcToDegCCoeffs[1], pages[1], 36)) return false;
+            if (!ParseData.writeFloat(adcToDegCCoeffs[2], pages[1], 40)) return false;
+            if (!ParseData.writeInt16(thermistorResistanceAt298K, pages[1], 44)) return false;
+            if (!ParseData.writeInt16(thermistorBeta, pages[1], 46)) return false;
+            if (!ParseData.writeString(calibrationDate, pages[1], 48, 12)) return false;
+            if (!ParseData.writeString(calibrationBy, pages[1], 60, 3)) return false;
+
+            if (!ParseData.writeString(detectorName, pages[2], 0, 16)) return false;
+            if (!ParseData.writeUInt16(activePixelsHoriz, pages[2], 16)) return false;
+            pages[2][18] = laserWarmupSec;
+            if (!ParseData.writeUInt16(activePixelsVert, pages[2], 19)) return false;
+            if (!ParseData.writeFloat(wavecalCoeffs[4], pages[2], 21)) return false;
+
+            if (!ParseData.writeUInt16(actualPixelsHoriz, pages[2], 25)) return false;
+            if (!ParseData.writeUInt16(ROIHorizStart, pages[2], 27)) return false;
+            if (!ParseData.writeUInt16(ROIHorizEnd, pages[2], 29)) return false;
+            if (!ParseData.writeUInt16(ROIVertRegionStart[0], pages[2], 31)) return false;
+            if (!ParseData.writeUInt16(ROIVertRegionEnd[0], pages[2], 33)) return false;
+            if (!ParseData.writeUInt16(ROIVertRegionStart[1], pages[2], 35)) return false;
+            if (!ParseData.writeUInt16(ROIVertRegionEnd[1], pages[2], 37)) return false;
+            if (!ParseData.writeUInt16(ROIVertRegionStart[2], pages[2], 39)) return false;
+            if (!ParseData.writeUInt16(ROIVertRegionEnd[2], pages[2], 41)) return false;
+            if (!ParseData.writeFloat(linearityCoeffs[0], pages[2], 43)) return false;
+            if (!ParseData.writeFloat(linearityCoeffs[1], pages[2], 47)) return false;
+            if (!ParseData.writeFloat(linearityCoeffs[2], pages[2], 51)) return false;
+            if (!ParseData.writeFloat(linearityCoeffs[3], pages[2], 55)) return false;
+            if (!ParseData.writeFloat(linearityCoeffs[4], pages[2], 59)) return false;
+
+            if (!ParseData.writeFloat(laserPowerCoeffs[0], pages[3], 12)) return false;
+            if (!ParseData.writeFloat(laserPowerCoeffs[1], pages[3], 16)) return false;
+            if (!ParseData.writeFloat(laserPowerCoeffs[2], pages[3], 20)) return false;
+            if (!ParseData.writeFloat(laserPowerCoeffs[3], pages[3], 24)) return false;
+            if (!ParseData.writeFloat(maxLaserPowerMW, pages[3], 28)) return false;
+            if (!ParseData.writeFloat(minLaserPowerMW, pages[3], 32)) return false;
+
+
+
+            if (format >= 4)
+            {
+                if (!ParseData.writeFloat(laserExcitationWavelengthNMFloat, pages[3], 36)) return false;
+                if (!ParseData.writeUInt32(minIntegrationTimeMS, pages[3], 40)) return false;
+                if (!ParseData.writeUInt32(maxIntegrationTimeMS, pages[3], 44)) return false;
+            }
+
+            if (format >= 7)
+                if (!ParseData.writeFloat(avgResolution, pages[3], 48)) return false;
+            if (format >= 15)
+            {
+                if (!ParseData.writeUInt16(laserWatchdogTimer, pages[3], 52)) return false;
+                if (!ParseData.writeByte((byte)lightSourceType, pages[3], 54)) return false;
+
+            }
+            if (format >= 16)
+            {
+                if (!ParseData.writeUInt16(powerWatchdogTimer, pages[3], 55)) return false;
+                if (!ParseData.writeUInt16(detectorTimeout, pages[3], 57)) return false;
+                if (!ParseData.writeByte((byte)horizontalBinningMethod, pages[3], 59)) return false;
+            }
+
+            byte[] userDataChunk2 = new byte[64];
+            byte[] userDataChunk3 = new byte[64];
+
+            if (format >= 8)
+            {
+
+                // The user has unfettered access to userData and can make it as long as they want, this breaks it up into chunks
+                // to write to the different places in EEPROM we write user data to, and throws away bytes above 192 rather
+                // than try to write them.
+                //
+                // Should protect users without restricting them
+                if (userData.Length <= 64)
+                {
+                    Array.Copy(userData, pages[4], userData.Length);
+                }
+                else
+                {
+                    Array.Copy(userData, pages[4], 64);
+                    if (userData.Length <= 128)
+                    {
+                        Array.Copy(userData, 64, userDataChunk2, 0, userData.Length - 64);
+
+                    }
+                    else if (userData.Length <= 192)
+                    {
+                        Array.Copy(userData, 64, userDataChunk2, 0, 64);
+                        Array.Copy(userData, 128, userDataChunk3, 0, userData.Length - 128);
+                    }
+                    else
+                    {
+                        Array.Copy(userData, 64, userDataChunk2, 0, 64);
+                        Array.Copy(userData, 128, userDataChunk3, 0, 64);
+                    }
+                }
+            }
+
+            // note that we write the positional, error-prone array (which is 
+            // user -writable), not the List or SortedSet caches
+            for (int i = 0; i < badPixels.Length; i++)
+                if (!ParseData.writeInt16(badPixels[i], pages[5], i * 2))
+                    return false;
+
+            if (format >= 5)
+                if (!ParseData.writeString(productConfiguration, pages[5], 30, 16)) return false;
+
+            //subformat = (PAGE_SUBFORMAT)ParseData.toUInt8(pages[5], 63);
+            if (!ParseData.writeByte((byte)subformat, pages[5], 63)) return false;
+
+            if (format >= 8)
+            {
+                if (!ParseData.writeByte((byte)subformat, pages[5], 63)) return false;
+
+                if (subformat == PAGE_SUBFORMAT.USER_DATA)
+                {
+                    Array.Copy(userDataChunk2, 0, pages[6], 0, 64);
+                    Array.Copy(userDataChunk3, 0, pages[7], 0, 64);
+                }
+                
+                if (subformat == PAGE_SUBFORMAT.INTENSITY_CALIBRATION || 
+                    subformat == PAGE_SUBFORMAT.UNTETHERED_DEVICE)
+                {
+                    if (!ParseData.writeByte(intensityCorrectionOrder, pages[6], 0)) return false;
+                    if (intensityCorrectionCoeffs != null && intensityCorrectionOrder < 8)
+                    {
+                        for (int i = 0; i <= intensityCorrectionOrder; ++i)
+                        {
+                            if (!ParseData.writeFloat(intensityCorrectionCoeffs[i], pages[6], 1 + 4 * i)) return false;
+                        }
+                    }
+                }
+
+                if (subformat == PAGE_SUBFORMAT.UNTETHERED_DEVICE)
+                {
+                    if (!ParseData.writeByte(libraryType,               pages[7], 0)) return false;
+                    if (!ParseData.writeUInt16(libraryID,               pages[7], 1)) return false;
+                    if (!ParseData.writeByte(startupScansToAverage,     pages[7], 3)) return false;
+                    if (!ParseData.writeByte(matchingMinRampPixels,     pages[7], 4)) return false;
+                    if (!ParseData.writeUInt16(matchingMinPeakHeight,   pages[7], 5)) return false;
+                    if (!ParseData.writeByte(matchingThreshold,         pages[7], 7)) return false;
+                    if (!ParseData.writeByte(librarySpectraNum,               pages[7], 8)) return false;
+                    if (!ParseData.writeByte(throwAwayCount,               pages[7], 9)) return false;
+                    if (!ParseData.writeByte(untetheredFeatureMask,               pages[7], 10)) return false;
+                    int namesWritten = 0;
+                    Dictionary<string, int> pageIdx = new Dictionary<string, int>();
+                    foreach(string libName in libNames)
+                    {
+                        pageIdx = namePageIndices(namesWritten);
+                        // fill-in any pages that weren't loaded/created at start
+                        // (e.g. if a different subformat had been in effect)
+                        while (pageIdx["namePage"] >= pages.Count)
+                        {
+                            logger.debug("appending new page {0}", pages.Count);
+                            pages.Add(new byte[64]);
+                        }
+                        if (!ParseData.writeString(libName, pages[pageIdx["namePage"]], pageIdx["startIndex"], libName.Length - 1)) return false;
+                        namesWritten++;
+                    }
+                }
+
+                if (subformat == PAGE_SUBFORMAT.DETECTOR_REGIONS)
+                {
+                    if (!ParseData.writeUInt16(region1HorizStart, pages[6], 0)) return false;
+                    if (!ParseData.writeUInt16(region1HorizEnd, pages[6], 2)) return false;
+                    if (!ParseData.writeFloat(region1WavecalCoeffs[0], pages[6], 4)) return false;
+                    if (!ParseData.writeFloat(region1WavecalCoeffs[1], pages[6], 8)) return false;
+                    if (!ParseData.writeFloat(region1WavecalCoeffs[2], pages[6], 12)) return false;
+                    if (!ParseData.writeFloat(region1WavecalCoeffs[3], pages[6], 16)) return false;
+
+                    if (!ParseData.writeUInt16(region2HorizStart, pages[6], 20)) return false;
+                    if (!ParseData.writeUInt16(region2HorizEnd, pages[6], 22)) return false;
+                    if (!ParseData.writeFloat(region2WavecalCoeffs[0], pages[6], 24)) return false;
+                    if (!ParseData.writeFloat(region2WavecalCoeffs[1], pages[6], 28)) return false;
+                    if (!ParseData.writeFloat(region2WavecalCoeffs[2], pages[6], 32)) return false;
+                    if (!ParseData.writeFloat(region2WavecalCoeffs[3], pages[6], 36)) return false;
+
+                    if (!ParseData.writeUInt16(region3VertStart, pages[6], 40)) return false;
+                    if (!ParseData.writeUInt16(region3VertEnd, pages[6], 42)) return false;
+                    if (!ParseData.writeUInt16(region3HorizStart, pages[6], 44)) return false;
+                    if (!ParseData.writeUInt16(region3HorizEnd, pages[6], 46)) return false;
+                    if (!ParseData.writeFloat(region3WavecalCoeffs[0], pages[6], 48)) return false;
+                    if (!ParseData.writeFloat(region3WavecalCoeffs[1], pages[6], 52)) return false;
+                    if (!ParseData.writeFloat(region3WavecalCoeffs[2], pages[6], 56)) return false;
+                    if (!ParseData.writeFloat(region3WavecalCoeffs[3], pages[6], 60)) return false;
+
+                    if (!ParseData.writeByte(regionCount, pages[7], 0)) return false;
+                }
+
+            }
+
+            else if (format >= 6)
+            {
+                if (!ParseData.writeByte(intensityCorrectionOrder, pages[6], 0)) return false;
+                if (intensityCorrectionCoeffs != null && intensityCorrectionOrder < 8)
+                {
+                    for (int i = 0; i <= intensityCorrectionOrder; ++i)
+                    {
+                        if (!ParseData.writeFloat(intensityCorrectionCoeffs[i], pages[6], 1 + 4 * i)) return false;
+                    }
+                }
+            }
+
+            pages[0][63] = format;
+
+            return true;
+        }
+
+        private Dictionary<string,int> namePageIndices(int namesWritten)
+        {
+            Dictionary<string, int> pageIndecies = new Dictionary<string, int>();
+            int namePage;
+            int startIndex;
+
+            if(namesWritten < 4)
+            {
+                namePage = 8;
+            }
+            else
+            {
+                namePage = 9;
+            }
+            /*
+            * Compacted this with some math so thought a comment was good
+            * i % 4 because each page holds 4 names so at 4 the index becomes 0 again
+            * and then each length is 16 so that's constant and the start just gets
+            * mulitplied by 16 each time
+            * */
+            startIndex = (namesWritten % 4) * MAX_NAME_LEN;
+            pageIndecies.Add("namePage", namePage);
+            pageIndecies.Add("startIndex", startIndex);
+            return pageIndecies;
+        }
+
+        protected void dump()
+        {
+            logger.debug("format                = {0}", format);
+            logger.debug("model                 = {0}", model);
+            logger.debug("serialNumber          = {0}", serialNumber);
+            logger.debug("baudRate              = {0}", baudRate);
+            logger.debug("hasCooling            = {0}", hasCooling);
+            logger.debug("hasBattery            = {0}", hasBattery);
+            logger.debug("hasLaser              = {0}", hasLaser);
+            logger.debug("excitationNM          = {0}", excitationNM);
+            logger.debug("slitSizeUM            = {0}", slitSizeUM);
+
+            logger.debug("startupIntegrationTimeMS = {0}", startupIntegrationTimeMS);
+            logger.debug("startupDetectorTempDegC = {0}", TECSetpoint);
+            logger.debug("startupTriggeringMode = {0}", startupTriggeringMode);
+            logger.debug("detectorGain          = {0:f2}", detectorGain);
+            logger.debug("detectorOffset        = {0}", detectorOffset);
+            logger.debug("detectorGainOdd       = {0:f2}", detectorGainOdd);
+            logger.debug("detectorOffsetOdd     = {0}", detectorOffsetOdd);
+
+            for (int i = 0; i < wavecalCoeffs.Length; i++)
+                logger.debug("wavecalCoeffs[{0}]      = {1}", i, wavecalCoeffs[i]);
+            for (int i = 0; i < degCToDACCoeffs.Length; i++)
+                logger.debug("degCToDACCoeffs[{0}]    = {1}", i, degCToDACCoeffs[i]);
+            logger.debug("detectorTempMin       = {0}", detectorTempMin);
+            logger.debug("detectorTempMax       = {0}", detectorTempMax);
+            for (int i = 0; i < adcToDegCCoeffs.Length; i++)
+                logger.debug("adcToDegCCoeffs[{0}]    = {1}", i, adcToDegCCoeffs[i]);
+            logger.debug("thermistorResistanceAt298K = {0}", thermistorResistanceAt298K);
+            logger.debug("thermistorBeta        = {0}", thermistorBeta);
+            logger.debug("calibrationDate       = {0}", calibrationDate);
+            logger.debug("calibrationBy         = {0}", calibrationBy);
+                                               
+            logger.debug("detectorName          = {0}", detectorName);
+            logger.debug("activePixelsHoriz     = {0}", activePixelsHoriz);
+            logger.debug("activePixelsVert      = {0}", activePixelsVert);
+            logger.debug("minIntegrationTimeMS  = {0}", minIntegrationTimeMS);
+            logger.debug("maxIntegrationTimeMS  = {0}", maxIntegrationTimeMS);
+            logger.debug("actualPixelsHoriz     = {0}", actualPixelsHoriz);
+            logger.debug("ROIHorizStart         = {0}", ROIHorizStart);
+            logger.debug("ROIHorizEnd           = {0}", ROIHorizEnd);
+            for (int i = 0; i < ROIVertRegionStart.Length; i++)
+                logger.debug("ROIVertRegionStart[{0}] = {1}", i, ROIVertRegionStart[i]);
+            for (int i = 0; i < ROIVertRegionEnd.Length; i++)
+                logger.debug("ROIVertRegionEnd[{0}]   = {1}", i, ROIVertRegionEnd[i]);
+            for (int i = 0; i < linearityCoeffs.Length; i++)
+                logger.debug("linearityCoeffs[{0}]    = {1}", i, linearityCoeffs[i]);
+
+            for (int i = 0; i < laserPowerCoeffs.Length; i++)
+                logger.debug("laserPowerCoeffs[{0}]   = {1}", i, laserPowerCoeffs[i]);
+            logger.debug("maxLaserPowerMW       = {0}", maxLaserPowerMW);
+            logger.debug("minLaserPowerMW       = {0}", minLaserPowerMW);
+            logger.debug("laserExcitationNMFloat= {0}", laserExcitationWavelengthNMFloat);
+
+            logger.debug("userText              = {0}", userText);
+
+            for (int i = 0; i < badPixels.Length; i++)
+                logger.debug("badPixels[{0,2}]         = {1}", i, badPixels[i]);
+
+            logger.debug("productConfiguration  = {0}", productConfiguration);
+            logger.debug("subformat             = {0}", subformat);
+        }
+    }
+}