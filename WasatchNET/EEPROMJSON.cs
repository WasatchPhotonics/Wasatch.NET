--- conflicted
+++ resolved
@@ -1,530 +1,521 @@
-﻿using System;
-using System.Collections.Generic;
-using System.Linq;
-using System.Text;
-using System.Threading.Tasks;
-
-namespace WasatchNET
-{
-    public class EEPROMJSON
-    {
-        public string Serial;
-        public string Model;
-        public int SlitWidth;
-        public double BaudRate;
-        public bool IncBattery;
-        public bool IncCooling;
-        public bool IncLaser;
-        public int StartupIntTimeMS;
-        public int StartupTempC;
-        public int StartupTriggerMode;
-        public double DetectorGain;
-        public double DetectorGainOdd;
-        public int DetectorOffset;
-        public int DetectorOffsetOdd;
-        public int LaserTECSetpoint;
-        public double[] WavecalCoeffs;
-        public double[] TempToDACCoeffs;
-        public double[] ADCToTempCoeffs;
-        public double[] LinearityCoeffs;
-        public int DetectorTempMax;
-        public int DetectorTempMin;
-        public int ThermistorBeta;
-        public int ThermistorResAt298K;
-        public string CalibrationDate;
-        public string CalibrationBy;
-        public string DetectorName;
-        public int ActualPixelsHoriz;
-        public int ActivePixelsHoriz;
-        public int ActivePixelsVert;
-        public int MinIntegrationTimeMS;
-        public int MaxIntegrationTimeMS;
-        public int LaserWatchdogTimer;
-        public byte LightSourceType;
-        public int ROIHorizStart;
-        public int ROIHorizEnd;
-        public int[] ROIVertRegionStarts;
-        public int[] ROIVertRegionEnds;
-        public double[] LaserPowerCoeffs;
-        public double MaxLaserPowerMW;
-        public double MinLaserPowerMW;
-        public double ExcitationWavelengthNM;
-        public double AvgResolution;
-        public int[] BadPixels;
-        public string UserText;
-        public string ProductConfig;
-        public int RelIntCorrOrder;
-        public double[] RelIntCorrCoeffs;
-        public bool Bin2x2;
-        public bool FlipXAxis;
-        public bool Gen15;
-        public bool CutoffFilter;
-        public bool EvenOddHardwareCorrected;
-        public byte LaserWarmupS;
-        public byte Subformat;
-        public string HexDump;
-        EEPROM.PAGE_SUBFORMAT subformat => (EEPROM.PAGE_SUBFORMAT)Subformat;
-        public double[] Region1WavecalCoeffs;
-        public double[] Region2WavecalCoeffs;
-        public double[] Region3WavecalCoeffs;
-        public int Region1HorizStart;
-        public int Region1HorizEnd;
-        public int Region2HorizStart;
-        public int Region2HorizEnd;
-        public int Region3HorizStart;
-        public int Region3HorizEnd;
-        public int Region3VertStart;
-        public int Region3VertEnd;
-        public byte RegionCount;
-        public bool SigLaserTEC;
-        public bool HasInterlockFeedback;
-<<<<<<< HEAD
-        public string FeatureMask;
-        public string DetectorSN;
-=======
-        public bool HasShutter;
-        public bool DisableBLEPower;
-        public bool DisableLaserArmedIndication;
->>>>>>> b6fac281
-
-        public override bool Equals(object obj)
-        {
-            var item = obj as EEPROMJSON;
-
-            if (item == null)
-                return false;
-
-            if (item.Serial != this.Serial)
-                return false;
-            if (item.Model != this.Model)
-                return false;
-            if (item.SlitWidth != this.SlitWidth)
-                return false;
-            if (!floatEq(item.BaudRate, this.BaudRate))
-                return false;
-            if (item.IncBattery != this.IncBattery)
-                return false;
-            if (item.IncCooling != this.IncCooling)
-                return false;
-            if (item.IncLaser != this.IncLaser)
-                return false;
-            if (item.StartupIntTimeMS != this.StartupIntTimeMS)
-                return false;
-            if (item.StartupTempC != this.StartupTempC)
-                return false;
-            if (item.StartupTriggerMode != this.StartupTriggerMode)
-                return false;
-            if (!floatEq(item.DetectorGain, this.DetectorGain))
-                return false;
-            if (!floatEq(item.DetectorGainOdd, this.DetectorGainOdd))
-                return false;
-            if (item.DetectorOffset != this.DetectorOffset)
-                return false;
-            if (item.DetectorOffsetOdd != this.DetectorOffsetOdd)
-                return false;
-            if (item.LaserTECSetpoint != this.LaserTECSetpoint)
-                return false;
-            if (!floatEq(item.WavecalCoeffs, this.WavecalCoeffs))
-                return false;
-            if (!floatEq(item.TempToDACCoeffs, this.TempToDACCoeffs))
-                return false;
-            if (!floatEq(item.ADCToTempCoeffs, this.ADCToTempCoeffs))
-                return false;
-            if (!floatEq(item.LinearityCoeffs, this.LinearityCoeffs))
-                return false;
-            if (item.DetectorTempMax != this.DetectorTempMax)
-                return false;
-            if (item.DetectorTempMin != this.DetectorTempMin)
-                return false;
-            if (item.ThermistorBeta != this.ThermistorBeta)
-                return false;
-            if (item.ThermistorResAt298K != this.ThermistorResAt298K)
-                return false;
-            if (item.CalibrationDate != this.CalibrationDate)
-                return false;
-            if (item.CalibrationBy != this.CalibrationBy)
-                return false;
-            if (item.DetectorName != this.DetectorName)
-                return false;
-            if (item.ActualPixelsHoriz != this.ActualPixelsHoriz)
-                return false;
-            if (item.ActivePixelsHoriz != this.ActivePixelsHoriz)
-                return false;
-            if (item.ActivePixelsVert != this.ActivePixelsVert)
-                return false;
-            if (item.MinIntegrationTimeMS != this.MinIntegrationTimeMS)
-                return false;
-            if (item.MaxIntegrationTimeMS != this.MaxIntegrationTimeMS)
-                return false;
-            if (item.LaserWatchdogTimer != this.LaserWatchdogTimer)
-                return false;
-            if (item.LightSourceType != this.LightSourceType) 
-                return false;
-            if (item.ROIHorizStart != this.ROIHorizStart)
-                return false;
-            if (item.ROIHorizEnd != this.ROIHorizEnd)
-                return false;
-            if (!intArrayEq(item.ROIVertRegionStarts, this.ROIVertRegionStarts))
-                return false;
-            if (!intArrayEq(item.ROIVertRegionEnds, this.ROIVertRegionEnds))
-                return false;
-            if (!floatEq(item.LaserPowerCoeffs, this.LaserPowerCoeffs))
-                return false;
-            if (!floatEq(item.MaxLaserPowerMW, this.MaxLaserPowerMW))
-                return false;
-            if (!floatEq(item.MinLaserPowerMW, this.MinLaserPowerMW))
-                return false;
-            if (!floatEq(item.ExcitationWavelengthNM, this.ExcitationWavelengthNM))
-                return false;
-            if (!floatEq(item.AvgResolution, this.AvgResolution))
-                return false;
-            if (!intArrayEq(item.BadPixels, this.BadPixels))
-                return false;
-            if (item.UserText != this.UserText)
-                return false;
-            if (item.ProductConfig != this.ProductConfig)
-                return false;
-            if (item.RelIntCorrOrder != this.RelIntCorrOrder)
-                return false;
-            if (item.RelIntCorrCoeffs != null)
-            {
-                if (!floatEq(item.RelIntCorrCoeffs, this.RelIntCorrCoeffs))
-                    return false;
-            }
-
-            if (item.Bin2x2 != this.Bin2x2)
-                return false;
-            if (item.FlipXAxis != this.FlipXAxis)
-                return false;
-            if (item.Gen15 != this.Gen15)
-                return false;
-            if (item.CutoffFilter != this.CutoffFilter)
-                return false;
-            if (item.EvenOddHardwareCorrected != this.EvenOddHardwareCorrected)
-                return false;
-            if (item.LaserWarmupS != this.LaserWarmupS)
-                return false;
-            if (item.SigLaserTEC != this.SigLaserTEC)
-                return false;
-            if (item.HasInterlockFeedback != this.HasInterlockFeedback)
-                return false;
-            if (item.HasShutter != this.HasShutter) 
-                return false;
-            if (item.DisableBLEPower != this.DisableBLEPower)
-                return false;
-            if (item.DisableLaserArmedIndication != this.DisableLaserArmedIndication)
-                return false;
-            if (item.Subformat != this.Subformat)
-                return false;
-
-            if (item.Region1WavecalCoeffs != null && this.Region1WavecalCoeffs != null)
-            {
-                if (!floatEq(item.Region1WavecalCoeffs, this.Region1WavecalCoeffs))
-                    return false;
-            }
-            if (item.Region2WavecalCoeffs != null && this.Region2WavecalCoeffs != null)
-            {
-                if (!floatEq(item.Region2WavecalCoeffs, this.Region2WavecalCoeffs))
-                    return false;
-            }
-            if (item.Region3WavecalCoeffs != null && this.Region3WavecalCoeffs != null)
-            {
-                if (!floatEq(item.Region3WavecalCoeffs, this.Region3WavecalCoeffs))
-                    return false;
-            }
-
-            if (item.Region1HorizStart != this.Region1HorizStart)
-                return false;
-            if (item.Region1HorizEnd != this.Region1HorizEnd)
-                return false;
-            if (item.Region2HorizStart != this.Region2HorizStart)
-                return false;
-            if (item.Region2HorizEnd != this.Region2HorizEnd)
-                return false;
-            if (item.Region3HorizStart != this.Region3HorizStart)
-                return false;
-            if (item.Region3HorizEnd != this.Region3HorizEnd)
-                return false;
-            if (item.Region3VertStart != this.Region3VertStart)
-                return false;
-            if (item.Region3VertEnd != this.Region3VertEnd)
-                return false;
-            if (item.RegionCount != this.RegionCount)
-                return false;
-            if (item.FeatureMask != this.FeatureMask)
-                return false;
-            if (item.DetectorSN != this.DetectorSN)
-                return false;
-
-            return true;
-        }
-
-        bool floatEq(double a, double b, double thresh = 0.0001f)
-        {
-            // At default threshold, doubles must be >0.01% different (relative to intensity) to be considered unequal
-            if (Math.Abs(a - b) > Math.Abs(thresh * a))
-                return false;
-
-            return true;
-        }
-
-        bool floatEq(double[] a, double[] b, double thresh = 0.0001f)
-        {
-            if (a.Length != b.Length)
-                return false;
-
-            for (int i = 0; i < a.Length; ++i)
-                if (!floatEq(a[i], b[i], thresh))
-                    return false;
-                
-            return true;
-        }
-
-        bool intArrayEq(int[] a, int[] b)
-        {
-            if (a.Length != b.Length)
-                return false;
-
-            for (int i = 0; i < a.Length; ++i)
-                if (a[i] != b[i])
-                    return false;
-
-            return true;
-        }
-
-        public override int GetHashCode()
-        {
-            int hashCode = 2014834114;
-            hashCode = hashCode * -1521134295 + EqualityComparer<string>.Default.GetHashCode(Serial);
-            hashCode = hashCode * -1521134295 + EqualityComparer<string>.Default.GetHashCode(Model);
-            hashCode = hashCode * -1521134295 + SlitWidth.GetHashCode();
-            hashCode = hashCode * -1521134295 + BaudRate.GetHashCode();
-            hashCode = hashCode * -1521134295 + IncBattery.GetHashCode();
-            hashCode = hashCode * -1521134295 + IncCooling.GetHashCode();
-            hashCode = hashCode * -1521134295 + IncLaser.GetHashCode();
-            hashCode = hashCode * -1521134295 + StartupIntTimeMS.GetHashCode();
-            hashCode = hashCode * -1521134295 + StartupTempC.GetHashCode();
-            hashCode = hashCode * -1521134295 + StartupTriggerMode.GetHashCode();
-            hashCode = hashCode * -1521134295 + DetectorGain.GetHashCode();
-            hashCode = hashCode * -1521134295 + DetectorGainOdd.GetHashCode();
-            hashCode = hashCode * -1521134295 + DetectorOffset.GetHashCode();
-            hashCode = hashCode * -1521134295 + DetectorOffsetOdd.GetHashCode();
-            hashCode = hashCode * -1521134295 + LaserTECSetpoint.GetHashCode();
-            hashCode = hashCode * -1521134295 + EqualityComparer<double[]>.Default.GetHashCode(WavecalCoeffs);
-            hashCode = hashCode * -1521134295 + EqualityComparer<double[]>.Default.GetHashCode(TempToDACCoeffs);
-            hashCode = hashCode * -1521134295 + EqualityComparer<double[]>.Default.GetHashCode(ADCToTempCoeffs);
-            hashCode = hashCode * -1521134295 + EqualityComparer<double[]>.Default.GetHashCode(LinearityCoeffs);
-            hashCode = hashCode * -1521134295 + DetectorTempMax.GetHashCode();
-            hashCode = hashCode * -1521134295 + DetectorTempMin.GetHashCode();
-            hashCode = hashCode * -1521134295 + ThermistorBeta.GetHashCode();
-            hashCode = hashCode * -1521134295 + ThermistorResAt298K.GetHashCode();
-            hashCode = hashCode * -1521134295 + EqualityComparer<string>.Default.GetHashCode(CalibrationDate);
-            hashCode = hashCode * -1521134295 + EqualityComparer<string>.Default.GetHashCode(CalibrationBy);
-            hashCode = hashCode * -1521134295 + EqualityComparer<string>.Default.GetHashCode(DetectorName);
-            hashCode = hashCode * -1521134295 + ActualPixelsHoriz.GetHashCode();
-            hashCode = hashCode * -1521134295 + ActivePixelsHoriz.GetHashCode();
-            hashCode = hashCode * -1521134295 + ActivePixelsVert.GetHashCode();
-            hashCode = hashCode * -1521134295 + MinIntegrationTimeMS.GetHashCode();
-            hashCode = hashCode * -1521134295 + MaxIntegrationTimeMS.GetHashCode();
-            hashCode = hashCode * -1521134295 + LaserWatchdogTimer.GetHashCode();
-            hashCode = hashCode * -1521134295 + LightSourceType.GetHashCode();
-            hashCode = hashCode * -1521134295 + ROIHorizStart.GetHashCode();
-            hashCode = hashCode * -1521134295 + ROIHorizEnd.GetHashCode();
-            hashCode = hashCode * -1521134295 + EqualityComparer<int[]>.Default.GetHashCode(ROIVertRegionStarts);
-            hashCode = hashCode * -1521134295 + EqualityComparer<int[]>.Default.GetHashCode(ROIVertRegionEnds);
-            hashCode = hashCode * -1521134295 + EqualityComparer<double[]>.Default.GetHashCode(LaserPowerCoeffs);
-            hashCode = hashCode * -1521134295 + MaxLaserPowerMW.GetHashCode();
-            hashCode = hashCode * -1521134295 + MinLaserPowerMW.GetHashCode();
-            hashCode = hashCode * -1521134295 + ExcitationWavelengthNM.GetHashCode();
-            hashCode = hashCode * -1521134295 + AvgResolution.GetHashCode();
-            hashCode = hashCode * -1521134295 + EqualityComparer<int[]>.Default.GetHashCode(BadPixels);
-            hashCode = hashCode * -1521134295 + EqualityComparer<string>.Default.GetHashCode(UserText);
-            hashCode = hashCode * -1521134295 + EqualityComparer<string>.Default.GetHashCode(ProductConfig);
-            hashCode = hashCode * -1521134295 + RelIntCorrOrder.GetHashCode();
-            hashCode = hashCode * -1521134295 + EqualityComparer<double[]>.Default.GetHashCode(RelIntCorrCoeffs);
-            hashCode = hashCode * -1521134295 + Bin2x2.GetHashCode();
-            hashCode = hashCode * -1521134295 + FlipXAxis.GetHashCode();
-            hashCode = hashCode * -1521134295 + Gen15.GetHashCode();
-            hashCode = hashCode * -1521134295 + CutoffFilter.GetHashCode();
-            hashCode = hashCode * -1521134295 + EvenOddHardwareCorrected.GetHashCode();
-            hashCode = hashCode * -1521134295 + LaserWarmupS.GetHashCode();
-            hashCode = hashCode * -1521134295 + Subformat.GetHashCode();
-            hashCode = hashCode * -1521134295 + SigLaserTEC.GetHashCode();
-            hashCode = hashCode * -1521134295 + HasInterlockFeedback.GetHashCode();
-<<<<<<< HEAD
-            hashCode = hashCode * -1521134295 + FeatureMask.GetHashCode();
-            hashCode = hashCode * -1521134295 + DetectorSN.GetHashCode();
-=======
-            hashCode = hashCode * -1521134295 + HasShutter.GetHashCode();
-            hashCode = hashCode * -1521134295 + DisableBLEPower.GetHashCode();
-            hashCode = hashCode * -1521134295 + DisableLaserArmedIndication.GetHashCode();
->>>>>>> b6fac281
-
-            return hashCode;
-        }
-
-        public static bool operator ==(EEPROMJSON left, EEPROMJSON right)
-        {
-            return EqualityComparer<EEPROMJSON>.Default.Equals(left, right);
-        }
-
-        public static bool operator !=(EEPROMJSON left, EEPROMJSON right)
-        {
-            return !(left == right);
-        }
-
-        public string ToString(int level, int indentSize = 2)
-        {
-            StringBuilder sb = new StringBuilder();
-            string indent = new string(' ', level * indentSize);
-
-            string finalIndent = "";
-            if (level > 0)
-                finalIndent = new string(' ', (level - 1) * indentSize);
-
-            addField(sb, indent, "Serial", Serial);
-            addField(sb, indent, "Model", Model);
-            addField(sb, indent, "SlitWidth", SlitWidth);
-            addField(sb, indent, "BaudRate", BaudRate);
-            addField(sb, indent, "IncBattery", IncBattery);
-            addField(sb, indent, "IncCooling", IncCooling);
-            addField(sb, indent, "IncLaser", IncLaser);
-
-            addField(sb, indent, "StartupIntTimeMS", StartupIntTimeMS);
-            addField(sb, indent, "StartupTempC", StartupTempC);
-
-            addField(sb, indent, "StartupTriggerMode", StartupTriggerMode);
-
-            addField(sb, indent, "DetectorGain", DetectorGain);
-
-            addField(sb, indent, "DetectorGainOdd", DetectorGainOdd);
-            addField(sb, indent, "DetectorOffset", DetectorOffset);
-
-            addField(sb, indent, "DetectorOffsetOdd", DetectorOffsetOdd);
-            addField(sb, indent, "LaserTECSetpoint", LaserTECSetpoint);
-
-            addField(sb, indent, "WavecalCoeffs", WavecalCoeffs);
-
-            addField(sb, indent, "TempToDACCoeffs", TempToDACCoeffs);
-            addField(sb, indent, "ADCToTempCoeffs", ADCToTempCoeffs);
-            addField(sb, indent, "LinearityCoeffs", LinearityCoeffs);
-
-            addField(sb, indent, "DetectorTempMax", DetectorTempMax);
-            addField(sb, indent, "DetectorTempMin", DetectorTempMin);
-            addField(sb, indent, "ThermistorBeta", ThermistorBeta);
-            addField(sb, indent, "ThermistorResAt298K", ThermistorResAt298K);
-            addField(sb, indent, "CalibrationDate", CalibrationDate);
-            addField(sb, indent, "CalibrationBy", CalibrationBy);
-
-            addField(sb, indent, "DetectorName", DetectorName);
-            addField(sb, indent, "ActualPixelsHoriz", ActualPixelsHoriz);
-            addField(sb, indent, "ActivePixelsHoriz", ActivePixelsHoriz);
-            addField(sb, indent, "ActivePixelsVert", ActivePixelsVert);
-            addField(sb, indent, "MinIntegrationTimeMS", MinIntegrationTimeMS);
-            addField(sb, indent, "MaxIntegrationTimeMS", MaxIntegrationTimeMS);
-            addField(sb, indent, "LaserWatchdogTimer", LaserWatchdogTimer);
-            addField(sb, indent, "LightSourceType", LightSourceType);
-            addField(sb, indent, "ROIHorizStart", ROIHorizStart);
-            addField(sb, indent, "ROIHorizEnd", ROIHorizEnd);
-
-            addField(sb, indent, "ROIVertRegionStarts", ROIVertRegionStarts);
-            addField(sb, indent, "ROIVertRegionEnds", ROIVertRegionEnds);
-
-            addField(sb, indent, "LaserPowerCoeffs", LaserPowerCoeffs);
-
-            addField(sb, indent, "MaxLaserPowerMW", MaxLaserPowerMW);
-            addField(sb, indent, "MinLaserPowerMW", MinLaserPowerMW);
-            addField(sb, indent, "ExcitationWavelengthNM", ExcitationWavelengthNM);
-            addField(sb, indent, "AvgResolution", AvgResolution);
-
-            addField(sb, indent, "BadPixels", BadPixels);
-
-            addField(sb, indent, "UserText", UserText);
-            addField(sb, indent, "ProductConfig", ProductConfig);
-            addField(sb, indent, "DetectorSN", DetectorSN);
-            addField(sb, indent, "Subformat", Subformat);
-
-            if (subformat == EEPROM.PAGE_SUBFORMAT.INTENSITY_CALIBRATION || subformat == EEPROM.PAGE_SUBFORMAT.UNTETHERED_DEVICE)
-                addField(sb, indent, "RelIntCorrOrder", RelIntCorrOrder);
-            if (RelIntCorrCoeffs != null)
-                addField(sb, indent, "RelIntCorrCoeffs", RelIntCorrCoeffs);
-
-            addField(sb, indent, "Bin2x2", Bin2x2);
-            addField(sb, indent, "FlipXAxis", FlipXAxis);
-            addField(sb, indent, "Gen15", Gen15);
-            addField(sb, indent, "CutoffFilter", CutoffFilter);
-            addField(sb, indent, "EvenOddHardwareCorrected", EvenOddHardwareCorrected);
-            addField(sb, indent, "SigLaserTEC", SigLaserTEC);
-            addField(sb, indent, "HasInterlockFeedback", HasInterlockFeedback);
-<<<<<<< HEAD
-            addField(sb, indent, "FeatureMask", FeatureMask);
-            addField(sb, indent, "HexDump", HexDump);
-=======
-            addField(sb, indent, "HasShutter", HasShutter);
-            addField(sb, indent, "DisableBLEPower", DisableBLEPower);
-            addField(sb, indent, "DisableLaserArmedIndication", DisableLaserArmedIndication);
->>>>>>> b6fac281
-            sb.AppendFormat("{0}\"{1}\": {2}", indent, "LaserWarmupS", LaserWarmupS);
-
-            if (subformat == EEPROM.PAGE_SUBFORMAT.DETECTOR_REGIONS)
-            {
-                addField(sb, indent, "Region1WavecalCoeffs", Region1WavecalCoeffs);
-                addField(sb, indent, "Region2WavecalCoeffs", Region2WavecalCoeffs);
-                addField(sb, indent, "Region3WavecalCoeffs", Region3WavecalCoeffs);
-                addField(sb, indent, "Region1HorizStart", Region1HorizStart);
-                addField(sb, indent, "Region1HorizEnd", Region1HorizEnd);
-                addField(sb, indent, "Region2HorizStart", Region2HorizStart);
-                addField(sb, indent, "Region2HorizEnd", Region2HorizEnd);
-                addField(sb, indent, "Region3HorizStart", Region3HorizStart);
-                addField(sb, indent, "Region3HorizEnd", Region3HorizEnd);
-                addField(sb, indent, "Region3VertStart", Region3VertStart);
-                addField(sb, indent, "Region3VertEnd", Region3VertEnd);
-                addField(sb, indent, "RegionCount", RegionCount);
-            }
-
-
-            return "{\n" + sb.ToString() + "\n" + finalIndent + "}";
-        }
-
-        void addField(StringBuilder sb, string indent, string name, string value)
-        {
-            sb.AppendFormat("{0}\"{1}\": \"{2}\",\n", indent, name, value);
-        }
-
-        void addField(StringBuilder sb, string indent, string name, int value)
-        {
-            sb.AppendFormat("{0}\"{1}\": {2},\n", indent, name, value);
-        }
-
-        void addField(StringBuilder sb, string indent, string name, bool value)
-        {
-            sb.AppendFormat("{0}\"{1}\": {2},\n", indent, name, value ? "true" : "false");
-        }
-
-        void addField(StringBuilder sb, string indent, string name, double value)
-        {
-            sb.AppendFormat("{0}\"{1}\": {2},\n", indent, name, value);
-        }
-
-        void addField(StringBuilder sb, string indent, string name, double[] value)
-        {
-            sb.AppendFormat("{0}\"{1}\": ", indent, name);
-            sb.Append("[");
-            sb.Append(" " + string.Join(", ", value));
-            sb.Append(" ],\n");
-        }
-
-        void addField(StringBuilder sb, string indent, string name, int[] value)
-        {
-            sb.AppendFormat("{0}\"{1}\": [ {2} ],\n", indent, name, string.Join(", ", value));
-        }
-
-        public override string ToString()
-        {
-            return ToString(0);
-        }
-
-
-    }
-
-}
+﻿using System;
+using System.Collections.Generic;
+using System.Linq;
+using System.Text;
+using System.Threading.Tasks;
+
+namespace WasatchNET
+{
+    public class EEPROMJSON
+    {
+        public string Serial;
+        public string Model;
+        public int SlitWidth;
+        public double BaudRate;
+        public bool IncBattery;
+        public bool IncCooling;
+        public bool IncLaser;
+        public int StartupIntTimeMS;
+        public int StartupTempC;
+        public int StartupTriggerMode;
+        public double DetectorGain;
+        public double DetectorGainOdd;
+        public int DetectorOffset;
+        public int DetectorOffsetOdd;
+        public int LaserTECSetpoint;
+        public double[] WavecalCoeffs;
+        public double[] TempToDACCoeffs;
+        public double[] ADCToTempCoeffs;
+        public double[] LinearityCoeffs;
+        public int DetectorTempMax;
+        public int DetectorTempMin;
+        public int ThermistorBeta;
+        public int ThermistorResAt298K;
+        public string CalibrationDate;
+        public string CalibrationBy;
+        public string DetectorName;
+        public int ActualPixelsHoriz;
+        public int ActivePixelsHoriz;
+        public int ActivePixelsVert;
+        public int MinIntegrationTimeMS;
+        public int MaxIntegrationTimeMS;
+        public int LaserWatchdogTimer;
+        public byte LightSourceType;
+        public int ROIHorizStart;
+        public int ROIHorizEnd;
+        public int[] ROIVertRegionStarts;
+        public int[] ROIVertRegionEnds;
+        public double[] LaserPowerCoeffs;
+        public double MaxLaserPowerMW;
+        public double MinLaserPowerMW;
+        public double ExcitationWavelengthNM;
+        public double AvgResolution;
+        public int[] BadPixels;
+        public string UserText;
+        public string ProductConfig;
+        public int RelIntCorrOrder;
+        public double[] RelIntCorrCoeffs;
+        public bool Bin2x2;
+        public bool FlipXAxis;
+        public bool Gen15;
+        public bool CutoffFilter;
+        public bool EvenOddHardwareCorrected;
+        public byte LaserWarmupS;
+        public byte Subformat;
+        public string HexDump;
+        EEPROM.PAGE_SUBFORMAT subformat => (EEPROM.PAGE_SUBFORMAT)Subformat;
+        public double[] Region1WavecalCoeffs;
+        public double[] Region2WavecalCoeffs;
+        public double[] Region3WavecalCoeffs;
+        public int Region1HorizStart;
+        public int Region1HorizEnd;
+        public int Region2HorizStart;
+        public int Region2HorizEnd;
+        public int Region3HorizStart;
+        public int Region3HorizEnd;
+        public int Region3VertStart;
+        public int Region3VertEnd;
+        public byte RegionCount;
+        public bool SigLaserTEC;
+        public bool HasInterlockFeedback;
+        public bool HasShutter;
+        public bool DisableBLEPower;
+        public bool DisableLaserArmedIndication;
+        public string FeatureMask;
+        public string DetectorSN;
+
+        public override bool Equals(object obj)
+        {
+            var item = obj as EEPROMJSON;
+
+            if (item == null)
+                return false;
+
+            if (item.Serial != this.Serial)
+                return false;
+            if (item.Model != this.Model)
+                return false;
+            if (item.SlitWidth != this.SlitWidth)
+                return false;
+            if (!floatEq(item.BaudRate, this.BaudRate))
+                return false;
+            if (item.IncBattery != this.IncBattery)
+                return false;
+            if (item.IncCooling != this.IncCooling)
+                return false;
+            if (item.IncLaser != this.IncLaser)
+                return false;
+            if (item.StartupIntTimeMS != this.StartupIntTimeMS)
+                return false;
+            if (item.StartupTempC != this.StartupTempC)
+                return false;
+            if (item.StartupTriggerMode != this.StartupTriggerMode)
+                return false;
+            if (!floatEq(item.DetectorGain, this.DetectorGain))
+                return false;
+            if (!floatEq(item.DetectorGainOdd, this.DetectorGainOdd))
+                return false;
+            if (item.DetectorOffset != this.DetectorOffset)
+                return false;
+            if (item.DetectorOffsetOdd != this.DetectorOffsetOdd)
+                return false;
+            if (item.LaserTECSetpoint != this.LaserTECSetpoint)
+                return false;
+            if (!floatEq(item.WavecalCoeffs, this.WavecalCoeffs))
+                return false;
+            if (!floatEq(item.TempToDACCoeffs, this.TempToDACCoeffs))
+                return false;
+            if (!floatEq(item.ADCToTempCoeffs, this.ADCToTempCoeffs))
+                return false;
+            if (!floatEq(item.LinearityCoeffs, this.LinearityCoeffs))
+                return false;
+            if (item.DetectorTempMax != this.DetectorTempMax)
+                return false;
+            if (item.DetectorTempMin != this.DetectorTempMin)
+                return false;
+            if (item.ThermistorBeta != this.ThermistorBeta)
+                return false;
+            if (item.ThermistorResAt298K != this.ThermistorResAt298K)
+                return false;
+            if (item.CalibrationDate != this.CalibrationDate)
+                return false;
+            if (item.CalibrationBy != this.CalibrationBy)
+                return false;
+            if (item.DetectorName != this.DetectorName)
+                return false;
+            if (item.ActualPixelsHoriz != this.ActualPixelsHoriz)
+                return false;
+            if (item.ActivePixelsHoriz != this.ActivePixelsHoriz)
+                return false;
+            if (item.ActivePixelsVert != this.ActivePixelsVert)
+                return false;
+            if (item.MinIntegrationTimeMS != this.MinIntegrationTimeMS)
+                return false;
+            if (item.MaxIntegrationTimeMS != this.MaxIntegrationTimeMS)
+                return false;
+            if (item.LaserWatchdogTimer != this.LaserWatchdogTimer)
+                return false;
+            if (item.LightSourceType != this.LightSourceType) 
+                return false;
+            if (item.ROIHorizStart != this.ROIHorizStart)
+                return false;
+            if (item.ROIHorizEnd != this.ROIHorizEnd)
+                return false;
+            if (!intArrayEq(item.ROIVertRegionStarts, this.ROIVertRegionStarts))
+                return false;
+            if (!intArrayEq(item.ROIVertRegionEnds, this.ROIVertRegionEnds))
+                return false;
+            if (!floatEq(item.LaserPowerCoeffs, this.LaserPowerCoeffs))
+                return false;
+            if (!floatEq(item.MaxLaserPowerMW, this.MaxLaserPowerMW))
+                return false;
+            if (!floatEq(item.MinLaserPowerMW, this.MinLaserPowerMW))
+                return false;
+            if (!floatEq(item.ExcitationWavelengthNM, this.ExcitationWavelengthNM))
+                return false;
+            if (!floatEq(item.AvgResolution, this.AvgResolution))
+                return false;
+            if (!intArrayEq(item.BadPixels, this.BadPixels))
+                return false;
+            if (item.UserText != this.UserText)
+                return false;
+            if (item.ProductConfig != this.ProductConfig)
+                return false;
+            if (item.RelIntCorrOrder != this.RelIntCorrOrder)
+                return false;
+            if (item.RelIntCorrCoeffs != null)
+            {
+                if (!floatEq(item.RelIntCorrCoeffs, this.RelIntCorrCoeffs))
+                    return false;
+            }
+
+            if (item.Bin2x2 != this.Bin2x2)
+                return false;
+            if (item.FlipXAxis != this.FlipXAxis)
+                return false;
+            if (item.Gen15 != this.Gen15)
+                return false;
+            if (item.CutoffFilter != this.CutoffFilter)
+                return false;
+            if (item.EvenOddHardwareCorrected != this.EvenOddHardwareCorrected)
+                return false;
+            if (item.LaserWarmupS != this.LaserWarmupS)
+                return false;
+            if (item.SigLaserTEC != this.SigLaserTEC)
+                return false;
+            if (item.HasInterlockFeedback != this.HasInterlockFeedback)
+                return false;
+            if (item.HasShutter != this.HasShutter) 
+                return false;
+            if (item.DisableBLEPower != this.DisableBLEPower)
+                return false;
+            if (item.DisableLaserArmedIndication != this.DisableLaserArmedIndication)
+                return false;
+            if (item.Subformat != this.Subformat)
+                return false;
+
+            if (item.Region1WavecalCoeffs != null && this.Region1WavecalCoeffs != null)
+            {
+                if (!floatEq(item.Region1WavecalCoeffs, this.Region1WavecalCoeffs))
+                    return false;
+            }
+            if (item.Region2WavecalCoeffs != null && this.Region2WavecalCoeffs != null)
+            {
+                if (!floatEq(item.Region2WavecalCoeffs, this.Region2WavecalCoeffs))
+                    return false;
+            }
+            if (item.Region3WavecalCoeffs != null && this.Region3WavecalCoeffs != null)
+            {
+                if (!floatEq(item.Region3WavecalCoeffs, this.Region3WavecalCoeffs))
+                    return false;
+            }
+
+            if (item.Region1HorizStart != this.Region1HorizStart)
+                return false;
+            if (item.Region1HorizEnd != this.Region1HorizEnd)
+                return false;
+            if (item.Region2HorizStart != this.Region2HorizStart)
+                return false;
+            if (item.Region2HorizEnd != this.Region2HorizEnd)
+                return false;
+            if (item.Region3HorizStart != this.Region3HorizStart)
+                return false;
+            if (item.Region3HorizEnd != this.Region3HorizEnd)
+                return false;
+            if (item.Region3VertStart != this.Region3VertStart)
+                return false;
+            if (item.Region3VertEnd != this.Region3VertEnd)
+                return false;
+            if (item.RegionCount != this.RegionCount)
+                return false;
+            if (item.FeatureMask != this.FeatureMask)
+                return false;
+            if (item.DetectorSN != this.DetectorSN)
+                return false;
+
+            return true;
+        }
+
+        bool floatEq(double a, double b, double thresh = 0.0001f)
+        {
+            // At default threshold, doubles must be >0.01% different (relative to intensity) to be considered unequal
+            if (Math.Abs(a - b) > Math.Abs(thresh * a))
+                return false;
+
+            return true;
+        }
+
+        bool floatEq(double[] a, double[] b, double thresh = 0.0001f)
+        {
+            if (a.Length != b.Length)
+                return false;
+
+            for (int i = 0; i < a.Length; ++i)
+                if (!floatEq(a[i], b[i], thresh))
+                    return false;
+                
+            return true;
+        }
+
+        bool intArrayEq(int[] a, int[] b)
+        {
+            if (a.Length != b.Length)
+                return false;
+
+            for (int i = 0; i < a.Length; ++i)
+                if (a[i] != b[i])
+                    return false;
+
+            return true;
+        }
+
+        public override int GetHashCode()
+        {
+            int hashCode = 2014834114;
+            hashCode = hashCode * -1521134295 + EqualityComparer<string>.Default.GetHashCode(Serial);
+            hashCode = hashCode * -1521134295 + EqualityComparer<string>.Default.GetHashCode(Model);
+            hashCode = hashCode * -1521134295 + SlitWidth.GetHashCode();
+            hashCode = hashCode * -1521134295 + BaudRate.GetHashCode();
+            hashCode = hashCode * -1521134295 + IncBattery.GetHashCode();
+            hashCode = hashCode * -1521134295 + IncCooling.GetHashCode();
+            hashCode = hashCode * -1521134295 + IncLaser.GetHashCode();
+            hashCode = hashCode * -1521134295 + StartupIntTimeMS.GetHashCode();
+            hashCode = hashCode * -1521134295 + StartupTempC.GetHashCode();
+            hashCode = hashCode * -1521134295 + StartupTriggerMode.GetHashCode();
+            hashCode = hashCode * -1521134295 + DetectorGain.GetHashCode();
+            hashCode = hashCode * -1521134295 + DetectorGainOdd.GetHashCode();
+            hashCode = hashCode * -1521134295 + DetectorOffset.GetHashCode();
+            hashCode = hashCode * -1521134295 + DetectorOffsetOdd.GetHashCode();
+            hashCode = hashCode * -1521134295 + LaserTECSetpoint.GetHashCode();
+            hashCode = hashCode * -1521134295 + EqualityComparer<double[]>.Default.GetHashCode(WavecalCoeffs);
+            hashCode = hashCode * -1521134295 + EqualityComparer<double[]>.Default.GetHashCode(TempToDACCoeffs);
+            hashCode = hashCode * -1521134295 + EqualityComparer<double[]>.Default.GetHashCode(ADCToTempCoeffs);
+            hashCode = hashCode * -1521134295 + EqualityComparer<double[]>.Default.GetHashCode(LinearityCoeffs);
+            hashCode = hashCode * -1521134295 + DetectorTempMax.GetHashCode();
+            hashCode = hashCode * -1521134295 + DetectorTempMin.GetHashCode();
+            hashCode = hashCode * -1521134295 + ThermistorBeta.GetHashCode();
+            hashCode = hashCode * -1521134295 + ThermistorResAt298K.GetHashCode();
+            hashCode = hashCode * -1521134295 + EqualityComparer<string>.Default.GetHashCode(CalibrationDate);
+            hashCode = hashCode * -1521134295 + EqualityComparer<string>.Default.GetHashCode(CalibrationBy);
+            hashCode = hashCode * -1521134295 + EqualityComparer<string>.Default.GetHashCode(DetectorName);
+            hashCode = hashCode * -1521134295 + ActualPixelsHoriz.GetHashCode();
+            hashCode = hashCode * -1521134295 + ActivePixelsHoriz.GetHashCode();
+            hashCode = hashCode * -1521134295 + ActivePixelsVert.GetHashCode();
+            hashCode = hashCode * -1521134295 + MinIntegrationTimeMS.GetHashCode();
+            hashCode = hashCode * -1521134295 + MaxIntegrationTimeMS.GetHashCode();
+            hashCode = hashCode * -1521134295 + LaserWatchdogTimer.GetHashCode();
+            hashCode = hashCode * -1521134295 + LightSourceType.GetHashCode();
+            hashCode = hashCode * -1521134295 + ROIHorizStart.GetHashCode();
+            hashCode = hashCode * -1521134295 + ROIHorizEnd.GetHashCode();
+            hashCode = hashCode * -1521134295 + EqualityComparer<int[]>.Default.GetHashCode(ROIVertRegionStarts);
+            hashCode = hashCode * -1521134295 + EqualityComparer<int[]>.Default.GetHashCode(ROIVertRegionEnds);
+            hashCode = hashCode * -1521134295 + EqualityComparer<double[]>.Default.GetHashCode(LaserPowerCoeffs);
+            hashCode = hashCode * -1521134295 + MaxLaserPowerMW.GetHashCode();
+            hashCode = hashCode * -1521134295 + MinLaserPowerMW.GetHashCode();
+            hashCode = hashCode * -1521134295 + ExcitationWavelengthNM.GetHashCode();
+            hashCode = hashCode * -1521134295 + AvgResolution.GetHashCode();
+            hashCode = hashCode * -1521134295 + EqualityComparer<int[]>.Default.GetHashCode(BadPixels);
+            hashCode = hashCode * -1521134295 + EqualityComparer<string>.Default.GetHashCode(UserText);
+            hashCode = hashCode * -1521134295 + EqualityComparer<string>.Default.GetHashCode(ProductConfig);
+            hashCode = hashCode * -1521134295 + RelIntCorrOrder.GetHashCode();
+            hashCode = hashCode * -1521134295 + EqualityComparer<double[]>.Default.GetHashCode(RelIntCorrCoeffs);
+            hashCode = hashCode * -1521134295 + Bin2x2.GetHashCode();
+            hashCode = hashCode * -1521134295 + FlipXAxis.GetHashCode();
+            hashCode = hashCode * -1521134295 + Gen15.GetHashCode();
+            hashCode = hashCode * -1521134295 + CutoffFilter.GetHashCode();
+            hashCode = hashCode * -1521134295 + EvenOddHardwareCorrected.GetHashCode();
+            hashCode = hashCode * -1521134295 + LaserWarmupS.GetHashCode();
+            hashCode = hashCode * -1521134295 + Subformat.GetHashCode();
+            hashCode = hashCode * -1521134295 + SigLaserTEC.GetHashCode();
+            hashCode = hashCode * -1521134295 + HasInterlockFeedback.GetHashCode();
+            hashCode = hashCode * -1521134295 + HasShutter.GetHashCode();
+            hashCode = hashCode * -1521134295 + DisableBLEPower.GetHashCode();
+            hashCode = hashCode * -1521134295 + DisableLaserArmedIndication.GetHashCode();
+            hashCode = hashCode * -1521134295 + FeatureMask.GetHashCode();
+            hashCode = hashCode * -1521134295 + DetectorSN.GetHashCode();
+
+            return hashCode;
+        }
+
+        public static bool operator ==(EEPROMJSON left, EEPROMJSON right)
+        {
+            return EqualityComparer<EEPROMJSON>.Default.Equals(left, right);
+        }
+
+        public static bool operator !=(EEPROMJSON left, EEPROMJSON right)
+        {
+            return !(left == right);
+        }
+
+        public string ToString(int level, int indentSize = 2)
+        {
+            StringBuilder sb = new StringBuilder();
+            string indent = new string(' ', level * indentSize);
+
+            string finalIndent = "";
+            if (level > 0)
+                finalIndent = new string(' ', (level - 1) * indentSize);
+
+            addField(sb, indent, "Serial", Serial);
+            addField(sb, indent, "Model", Model);
+            addField(sb, indent, "SlitWidth", SlitWidth);
+            addField(sb, indent, "BaudRate", BaudRate);
+            addField(sb, indent, "IncBattery", IncBattery);
+            addField(sb, indent, "IncCooling", IncCooling);
+            addField(sb, indent, "IncLaser", IncLaser);
+
+            addField(sb, indent, "StartupIntTimeMS", StartupIntTimeMS);
+            addField(sb, indent, "StartupTempC", StartupTempC);
+
+            addField(sb, indent, "StartupTriggerMode", StartupTriggerMode);
+
+            addField(sb, indent, "DetectorGain", DetectorGain);
+
+            addField(sb, indent, "DetectorGainOdd", DetectorGainOdd);
+            addField(sb, indent, "DetectorOffset", DetectorOffset);
+
+            addField(sb, indent, "DetectorOffsetOdd", DetectorOffsetOdd);
+            addField(sb, indent, "LaserTECSetpoint", LaserTECSetpoint);
+
+            addField(sb, indent, "WavecalCoeffs", WavecalCoeffs);
+
+            addField(sb, indent, "TempToDACCoeffs", TempToDACCoeffs);
+            addField(sb, indent, "ADCToTempCoeffs", ADCToTempCoeffs);
+            addField(sb, indent, "LinearityCoeffs", LinearityCoeffs);
+
+            addField(sb, indent, "DetectorTempMax", DetectorTempMax);
+            addField(sb, indent, "DetectorTempMin", DetectorTempMin);
+            addField(sb, indent, "ThermistorBeta", ThermistorBeta);
+            addField(sb, indent, "ThermistorResAt298K", ThermistorResAt298K);
+            addField(sb, indent, "CalibrationDate", CalibrationDate);
+            addField(sb, indent, "CalibrationBy", CalibrationBy);
+
+            addField(sb, indent, "DetectorName", DetectorName);
+            addField(sb, indent, "ActualPixelsHoriz", ActualPixelsHoriz);
+            addField(sb, indent, "ActivePixelsHoriz", ActivePixelsHoriz);
+            addField(sb, indent, "ActivePixelsVert", ActivePixelsVert);
+            addField(sb, indent, "MinIntegrationTimeMS", MinIntegrationTimeMS);
+            addField(sb, indent, "MaxIntegrationTimeMS", MaxIntegrationTimeMS);
+            addField(sb, indent, "LaserWatchdogTimer", LaserWatchdogTimer);
+            addField(sb, indent, "LightSourceType", LightSourceType);
+            addField(sb, indent, "ROIHorizStart", ROIHorizStart);
+            addField(sb, indent, "ROIHorizEnd", ROIHorizEnd);
+
+            addField(sb, indent, "ROIVertRegionStarts", ROIVertRegionStarts);
+            addField(sb, indent, "ROIVertRegionEnds", ROIVertRegionEnds);
+
+            addField(sb, indent, "LaserPowerCoeffs", LaserPowerCoeffs);
+
+            addField(sb, indent, "MaxLaserPowerMW", MaxLaserPowerMW);
+            addField(sb, indent, "MinLaserPowerMW", MinLaserPowerMW);
+            addField(sb, indent, "ExcitationWavelengthNM", ExcitationWavelengthNM);
+            addField(sb, indent, "AvgResolution", AvgResolution);
+
+            addField(sb, indent, "BadPixels", BadPixels);
+
+            addField(sb, indent, "UserText", UserText);
+            addField(sb, indent, "ProductConfig", ProductConfig);
+            addField(sb, indent, "DetectorSN", DetectorSN);
+            addField(sb, indent, "Subformat", Subformat);
+
+            if (subformat == EEPROM.PAGE_SUBFORMAT.INTENSITY_CALIBRATION || subformat == EEPROM.PAGE_SUBFORMAT.UNTETHERED_DEVICE)
+                addField(sb, indent, "RelIntCorrOrder", RelIntCorrOrder);
+            if (RelIntCorrCoeffs != null)
+                addField(sb, indent, "RelIntCorrCoeffs", RelIntCorrCoeffs);
+
+            addField(sb, indent, "Bin2x2", Bin2x2);
+            addField(sb, indent, "FlipXAxis", FlipXAxis);
+            addField(sb, indent, "Gen15", Gen15);
+            addField(sb, indent, "CutoffFilter", CutoffFilter);
+            addField(sb, indent, "EvenOddHardwareCorrected", EvenOddHardwareCorrected);
+            addField(sb, indent, "SigLaserTEC", SigLaserTEC);
+            addField(sb, indent, "HasInterlockFeedback", HasInterlockFeedback);
+            addField(sb, indent, "HasShutter", HasShutter);
+            addField(sb, indent, "DisableBLEPower", DisableBLEPower);
+            addField(sb, indent, "DisableLaserArmedIndication", DisableLaserArmedIndication);
+            addField(sb, indent, "FeatureMask", FeatureMask);
+            addField(sb, indent, "HexDump", HexDump);
+            sb.AppendFormat("{0}\"{1}\": {2}", indent, "LaserWarmupS", LaserWarmupS);
+
+            if (subformat == EEPROM.PAGE_SUBFORMAT.DETECTOR_REGIONS)
+            {
+                addField(sb, indent, "Region1WavecalCoeffs", Region1WavecalCoeffs);
+                addField(sb, indent, "Region2WavecalCoeffs", Region2WavecalCoeffs);
+                addField(sb, indent, "Region3WavecalCoeffs", Region3WavecalCoeffs);
+                addField(sb, indent, "Region1HorizStart", Region1HorizStart);
+                addField(sb, indent, "Region1HorizEnd", Region1HorizEnd);
+                addField(sb, indent, "Region2HorizStart", Region2HorizStart);
+                addField(sb, indent, "Region2HorizEnd", Region2HorizEnd);
+                addField(sb, indent, "Region3HorizStart", Region3HorizStart);
+                addField(sb, indent, "Region3HorizEnd", Region3HorizEnd);
+                addField(sb, indent, "Region3VertStart", Region3VertStart);
+                addField(sb, indent, "Region3VertEnd", Region3VertEnd);
+                addField(sb, indent, "RegionCount", RegionCount);
+            }
+
+
+            return "{\n" + sb.ToString() + "\n" + finalIndent + "}";
+        }
+
+        void addField(StringBuilder sb, string indent, string name, string value)
+        {
+            sb.AppendFormat("{0}\"{1}\": \"{2}\",\n", indent, name, value);
+        }
+
+        void addField(StringBuilder sb, string indent, string name, int value)
+        {
+            sb.AppendFormat("{0}\"{1}\": {2},\n", indent, name, value);
+        }
+
+        void addField(StringBuilder sb, string indent, string name, bool value)
+        {
+            sb.AppendFormat("{0}\"{1}\": {2},\n", indent, name, value ? "true" : "false");
+        }
+
+        void addField(StringBuilder sb, string indent, string name, double value)
+        {
+            sb.AppendFormat("{0}\"{1}\": {2},\n", indent, name, value);
+        }
+
+        void addField(StringBuilder sb, string indent, string name, double[] value)
+        {
+            sb.AppendFormat("{0}\"{1}\": ", indent, name);
+            sb.Append("[");
+            sb.Append(" " + string.Join(", ", value));
+            sb.Append(" ],\n");
+        }
+
+        void addField(StringBuilder sb, string indent, string name, int[] value)
+        {
+            sb.AppendFormat("{0}\"{1}\": [ {2} ],\n", indent, name, string.Join(", ", value));
+        }
+
+        public override string ToString()
+        {
+            return ToString(0);
+        }
+
+
+    }
+
+}