using System;
using System.CodeDom;
using System.Collections.Generic;
using System.Runtime.InteropServices;
using System.Text.RegularExpressions;
using System.Threading;
using System.Threading.Tasks;
using LibUsbDotNet;
using LibUsbDotNet.Main;
using Newtonsoft.Json.Linq;

namespace WasatchNET
{
    /// <summary>
    /// Encapsulates a logical Wasatch Photonics spectrometer for communication. 
    /// </summary>
    ///
    /// <remarks>
    /// For WP spectrometer API, see ENG-0001 "WP Raman USB Interface Specification r1.4"
    ///
    /// NOT rigorously tested for thread-safety. It MAY be thread-safe, 
    /// it WILL be thread-safe, but currently it is not GUARANTEED thread-safe.
    ///
    /// Currently the only supported bus is USB (using LibUsbDotNet). There are
    /// relatively few accesses to the raw USB objects in this implementation, 
    /// so it should be fairly easy to refactor to support Bluetooth, Ethernet 
    /// etc when I get test units.
    /// </remarks>
    ///
    /// <todo>
    /// Should really just add getAreaScan() method, which correctly does 
    /// everything for whatever spectrometer is connected, returning the 2D array.
    /// </todo>
    [ComVisible(true)]
    [Guid("06DF0AB6-741E-43D8-92EF-E14CB74070D7")]
    [ProgId("WasatchNET.Spectrometer")]
    [ClassInterface(ClassInterfaceType.None)]
    public class Spectrometer : ISpectrometer
    {
        ////////////////////////////////////////////////////////////////////////
        // Constants
        ////////////////////////////////////////////////////////////////////////

        public const byte HOST_TO_DEVICE = 0x40;
        public const byte DEVICE_TO_HOST = 0xc0;
        public const float UNINITIALIZED_TEMPERATURE_DEG_C = -999;
        public const int LEGACY_VERTICAL_PIXELS = 70;           //!< for Stroker Area Scan
        public const ushort SPECTRUM_START_MARKER = 0xffff;

        ////////////////////////////////////////////////////////////////////////
        // data types
        ////////////////////////////////////////////////////////////////////////

        /// <summary>
        /// When setting laser power as a percentage (see setLaserPowerPercentage), 
        /// this enum determines the possible resolution (granularity) of the 
        /// selectable power.
        /// </summary>
        /// <remarks>
        /// - 100 = 1% resolution (74.4% would round down to 74% power), using pulse period of 100us
        /// - 1000 = 0.1% resolution (74.4% would yield 74.4% power), use pulse period of 1000us
        /// - MANUAL = "use whatever laserModulationPulseWidth has been set by the caller"
        /// </remarks>
        public enum LaserPowerResolution { LASER_POWER_RESOLUTION_100, LASER_POWER_RESOLUTION_1000, LASER_POWER_RESOLUTION_MANUAL }

        public enum LaserTECMode { OFF, ON, AUTO, AUTO_ON }

        public enum UntetheredCaptureStatus {  IDLE = 0, DARK = 1, WARMUP = 2, SAMPLE = 3, PROCESSING = 4, ERROR = 5 }

        ////////////////////////////////////////////////////////////////////////
        // Private attributes
        ////////////////////////////////////////////////////////////////////////

        UsbRegistry usbRegistry;
        UsbDevice usbDevice;
        IUsbDevice wholeUsbDevice;

        // technically these are Read Endpoints 2 and 6, but keeping naming
        // consistent with Wasatch.PY
        UsbEndpointReader spectralReader82;
        UsbEndpointReader spectralReader86;
        bool usingDualEndpoints;

        internal Dictionary<Opcodes, byte> cmd = OpcodeHelper.getInstance().getDict();
        HashSet<Opcodes> armInvertedRetvals = OpcodeHelper.getInstance().getArmInvertedRetvals();

        protected Logger logger = Logger.getInstance();

        protected object adcLock = new object();
        protected object acquisitionLock = new object(); //!< synchronizes getSpectrum, integrationTimeMS, scanAveraging, dark and boxcarHalfWidth
        object commsLock = new object(); //!< synchronizes getCmd, getCmd2, sendCmd
        DateTime lastUsbTimestamp = DateTime.Now;
        internal bool shuttingDown = false;

        /// <summary>
        /// Whether to synchronize all spectral reads with a class-level (static) 
        /// mutex.  
        /// </summary>
        ///
        /// <remarks>
        /// This doesn't include the sending of ACQUIRE software triggers, just 
        /// the bulk readouts over Ep2 and Ep6.  As USB is fundamentally serial,
        /// this probably doesn't change behavior much, but it will ensure whole
        /// whole spectra are transferred atomically, even when spanning endpoints.
        /// 
        /// This is a developmental test feature, and not intended for production
        /// applications.
        /// </remarks>
        public bool useReadoutMutex { get; set; }
        static Mutex readoutMutex = new Mutex();

        List<UsbEndpointReader> endpoints = new List<UsbEndpointReader>();
        int pixelsPerEndpoint = 0;
        ulong throwawaySum = 0;

        ////////////////////////////////////////////////////////////////////////
        // Convenience lookups
        ////////////////////////////////////////////////////////////////////////

        public bool prioritizeVirtualEEPROM { get; protected set; } = false;

        /// <summary>how many pixels does the spectrometer have (spectrum length)</summary>
        public uint pixels { get; protected set; }

        public int linesPerFrame { get; protected set; }

        /// <summary>pre-populated array of wavelengths (nm) by pixel, generated from eeprom.wavecalCoeffs</summary>
        /// <remarks>see Util.generateWavelengths</remarks>
        public double[] wavelengths { get; protected set; }

        /// <summary>pre-populated array of Raman shifts in wavenumber (1/cm) by pixel, generated from wavelengths[] and excitationNM</summary>
        /// <remarks>see Util.wavelengthsToWavenumbers</remarks>
        public double[] wavenumbers { get; protected set; }

        /// <summary>
        /// convenience accesor for pixel axis (lazy-loaded), for parallelism
        /// with wavelengths and wavenumbers
        /// </summary>
        public double[] pixelAxis
        {
            get
            {
                if (pixelAxis_ != null)
                    return pixelAxis_;
                pixelAxis_ = new double[pixels];
                for (int i = 0; i < pixels; i++)
                    pixelAxis_[i] = i;
                return pixelAxis_;
            }
        }
        double[] pixelAxis_ = null;

        /// <summary>
        /// Useful if you lost the results of getSpectrum, or if you want to 
        /// peek into ongoing multi-acquisition tasks like scan averaging or 
        /// optimization.
        /// </summary>
        public double[] lastSpectrum { get; protected set; }

        /// <summary>
        /// Whether the spectrometer uses Serial Peripheral Interface
        /// (as opposed to USB for instance).
        /// </summary>
        public bool isSPI { get; protected set; } = false;

        /// <summary>
        /// Whether the spectrometer uses a "Gen 1.5" accessory connector
        /// </summary>
        public bool isGen15 { get => eeprom.featureMask.gen15; }

        /// <summary>
        /// Stroker is a legacy board firmware with older PID (not 0x1000, 0x2000 
        /// or 0x4000), doesn't conform to Feature Identification Device (FID) 
        /// Protocol, and lacking an EEPROM.
        /// </summary>
        public bool isStroker { get; protected set; } = false;

        /// <summary>
        /// Optical Coherence Tomography (OCT) spectrometers differ from "standard"
        /// spectrometers in several respects, such as producing both 2D and 3D imagery.
        /// </summary>
        public bool isOCT { get; protected set; } = false;

        /// <summary>
        /// XL-series spectrometers use an Andor camera requiring special drivers and
        /// EEPROM handling.
        /// </summary>
        public bool isAndor { get; protected set; } = false;

        /// <summary>
        /// This is a quick way to know if we should expect our spectrometer to
        /// generate wavenumbers or not, all values above 0 are considered viable 
        /// </summary>
        public bool looksRaman
        {
            get { return excitationWavelengthNM > 0; } 
        }

        /// <summary>
        /// Some spectrometers send a start-of-frame marker in the first pixel of
        /// the spectrum.
        /// </summary>
        public bool hasMarker
        {
            get
            {
                // if we decide to keep this, change to EEPROM.featureMask.hasFraming
                return hasMarker_ || eeprom.model == "WPX-8CHANNEL";
            }
            set
            {
                hasMarker_ = value;
            }
        }
        bool hasMarker_;

        /// <summary>spectrometer serial number</summary>
        public virtual string serialNumber
        {
            get { return eeprom.serialNumber; }
        }

        /// <summary>spectrometer model</summary>
        public string model
        {
            get { return eeprom.model; }
        }

        /// <summary>couples serial number with channel position</summary>
        public string id
        {
            get
            {
                if (multiChannelPosition > -1)
                    return $"{serialNumber} (pos {multiChannelPosition})";
                else
                    return serialNumber;
            }
        }

        ////////////////////////////////////////////////////////////////////////
        // Spectrometer Components
        ////////////////////////////////////////////////////////////////////////

        /// <summary>metadata inferred from the spectrometer's USB PID</summary>
        public FeatureIdentification featureIdentification { get; set; }

        /// <summary>set of compilation options used to compile the FPGA firmware in this spectrometer</summary>
        public FPGAOptions fpgaOptions { get; private set; }

        /// <summary>configuration settings stored in the spectrometer's EEPROM</summary>

        public EEPROM eeprom { get; protected set; }
        public FRAM fram { get; protected set; }
        ////////////////////////////////////////////////////////////////////////
        // internal driver attributes (no direct corresponding HW component)
        ////////////////////////////////////////////////////////////////////////

        /// <summary>
        /// If there is an error reading one of the bulk endpoints, pause this 
        /// many milliseconds in hopes of the bus resetting itself (does not
        /// automatically retry).
        /// </summary>
        public int delayAfterBulkEndpointErrorMS = 100;

        /// <summary>
        /// For spectrometer firmware providing "start of spectrum markers", 
        /// provides a count of how many INCORRECT markers were found in the MOST
        /// RECENT spectrum.
        /// </summary>
        public int shiftedMarkerCount { get; private set; } = 0;

        /// <summary>
        /// Whether the driver should automatically perform a throwaway ADC read
        /// when changing the selected ADC.  (defaults true)
        /// </summary>
        bool throwawayADCRead { get; set; } = true;

        /// <summary>
        /// Whether the driver should automatically generate a throwaway 
        /// "stability" measurement after changing integration time.
        /// (defaults false)
        /// </summary>
        ///
        /// <todo>
        /// Change such that only used if the trigger source is internal (SW-triggered)
        /// and autoTrigger is enabled (both the default).
        /// </todo>
        public bool throwawayAfterIntegrationTime { get; set; }


        /// <summary>
        /// Determines whether or not the Gen1.5 accessory connector's features can be used
        /// </summary>
        ///
        /// <todo>
        /// Cache getter and use actual command once implemented...for now it only exists in software
        /// </todo>
        public virtual bool accessoryEnabled
        {
            get
            {
                return accessoryEnabled_;
            }

            set
            {
                if (isGen15)
                {
                    //TO-DO: add cache here once GETTER enabled in firmware
                    if (value == accessoryEnabled_)
                        return;


                    sendCmd(Opcodes.SET_ACCESSORY_ENABLE, (ushort)((accessoryEnabled_ = value) ? 1 : 0));
                }
            }
        }
        protected bool accessoryEnabled_ = false;

        /// <summary>
        /// Whether the driver should automatically send a software trigger on
        /// calls to getSpectrum() when triggerSource is set to INTERNAL.
        /// (defaults true)
        /// </summary>
        ///
        /// <remarks>
        /// This is provided in case the caller wishes to call sendSWTrigger()
        /// explicitly, for instance to send software triggers to a series of
        /// devices at once, before beginning reads on any of them.
        /// </remarks>
        public bool autoTrigger
        {
            get => autoTrigger_;
            set
            {
                logger.debug($"Spectrometer.autoTrigger -> {value}");
                autoTrigger_ = value;
            }
        }
        bool autoTrigger_ = true;

        /// <summary>
        /// Whether the "scanAveraging" property should automatically configure
        /// continuousAcquisitionEnable and continuousFrames.
        /// (default false)
        /// </summary>
        ///
        /// <remarks>
        /// EXPERIMENTAL -- NOT RECOMMENDED FOR PRODUCTION APPLICATIONS.
        /// 
        /// Setting false will automatically reset continuousAcquisitionEnable
        /// and continuousFrames to default (off) values.
        /// </remarks>
        public bool scanAveragingIsContinuous
        {
            get => scanAveragingIsContinuous_;
            set
            {
                scanAveragingIsContinuous_ = value;

                if (value)
                {
                    configureContinuousAcquisition();
                }
                else
                {
                    continuousAcquisitionEnable = false;
                    continuousFrames = 1;
                }
            }
        }
        bool scanAveragingIsContinuous_;

        /// <summary>
        /// How many acquisitions to average together (0 or 1 for no averaging).
        /// (default 1)
        /// </summary>
        ///
        /// <remarks>
        /// Note that while SW triggering supports 2^16 scans to average, HW 
        /// triggering (necessarily using continuousFrames) is limited to 255.
        /// </remarks>
        public virtual uint scanAveraging
        {
            get { return scanAveraging_; }
            set
            {
                logger.debug($"scanAveraging -> {value}");
                scanAveraging_ = value;
                configureContinuousAcquisition();
            }
        }
        protected uint scanAveraging_ = 1;

        void configureContinuousAcquisition()
        {
            if (!scanAveragingIsContinuous)
                return;

            if (scanAveraging > 1 && !continuousAcquisitionEnable)
            {
                logger.debug("auto-enabling continuous acquisition");
                continuousAcquisitionEnable = true;
            }
            else if (scanAveraging <= 1 && continuousAcquisitionEnable)
            {
                logger.debug("auto-disabling continuous acquisition");
                continuousAcquisitionEnable = false;
                continuousFrames = 1;
            }

            if (continuousAcquisitionEnable)
            {
                if (scanAveraging <= 0xff)
                {
                    logger.debug($"auto-setting continuousFrames to {scanAveraging}");
                    continuousFrames = (byte)scanAveraging;
                }
                else
                {
                    logger.error($"can't auto-configure continuousFrames ({scanAveraging} out of range)");
                }
            }
        }

        /// <summary>
        /// Perform post-acquisition high-frequency smoothing by averaging
        /// together "n" pixels to either side of each acquired pixel; zero
        /// to disable (default).
        /// </summary>
        public virtual uint boxcarHalfWidth
        {
            get { return boxcarHalfWidth_; }
            set
            {
                boxcarHalfWidth_ = value;
            }
        }
        protected uint boxcarHalfWidth_;

        /// <summary>
        /// Perform automatic dark subtraction by setting this property to
        /// an acquired dark spectrum; leave "null" to disable.
        /// </summary>
        public virtual double[] dark
        {
            get { return dark_; }
            set
            {
                dark_ = value;
            }
        }
        protected double[] dark_;

        /// <summary>
        /// Simplify reference-based techniques (absorbance, reflectance, 
        /// transmission etc) by allowing a reference to be stored with the 
        /// Spectrometer, similar to dark.  
        /// 
        /// Unlike dark, which will be automatically subtracted from Raw to form
        /// Processed, no automatic processing is performed with the Reference, 
        /// as different techniques use it differently.  This is a convenience 
        /// attribute for application programmers.
        /// </summary>
        public virtual double[] reference
        {
            get { return reference_; }
            set { reference_ = value; }
        }
        protected double[] reference_;

        /// <summary>
        /// If the spectrometer is deployed in a multi-channel configuration,
        /// this provides a place to store an integral position in the Spectrometer
        /// object.  (defaults to -1, an invalid position)
        /// </summary>
        ///
        /// <remarks>
        /// This may be populated from EEPROM.UserText or other sources.
        /// This value is not used by anything except MultiChannelWrapper and 
        /// end-user code.
        /// </remarks>
        public int multiChannelPosition = -1;

        /// <summary>
        /// Multichannel convenience accessor (default false)
        /// </summary>
        public bool multiChannelSelected { get; set; }

        /// <summary>
        /// Whether an ERROR should be logged on a timeout event (default true)
        /// </summary>
        public bool errorOnTimeout { get; set; } = true;

        /// <summary>
        /// If enabled, Wasatch.NET will automatically read the detector temperature
        /// following every successful call to getSpectrum().  That temperature 
        /// can then be read from lastDetectorTemperatureDegC, without inducing
        /// any spectrometer communications.
        /// </summary>
        ///
        /// <remarks>
        /// Many customer applications wish to monitor detector temperature.
        /// However, attempting to read temperature asynchronously from the 
        /// spectrometer over USB can complicate timing in the midst of 
        /// acquisitions.  This provides a controlled process to obtain fairly-
        /// current temperature without adding interrupts to the USB 
        /// communciation cycle.  (It's also very similar to what ENLIGHTEN does)
        /// </remarks>
        public bool readTemperatureAfterSpectrum = false;

        /// <summary>
        /// If a call to Spectrometer.getSpectrum() fails, how many internal
        /// (within WasatchNET) retries should be attempted (includes re-sending
        /// an ACQUIRE opcode).
        /// </summary>
        public int acquisitionMaxRetries = 2;

        /// <summary>
        /// Allows application to track how many ACQUIRE_SPECTRUM commands have
        /// been sent to the spectrometer (including throwaways and retries).
        /// </summary>
        public int acquireCount { get; protected set; } = 0;

        /// <summary>
        /// Allows application to track how many successful (non-null) calls
        /// have been made to getSpectrum (whether averaged or otherwise).
        /// </summary>
        public int spectrumCount { get; protected set; } = 0;

        public string uniqueKey { get; set; }
        internal SpectrometerUptime uptime;

        /// <summary>
        /// Untethered operation requires an argument to ACQUIRE, and polls
        /// before reading spectrum.
        /// </summary>
        public bool untetheredAcquisitionEnabled { get; set; } = false;

        ////////////////////////////////////////////////////////////////////////
        // property caching 
        ////////////////////////////////////////////////////////////////////////

        private HashSet<Opcodes> readOnce = new HashSet<Opcodes>();
        private HashSet<Opcodes> noCache = new HashSet<Opcodes>();

        public void useCache(Opcodes op) { noCache.Remove(op); }
        public void dontCache(Opcodes op) { noCache.Add(op); }
        public bool haveCache(Opcodes op) { return readOnce.Contains(op) && !noCache.Contains(op); }

        ////////////////////////////////////////////////////////////////////////
        // device properties (please maintain in alphabetical order)
        ////////////////////////////////////////////////////////////////////////

        /// <summary>
        /// Convenience accessor to set an explicit acquisition timeout.  
        /// </summary>
        /// <remarks>
        /// - If no timeout is set by the user, an internal timeout will be 
        ///   dynamically generated for software-triggered acquisitions.
        /// </remarks>
        public uint? acquisitionTimeoutMS { get; set; }

        /// <summary>
        /// Allows the NEXT acquisition timeout to be set relative to "now" as an
        /// offiset in milliseconds.
        /// </summary>
        /// <remarks>
        /// - If no timeout is set by the user, an internal timeout will be 
        ///   dynamically generated for software-triggered acquisitions.
        /// - This timeout applies to external hardware triggers as well (which
        ///   have no default internal timeout.)
        /// </remarks>
        public uint acquisitionTimeoutRelativeMS
        {
            set
            {
                if (value > 0)
                    acquisitionTimeoutTimestamp = DateTime.Now.AddMilliseconds(value);
                else
                    acquisitionTimeoutTimestamp = null;
            }
        }

        /// <summary>
        /// Allows the NEXT acquisition timeout to be set to an explicit objective
        /// future timestamp.
        /// </summary>
        /// <remarks>
        /// - If no timeout is set by the user, an internal timeout will be 
        ///   dynamically generated for software-triggered acquisitions.
        /// - This timeout applies to external hardware triggers as well (which
        ///   have no default internal timeout.)
        /// </remarks>
        public DateTime? acquisitionTimeoutTimestamp { get; set; } = null;

        public ushort actualFrames
        {
            get
            {
                return Unpack.toUshort(getCmd(Opcodes.GET_ACTUAL_FRAMES, 2));
            }
        }

        public uint actualIntegrationTimeUS
        {
            get
            {
                uint value = Unpack.toUint(getCmd(Opcodes.GET_ACTUAL_INTEGRATION_TIME, 6));
                return (value == 0xffffff) ? 0 : value;
            }
        }

        /// <warning>
        /// The photodiode (calling this as secondary ADC) should NOT swap the byte order!
        /// Does laserTemperatureRaw require the byte order to be swapped?!?
        /// </warning>
        /// <remarks>protected because caller should access via primaryADC or secondaryADC</remarks>
        protected ushort adcRaw
        {
            get
            {
                //if (!adcHasBeenSelected_)
                //    return 0;
                //if (isSiG)
                //    return 0;

                ushort orig = Unpack.toUshort(getCmd(Opcodes.GET_ADC_RAW, 2));
                // ushort corrected = swapBytes(orig);
                ushort retval = (ushort)(orig & 0xfff);
                logger.debug("adcRaw: raw 0x{0:x4} ({0,4})  retval 0x{1:x4} ({1,4})",
                       orig, retval);
                return retval;
            }
        }

        public uint batteryStateRaw
        {
            get
            {
                if (!eeprom.hasBattery)
                    return 0;

                // don't check the battery faster than 1Hz
                DateTime now = DateTime.Now;
                if (batteryStateTimestamp_ != null)
                    if (now < batteryStateTimestamp_.Value.AddSeconds(1))
                        return batteryStateRaw_;

                // Unpack.toUint assumes little-endian order, but this is a custom 
                // register, so let's re-order the received bytes to match the ICD
                uint tmp = Unpack.toUint(getCmd2(Opcodes.GET_BATTERY_STATE, 3));
                uint lsb = (byte)(tmp & 0xff);
                uint msb = (byte)((tmp >> 8) & 0xff);
                uint chg = (byte)((tmp >> 16) & 0xff);
                batteryStateRaw_ = (lsb << 16) | (msb << 8) | chg;

                batteryStateTimestamp_ = now;
                return batteryStateRaw_;
            }
        }
        DateTime? batteryStateTimestamp_ = null;
        uint batteryStateRaw_ = 0;

        public virtual float batteryPercentage
        {
            get
            {
                if (!eeprom.hasBattery)
                    return 0;

                uint raw = batteryStateRaw;
                byte lsb = (byte)((raw >> 16) & 0xff);
                byte msb = (byte)((raw >> 8) & 0xff);
                return ((float)(1.0 * msb)) + ((float)(1.0 * lsb / 256.0));
            }
        }

        public virtual bool batteryCharging
        {
            get
            {
                if (!eeprom.hasBattery)
                    return false;

                return 0 != (batteryStateRaw & 0xff);
            }
        }

        public virtual bool continuousAcquisitionEnable
        {
            get
            {
                const Opcodes op = Opcodes.GET_CONTINUOUS_ACQUISITION;
                if (haveCache(op))
                    return continuousAcquisitionEnable_;
                readOnce.Add(op);
                return continuousAcquisitionEnable_ = Unpack.toBool(getCmd(op, 1));
            }
            set
            {
                const Opcodes op = Opcodes.GET_CONTINUOUS_ACQUISITION;
                if (haveCache(op) && value == continuousAcquisitionEnable_)
                    return;

                sendCmd(Opcodes.SET_CONTINUOUS_ACQUISITION, (ushort)((continuousAcquisitionEnable_ = value) ? 1 : 0));
                readOnce.Add(op);
            }
        }
        bool continuousAcquisitionEnable_;

        public virtual byte continuousFrames
        {
            get
            {
                const Opcodes op = Opcodes.GET_CONTINUOUS_FRAMES;
                if (haveCache(op))
                    return continuousFrames_;
                readOnce.Add(op);
                return continuousFrames_ = Unpack.toByte(getCmd(op, 1));
            }
            set
            {
                const Opcodes op = Opcodes.GET_CONTINUOUS_FRAMES;
                if (haveCache(op) && value == continuousFrames_)
                    return;

                sendCmd(Opcodes.SET_CONTINUOUS_FRAMES, continuousFrames_ = value);
                readOnce.Add(Opcodes.GET_CONTINUOUS_FRAMES);
            }
        }
        byte continuousFrames_;

        public virtual float detectorGain
        {
            get
            {
                const Opcodes op = Opcodes.GET_DETECTOR_GAIN;
                if (haveCache(op))
                    return detectorGain_;
                readOnce.Add(op);
                return detectorGain_ = FunkyFloat.toFloat(Unpack.toUshort(getCmd(op, 2)));
            }
            set
            {
                const Opcodes op = Opcodes.GET_DETECTOR_GAIN;
                if (haveCache(op) && value == detectorGain_)
                    return;

                sendCmd(Opcodes.SET_DETECTOR_GAIN, FunkyFloat.fromFloat(detectorGain_ = value));
                readOnce.Add(op);
            }
        }
        float detectorGain_;

        public virtual float detectorGainOdd
        {
            get
            {
                if (featureIdentification.boardType != BOARD_TYPES.INGAAS_FX2)
                {
                    logger.debug("detectorGainOdd not supported on non-InGaAs detectors");
                    return 0;
                }
                const Opcodes op = Opcodes.GET_DETECTOR_GAIN_ODD;
                if (haveCache(op))
                    return detectorGainOdd_;
                readOnce.Add(op);
                return detectorGainOdd_ = FunkyFloat.toFloat(Unpack.toUshort(getCmd(op, 2)));
            }
            set
            {
                if (featureIdentification.boardType != BOARD_TYPES.INGAAS_FX2)
                {
                    logger.debug("detectorGainOdd not supported on non-InGaAs detectors");
                    return;
                }
                const Opcodes op = Opcodes.GET_DETECTOR_GAIN_ODD;
                if (haveCache(op) && value == detectorGainOdd_)
                    return;

                sendCmd(Opcodes.SET_DETECTOR_GAIN_ODD, FunkyFloat.fromFloat(detectorGainOdd_ = value));
                readOnce.Add(op);
            }
        }
        float detectorGainOdd_;

        public virtual short detectorOffset
        {
            get
            {
                const Opcodes op = Opcodes.GET_DETECTOR_OFFSET;
                if (haveCache(op))
                    return detectorOffset_;
                readOnce.Add(op);
                return detectorOffset_ = Unpack.toShort(getCmd(op, 2));
            }
            set
            {
                const Opcodes op = Opcodes.GET_DETECTOR_OFFSET;
                if (haveCache(op) && value == detectorOffset_)
                    return;

                sendCmd(Opcodes.SET_DETECTOR_OFFSET, ParseData.shortAsUshort(detectorOffset_ = value));
                readOnce.Add(op);
            }
        }
        short detectorOffset_;

        public virtual short detectorOffsetOdd
        {
            get
            {
                if (featureIdentification.boardType != BOARD_TYPES.INGAAS_FX2)
                {
                    logger.debug("detectorOffsetOdd not supported on non-InGaAs detectors");
                    return 0;
                }
                const Opcodes op = Opcodes.GET_DETECTOR_OFFSET_ODD;
                if (haveCache(op))
                    return detectorOffsetOdd_;
                readOnce.Add(op);
                return detectorOffsetOdd_ = Unpack.toShort(getCmd(op, 2));
            }
            set
            {
                if (featureIdentification.boardType != BOARD_TYPES.INGAAS_FX2)
                {
                    logger.debug("detectorOffsetOdd not supported on non-InGaAs detectors");
                    return;
                }
                const Opcodes op = Opcodes.GET_DETECTOR_OFFSET_ODD;
                if (haveCache(op) && value == detectorOffsetOdd_)
                    return;

                sendCmd(Opcodes.SET_DETECTOR_OFFSET_ODD, ParseData.shortAsUshort(detectorOffsetOdd_ = value));
                readOnce.Add(op);
            }
        }
        short detectorOffsetOdd_;

        public bool detectorSensingThresholdEnabled
        {
            get
            {
                const Opcodes op = Opcodes.GET_DETECTOR_SENSING_THRESHOLD_ENABLE;
                if (haveCache(op))
                    return detectorSensingThresholdEnabled_;
                readOnce.Add(op);
                return detectorSensingThresholdEnabled_ = Unpack.toBool(getCmd(op, 1));
            }
            set
            {
                const Opcodes op = Opcodes.GET_DETECTOR_SENSING_THRESHOLD_ENABLE;
                if (haveCache(op) && value == detectorSensingThresholdEnabled_)
                    return;

                sendCmd(Opcodes.SET_DETECTOR_SENSING_THRESHOLD_ENABLE, (ushort)((detectorSensingThresholdEnabled_ = value) ? 1 : 0));
                readOnce.Add(op);
            }
        }
        bool detectorSensingThresholdEnabled_;

        public ushort detectorSensingThreshold
        {
            get
            {
                const Opcodes op = Opcodes.GET_DETECTOR_SENSING_THRESHOLD;
                if (haveCache(op))
                    return detectorSensingThreshold_;
                readOnce.Add(op);
                return detectorSensingThreshold_ = Unpack.toUshort(getCmd(op, 2));
            }
            set
            {
                const Opcodes op = Opcodes.GET_DETECTOR_SENSING_THRESHOLD;
                if (haveCache(op) && value == detectorSensingThreshold_)
                    return;

                sendCmd(Opcodes.SET_DETECTOR_SENSING_THRESHOLD, detectorSensingThreshold_ = value);
                readOnce.Add(op);
            }
        }
        ushort detectorSensingThreshold_;

        public virtual UInt16 detectorStartLine
        {
            get
            {
                const Opcodes op = Opcodes.GET_DETECTOR_START_LINE;
                if (haveCache(op))
                    return detectorStartLine_;
                readOnce.Add(op);
                return detectorStartLine_ = Unpack.toUshort(getCmd2(op, 2));
            }
            set
            {
                const Opcodes op = Opcodes.GET_DETECTOR_START_LINE;
                if (haveCache(op) && value == detectorStartLine_)
                    return;
                sendCmd2(Opcodes.SET_DETECTOR_START_LINE, (ushort)(detectorStartLine_ = value));
                readOnce.Add(op);
            }

        }
        ushort detectorStartLine_ = 0;

        public virtual UInt16 detectorStopLine
        {
            get
            {
                const Opcodes op = Opcodes.GET_DETECTOR_STOP_LINE;
                if (haveCache(op))
                    return detectorStopLine_;
                readOnce.Add(op);
                return detectorStopLine_ = Unpack.toUshort(getCmd2(op, 2));
            }
            set
            {
                const Opcodes op = Opcodes.GET_DETECTOR_STOP_LINE;
                if (haveCache(op) && value == detectorStopLine_)
                    return;
                sendCmd2(Opcodes.SET_DETECTOR_STOP_LINE, (ushort)(detectorStopLine_ = value));
                readOnce.Add(op);
            }

        }
        ushort detectorStopLine_ = 0;

        public virtual bool detectorTECEnabled
        {
            get
            {
                const Opcodes op = Opcodes.GET_DETECTOR_TEC_ENABLE;
                if (!eeprom.hasCooling)
                    return false;
                if (haveCache(op))
                    return detectorTECEnabled_;
                readOnce.Add(op);
                return detectorTECEnabled_ = Unpack.toBool(getCmd(op, 1));
            }
            set
            {
                const Opcodes op = Opcodes.GET_DETECTOR_TEC_ENABLE;
                if (eeprom.hasCooling)
                {
                    if (haveCache(op) && value == detectorTECEnabled_)
                        return;

                    sendCmd(Opcodes.SET_DETECTOR_TEC_ENABLE, (ushort)((detectorTECEnabled_ = value) ? 1 : 0));
                    readOnce.Add(op);
                }
            }
        }
        protected bool detectorTECEnabled_;

        public virtual float detectorTECSetpointDegC
        {
            get
            {
                // Normal cache doesn't work, because there is no opcode to read
                // TEC setpoint in DegC, because that isn't a spectrometer property.
                return detectorTECSetpointDegC_;
            }
            set
            {
                // generate and cache the DegC version
                detectorTECSetpointDegC_ = Math.Max(eeprom.detectorTempMin, Math.Min(eeprom.detectorTempMax, value));

                // convert to raw and apply
                float dac = eeprom.degCToDACCoeffs[0]
                          + eeprom.degCToDACCoeffs[1] * detectorTECSetpointDegC_
                          + eeprom.degCToDACCoeffs[2] * detectorTECSetpointDegC_ * detectorTECSetpointDegC_;
                detectorTECSetpointRaw = Math.Min((ushort)0xfff, (ushort)Math.Round(dac));
            }
        }
        protected float detectorTECSetpointDegC_ = UNINITIALIZED_TEMPERATURE_DEG_C;

        public virtual ushort detectorTECSetpointRaw
        {
            get
            {
                const Opcodes op = Opcodes.GET_DETECTOR_TEC_SETPOINT;
                if (!eeprom.hasCooling)
                    return 0;
                if (haveCache(op))
                    return detectorTECSetpointRaw_;
                readOnce.Add(op);
                return detectorTECSetpointRaw_ = Unpack.toUshort(getCmd(op, 2, wIndex: 0));
            }
            set
            {
                const Opcodes op = Opcodes.GET_DETECTOR_TEC_SETPOINT;
                if (eeprom.hasCooling)
                {
                    if (haveCache(op) && value == detectorTECSetpointRaw_)
                        return;

                    sendCmd(Opcodes.SET_DETECTOR_TEC_SETPOINT, detectorTECSetpointRaw_ = value);
                    readOnce.Add(op);
                }
            }
        }
        protected ushort detectorTECSetpointRaw_;

        public virtual float detectorTemperatureDegC
        {
            get
            {
                ushort raw = detectorTemperatureRaw;
                float degC = eeprom.adcToDegCCoeffs[0]
                           + eeprom.adcToDegCCoeffs[1] * raw
                           + eeprom.adcToDegCCoeffs[2] * raw * raw;
                return lastDetectorTemperatureDegC = degC;
            }
        }

        /// <summary>
        /// A cached value of the last-measured detector temperature.  This
        /// is automatically updated following spectral reads if 
        /// readTemperatureAfterSpectrum is set.
        /// </summary>
        public float lastDetectorTemperatureDegC = UNINITIALIZED_TEMPERATURE_DEG_C;

        /// <remarks>
        /// Caches results so it won't query the spectrometer faster than 1Hz
        /// </remarks>
        public virtual ushort detectorTemperatureRaw
        {
            get
            {
                if (!eeprom.hasCooling)
                    return 0;

                DateTime now = DateTime.Now;
                if (detectorTemperatureRaw_ == 0 || ((now - detectorTemperatureRawTimestamp).TotalMilliseconds >= detectorTemperatureCacheTimeMS))
                {
                    detectorTemperatureRaw_ = swapBytes(Unpack.toUshort(getCmd(Opcodes.GET_DETECTOR_TEMPERATURE, 2)));
                    detectorTemperatureRawTimestamp = now;
                }
                return detectorTemperatureRaw_;
            }
        }
        ushort detectorTemperatureRaw_ = 0;
        DateTime detectorTemperatureRawTimestamp = DateTime.Now;
        public double detectorTemperatureCacheTimeMS { get; set; } = 1000;

        public virtual short ambientTemperatureDegC
        {
            get
            {
                if (!isSiG)
                    return 0;

                const Opcodes op = Opcodes.GET_AMBIENT_TEMPERATURE_ARM;
                if (haveCache(op))
                    return ambientTemperatureDegC_;
                readOnce.Add(op);
                byte temp = Unpack.toByte(getCmd2(op, 1));

                short result = temp;
                unchecked
                {
                    result = (sbyte)temp;
                }

                ambientTemperatureDegC_ = result;

                return result;
            }
        }
        short ambientTemperatureDegC_ = 0;

        public virtual string firmwareRevision
        {
            get
            {
                const Opcodes op = Opcodes.GET_FIRMWARE_REVISION;
                if (haveCache(op))
                    return firmwareRevision_;
                byte[] buf = getCmd(op, 4);
                if (buf is null)
                    return "ERROR";
                string s = "";
                for (int i = 3; i >= 0; i--)
                {
                    s += String.Format("{0}", buf[i]);
                    if (i > 0)
                        s += ".";
                }
                readOnce.Add(op);
                return firmwareRevision_ = s;
            }
        }
        string firmwareRevision_;

        public virtual string fpgaRevision
        {
            get
            {
                const Opcodes op = Opcodes.GET_FPGA_REVISION;
                if (haveCache(op))
                    return fpgaRevision_;
                byte[] buf = getCmd(op, 7);
                if (buf is null)
                    return "UNKNOWN";
                string s = "";
                for (uint i = 0; i < 7; i++)
                    s += (char)buf[i];
                readOnce.Add(op);
                return fpgaRevision_ = s.TrimEnd();
            }
        }
        string fpgaRevision_;

        public virtual string bleRevision
        {
            get
            {
                const Opcodes op = Opcodes.GET_BLE_FW_VER_INFO;
                if (haveCache(op))
                    return bleRevision_;
                byte[] buf = getCmd2(op, 32);
                if (buf is null)
                    return "UNKNOWN";
                string s = "";
                for (uint i = 0; i < buf.Length; i++)
                {
                    if (buf[i] == 0)
                        break;
                    s += (char)buf[i];
                }
                readOnce.Add(op);
                return bleRevision_ = s.TrimEnd();
            }
        }
        string bleRevision_;

        public virtual bool highGainModeEnabled
        {
            get
            {
                if (featureIdentification.boardType != BOARD_TYPES.INGAAS_FX2)
                    return false;
                const Opcodes op = Opcodes.GET_CF_SELECT;
                if (haveCache(op))
                    return highGainModeEnabled_;
                readOnce.Add(op);
                return highGainModeEnabled_ = Unpack.toBool(getCmd(op, 1));
            }
            set
            {
                if (featureIdentification.boardType != BOARD_TYPES.INGAAS_FX2)
                    return;
                const Opcodes op = Opcodes.GET_CF_SELECT;
                if (haveCache(op) && value == highGainModeEnabled_)
                    return;

                sendCmd(Opcodes.SET_CF_SELECT, (ushort)((highGainModeEnabled_ = value) ? 1 : 0));
                readOnce.Add(op);
            }
        }
        bool highGainModeEnabled_;

        public HORIZONTAL_BINNING horizontalBinning
        {
            get
            {
                if (featureIdentification.boardType == BOARD_TYPES.RAMAN_FX2)
                    return HORIZONTAL_BINNING.ERROR;

                const Opcodes op = Opcodes.GET_HORIZONTAL_BINNING;
                if (haveCache(op))
                    return horizontalBinning_;
                horizontalBinning_ = HORIZONTAL_BINNING.ERROR;
                byte[] buf = getCmd(op, 1);
                if (buf != null)
                    switch (buf[0])
                    {
                        case 0: horizontalBinning_ = HORIZONTAL_BINNING.NONE; break;
                        case 1: horizontalBinning_ = HORIZONTAL_BINNING.TWO_PIXEL; break;
                        case 2: horizontalBinning_ = HORIZONTAL_BINNING.FOUR_PIXEL; break;
                    }
                if (horizontalBinning_ != HORIZONTAL_BINNING.ERROR)
                    readOnce.Add(op);
                return horizontalBinning_;
            }
            set
            {
                if (featureIdentification.boardType == BOARD_TYPES.RAMAN_FX2 || value == HORIZONTAL_BINNING.ERROR)
                    return;
                const Opcodes op = Opcodes.GET_HORIZONTAL_BINNING;
                if (haveCache(op) && value == horizontalBinning_)
                    return;

                sendCmd(Opcodes.SET_HORIZONTAL_BINNING, (ushort)(horizontalBinning_ = value));
                readOnce.Add(op);
            }
        }
        HORIZONTAL_BINNING horizontalBinning_;

        public virtual uint integrationTimeMS
        {
            get
            {
                const Opcodes op = Opcodes.GET_INTEGRATION_TIME;
                if (haveCache(op))
                    return integrationTimeMS_;
                byte[] buf = getCmd(op, 3, fullLen: 6);
                if (buf is null)
                    return 0;
                readOnce.Add(op);
                return integrationTimeMS_ = Unpack.toUint(buf);
            }
            set
            {
                const Opcodes op = Opcodes.GET_INTEGRATION_TIME;
                if (haveCache(op) && value == integrationTimeMS_)
                    return;

                // temporarily disabled EEPROM range-checking by customer 
                // request; range limits in EEPROM are defined as 16-bit 
                // values, while integration time is actually a 24-bit value,
                // such that the EEPROM is artificially limiting our range.
                //
                // uint ms = Math.Max(eeprom.minIntegrationTimeMS, Math.Min(eeprom.maxIntegrationTimeMS, value));

                /*
                lock (acquisitionLock)
                {
                    logger.debug("acquired acquisition lock for integration time");
                }
                */

                uint ms = value;
                ushort lsw = (ushort)(ms & 0xffff);
                ushort msw = (ushort)((ms >> 16) & 0x00ff);

                // logger.debug("setIntegrationTimeMS: {0} ms = lsw {1:x4} msw {2:x4}", ms, lsw, msw);
                byte[] buf = null;
                if (isARM || isStroker)
                    buf = new byte[8];

                sendCmd(Opcodes.SET_INTEGRATION_TIME, lsw, msw, buf: buf);
                integrationTimeMS_ = ms;
                readOnce.Add(op);

                if (throwawayAfterIntegrationTime)
                {
                    Task task = Task.Run(async () => await performThrowawaySpectrumAsync());
                    task.Wait();
                }
            }
        }
        protected uint integrationTimeMS_;


        public virtual bool lampEnabled
        {
            get
            {
                if (isGen15)
                {
                    const Opcodes op = Opcodes.GET_LAMP_ENABLE;
                    if (haveCache(op))
                        return lampEnabled_;
                    readOnce.Add(op);
                    return lampEnabled_ = Unpack.toBool(getCmd(op, 1));
                }
                else
                {
                    return lampEnabled_;
                }
            }
            set
            {
                if (isGen15 && accessoryEnabled)
                {
                    const Opcodes op = Opcodes.GET_LAMP_ENABLE;
                    if (haveCache(op) && value == lampEnabled_)
                        return;

                    var buf = isARM ? new byte[8] : new byte[0];
                    sendCmd(Opcodes.SET_LAMP_ENABLE, (ushort)((lampEnabled_ = value) ? 1 : 0), buf: buf);
                    readOnce.Add(op);
                }
            }
        }
        protected bool lampEnabled_ = false;


        public virtual bool laserEnabled // dangerous one to cache...
        {
            get
            {
                const Opcodes op = Opcodes.GET_LASER_ENABLE;
                if (haveCache(op))
                    return laserEnabled_;
                readOnce.Add(op);
                return laserEnabled_ = Unpack.toBool(getCmd(op, 1));
            }
            set
            {
                var buf = isARM ? new byte[8] : new byte[0];
                readOnce.Add(Opcodes.GET_LASER_ENABLE);
                sendCmd(Opcodes.SET_LASER_ENABLE, (ushort)((laserEnabled_ = value) ? 1 : 0), buf: buf);
                if (value)
                    laserHasFired_ = true;
            }
        }
        protected bool laserEnabled_;
        protected bool laserHasFired_;

        public bool laserModulationEnabled
        {
            get
            {
                const Opcodes op = Opcodes.GET_LASER_MOD_ENABLE;
                if (haveCache(op))
                    return laserModulationEnabled_;
                readOnce.Add(op);
                return laserModulationEnabled_ = Unpack.toBool(getCmd(op, 1));
            }
            set
            {
                const Opcodes op = Opcodes.GET_LASER_MOD_ENABLE;
                if (haveCache(op) && value == laserModulationEnabled_)
                    return;

                sendCmd(Opcodes.SET_LASER_MOD_ENABLE, (ushort)((laserModulationEnabled_ = value) ? 1 : 0)); // TODO: missing fake 8-byte buf?
                readOnce.Add(op);
            }
        }
        bool laserModulationEnabled_;

        public virtual bool laserFiring
        {
            get
            {
                if (!eeprom.featureMask.hasInterlockFeedback)
                {
                    logger.debug("GET_LASER_FIRING requires HAS_INTERLOCK_FEEDBACK");
                    return false;
                }
                return Unpack.toBool(getCmd2(Opcodes.GET_LASER_FIRING, 1));
            }
        }

        public virtual bool laserInterlockEnabled
        {
            get
            {
                if (!eeprom.featureMask.hasInterlockFeedback)
                {
                    logger.debug("GET_LASER_INTERLOCK requires HAS_INTERLOCK_FEEDBACK");
                    return false;
                }
                return Unpack.toBool(getCmd(Opcodes.GET_LASER_INTERLOCK, 1));
            }
        }

        public bool laserModulationLinkedToIntegrationTime
        {
            get
            {
                const Opcodes op = Opcodes.GET_LINK_LASER_MOD_TO_INTEGRATION_TIME;
                if (haveCache(op))
                    return laserModulationLinkedToIntegrationTime_;
                readOnce.Add(op);
                return laserModulationLinkedToIntegrationTime_ = Unpack.toBool(getCmd(op, 1));
            }
            set
            {
                const Opcodes op = Opcodes.GET_LINK_LASER_MOD_TO_INTEGRATION_TIME;
                if (haveCache(op) && value == laserModulationLinkedToIntegrationTime_)
                    return;

                sendCmd(Opcodes.SET_LINK_LASER_MOD_TO_INTEGRATION_TIME, (ushort)((laserModulationLinkedToIntegrationTime_ = value) ? 1 : 0));
                readOnce.Add(op);
            }
        }
        bool laserModulationLinkedToIntegrationTime_;

        public UInt64 laserModulationPulseDelay
        {
            get
            {
                const Opcodes op = Opcodes.GET_LASER_MOD_PULSE_DELAY;
                if (haveCache(op))
                    return laserModulationPulseDelay_;
                readOnce.Add(op);
                return Unpack.toUint64(getCmd(op, 5));
            }
            set
            {
                const Opcodes op = Opcodes.GET_LASER_MOD_PULSE_DELAY;
                if (haveCache(op) && value == laserModulationPulseDelay_)
                    return;

                UInt40 val = new UInt40(laserModulationPulseDelay_ = value);
                sendCmd(Opcodes.SET_LASER_MOD_PULSE_DELAY, val.LSW, val.MidW, val.buf);
                readOnce.Add(op);
            }
        }
        UInt64 laserModulationPulseDelay_;

        public UInt64 laserModulationDuration
        {
            get
            {
                const Opcodes op = Opcodes.GET_LASER_MOD_DURATION;
                if (haveCache(op))
                    return laserModulationDuration_;
                readOnce.Add(op);
                return laserModulationDuration_ = Unpack.toUint64(getCmd(op, 5));
            }
            set
            {
                const Opcodes op = Opcodes.GET_LASER_MOD_DURATION;
                if (haveCache(op) && value == laserModulationDuration_)
                    return;

                UInt40 val = new UInt40(laserModulationDuration_ = value);
                sendCmd(Opcodes.SET_LASER_MOD_DURATION, val.LSW, val.MidW, val.buf);
                readOnce.Add(op);
            }
        }
        UInt64 laserModulationDuration_;

        public virtual UInt64 laserModulationPeriod
        {
            get
            {
                const Opcodes op = Opcodes.GET_LASER_MOD_PERIOD;
                if (haveCache(op))
                    return laserModulationPeriod_;
                readOnce.Add(op);
                return laserModulationPeriod_ = Unpack.toUint64(getCmd(op, 5));
            }
            set
            {
                const Opcodes op = Opcodes.GET_LASER_MOD_PERIOD;
                if (haveCache(op) && value == laserModulationPeriod_)
                    return;

                UInt40 val = new UInt40(laserModulationPeriod_ = value);
                sendCmd(Opcodes.SET_LASER_MOD_PERIOD, val.LSW, val.MidW, val.buf);
                readOnce.Add(op);
            }
        }
        protected UInt64 laserModulationPeriod_;

        public virtual UInt64 laserModulationPulseWidth
        {
            get
            {
                const Opcodes op = Opcodes.GET_LASER_MOD_PULSE_WIDTH;
                if (haveCache(op))
                    return laserModulationPulseWidth_;
                readOnce.Add(op);
                return laserModulationPulseWidth_ = Unpack.toUint64(getCmd(op, 5));
            }
            set
            {
                const Opcodes op = Opcodes.GET_LASER_MOD_PULSE_WIDTH;
                if (haveCache(op) && value == laserModulationPulseWidth_)
                    return;

                UInt40 val = new UInt40(laserModulationPulseWidth_ = value);
                sendCmd(Opcodes.SET_LASER_MOD_PULSE_WIDTH, val.LSW, val.MidW, val.buf);
                readOnce.Add(op);
            }
        }
        protected UInt64 laserModulationPulseWidth_;

        /// <summary>disabled to deconflict area scan</summary>
        public bool laserRampingEnabled
        {
            get
            {
                if (fpgaOptions.hasAreaScan)
                {
                    logger.debug("laserRampingEnabled feature currently disabled");
                    return false; // disabled
                }
                else
                    return false;
                /*
                if (featureIdentification.boardType != BOARD_TYPES.ARM)
                    return false;
                const Opcodes op = Opcodes.GET_LASER_RAMPING_MODE;
                if (haveCache(op))
                    return laserRampingEnabled_;
                readOnce.Add(op);
                return laserRampingEnabled_ = Unpack.toBool(getCmd(op, 1));
                */
            }
            set
            {
                logger.error("laserRampingEnabled feature currently disabled");
                /*
                if (featureIdentification.boardType != BOARD_TYPES.RAMAN_FX2)
                    return;

                // should we check for fpgaOptions.laserControl == FPGA_LASER_CONTROL.RAMPING here?

                readOnce.Add(Opcodes.GET_LASER_RAMPING_MODE);

                // sendCmd(Opcodes.SET_LASER_RAMPING_MODE, (ushort)((laserRampingEnabled_ = value) ? 1 : 0));
                */
            }
        }
        // bool laserRampingEnabled_;

        public virtual UInt16 laserWatchdogSec
        {

            get
            {
                const Opcodes op = Opcodes.GET_LASER_WATCHDOG_SEC;
                if (haveCache(op))
                    return laserWatchdogSec_;
                readOnce.Add(op);
                return laserWatchdogSec_ = Unpack.toUshort(getCmd2(op, 2));
            }
            set
            {
                const Opcodes op = Opcodes.GET_DETECTOR_START_LINE;
                if (haveCache(op) && value == laserWatchdogSec_)
                    return;
                ushort temp = swapBytes(value);
                laserWatchdogSec_ = value;
                sendCmd2(Opcodes.SET_LASER_WATCHDOG_SEC, (ushort)temp);
                readOnce.Add(op);
            }

        }
        UInt16 laserWatchdogSec_ = 0;

    

    public virtual bool areaScanEnabled
        {
            get
            {
                return areaScanEnabled_;
            }
            set
            {
                _ = sendCmd(Opcodes.SET_AREA_SCAN_ENABLE, (ushort)((areaScanEnabled_ = value) ? 1 : 0), 0, new byte[] { 0, 0, 0, 0, 0, 0, 0, 0, 0, 0 }); // MZ: 10?
                readOnce.Remove(Opcodes.GET_DETECTOR_OFFSET);
            }
        }
        protected bool areaScanEnabled_ = false;

        public bool fastAreaScan = false;

        public virtual float laserTemperatureDegC
        {
            get
            {
                ushort raw = laserTemperatureRaw;
                if (raw == 0)
                {
                    logger.debug("laserTemperatureDegC.get: can't take log of zero");
                    return 0;
                }

                double rawD = raw;

                if (isSiG)
                {
                    double[] coeffs = new double[] { 1.5712971947853123e+000,
                           1.4453391889061071e-002,
                          -1.8534086153440592e-006,
                           4.2553356470494626e-010 };

                    double degC = 0;

                    for (int i = 0; i < coeffs.Length; ++i)
                    {
                        degC += coeffs[i] * Math.Pow(raw, i);
                    }

                    return (float)degC;
                }
                else
                {
                    // should this be 2.468? (see Dash3/WasatchDevices/Stroker785L_LaserTempSetpoint.py)
                    double voltage = 2.5 * rawD / 4096;
                    double resistance = 21450.0 * voltage / (2.5 - voltage);
                    if (resistance <= 0)
                    {
                        logger.error("laserTemperatureDegC.get: invalid resistance (raw {0:x4}, voltage {1}, resistance {2:f2} ohms)",
                            raw, voltage, resistance);
                        return 0;
                    }

                    // Original Dash / ENLIGHTEN math:
                    //
                    // double logVal = Math.Log(resistance / 10000);
                    // double insideMain = logVal + 3977.0 / (25 + 273.0);
                    // double degC = 3977.0 / insideMain - 273.0;

                    double C1 = 0.00113;
                    double C2 = 0.000234;
                    double C3 = 8.78e-8;
                    double lnOhms = Math.Log(resistance);
                    double degC = 1.0 / (C1
                                         + C2 * lnOhms
                                         + C3 * Math.Pow(lnOhms, 3)
                                        ) - 273.15;

                    logger.debug("laserTemperatureDegC.get: {0:f2} deg C (raw 0x{1:x4}, resistance {2:f2} ohms)", degC, raw, resistance);

                    return (float)degC;
                }
            }
        }

        public virtual ushort laserTemperatureRaw => primaryADC;

        public virtual ushort laserTemperatureSetpointRaw
        {
            get
            {
                // if (!laserHasFired_) return 0;

                if (!eeprom.hasLaser)
                    return 0;

                const Opcodes op = Opcodes.GET_LASER_TEC_SETPOINT;
                if (haveCache(op))
                    return laserTemperatureSetpointRaw_;
                if (isSiG) // || featureIdentification.boardType == BOARD_TYPES.RAMAN_FX2)
                    return 0;
                readOnce.Add(op);
                return laserTemperatureSetpointRaw_ = Unpack.toUshort(getCmd(op, 1));
            }
            set
            {
                if (!eeprom.hasLaser)
                    return;

                const Opcodes op = Opcodes.GET_LASER_TEC_SETPOINT;
                if (haveCache(op) && value == laserTemperatureSetpointRaw_)
                    return;

                sendCmd(Opcodes.SET_LASER_TEC_SETPOINT, laserTemperatureSetpointRaw_ =  value);
                readOnce.Add(op);
            }
        }
        protected ushort laserTemperatureSetpointRaw_;

        public virtual bool laserTECEnabled
        {
            get
            {
                if (!eeprom.hasLaser)
                    return false;

                if (laserTECMode == (ushort)LaserTECMode.OFF)
                    return false;
                else
                    return true;
            }
            set
            {
                if (!eeprom.hasLaser)
                    return;

                if (value)
                    laserTECMode = (ushort)LaserTECMode.ON;
                else
                    laserTECMode = (ushort)LaserTECMode.OFF;
            }
        }
        protected bool laserTECEnabled_ = false;

        public virtual ushort laserTECMode
        {
            get
            {
                if (!eeprom.hasLaser)
                    return 0;


                const Opcodes op = Opcodes.GET_LASER_TEC_MODE;
                if (haveCache(op))
                    return laserTECMode_;
                readOnce.Add(op);
                return laserTECMode_ = Unpack.toUshort(getCmd(op, 1));
            }
            set
            {
                if (!eeprom.hasLaser)
                    return;

                const Opcodes op = Opcodes.GET_LASER_TEC_MODE;
                if (haveCache(op) && value == laserTECMode_)
                    return;

                sendCmd(Opcodes.SET_LASER_TEC_MODE, (ushort)((laserTECMode_ = value)));
                readOnce.Add(op);
            }
        }
        protected ushort laserTECMode_ = 0;

        public uint lineLength
        {
            get
            {
                const Opcodes op = Opcodes.GET_LINE_LENGTH;
                if (haveCache(op))
                    return lineLength_;
                readOnce.Add(op);
                return lineLength_ = Unpack.toUshort(getCmd2(op, 2));
            }
        }
        uint lineLength_;

        public bool optAreaScan
        {
            get
            {
                const Opcodes op = Opcodes.GET_OPT_AREA_SCAN;
                if (haveCache(op))
                    return optAreaScan_;
                readOnce.Add(op);
                return optAreaScan_ = Unpack.toBool(getCmd2(op, 1));
            }
        }
        bool optAreaScan_;

        public bool optActualIntegrationTime
        {
            get
            {
                const Opcodes op = Opcodes.GET_OPT_ACTUAL_INTEGRATION_TIME;
                if (haveCache(op))
                    return optActualIntegrationTime_;
                readOnce.Add(op);
                return optActualIntegrationTime_ = Unpack.toBool(getCmd2(op, 1));
            }
        }
        bool optActualIntegrationTime_;

        public bool optCFSelect
        {
            get
            {
                const Opcodes op = Opcodes.GET_OPT_CF_SELECT;
                if (haveCache(op))
                    return optCFSelect_;
                readOnce.Add(op);
                return optCFSelect_ = Unpack.toBool(getCmd2(op, 1));
            }
        }
        bool optCFSelect_;

        public FPGA_DATA_HEADER optDataHeaderTag
        {
            get
            {
                const Opcodes op = Opcodes.GET_OPT_DATA_HEADER_TAG;
                if (haveCache(op))
                    return optDataHeaderTag_;
                readOnce.Add(op);
                return optDataHeaderTag_ = fpgaOptions.parseDataHeader(Unpack.toInt(getCmd2(op, 1)));
            }
        }
        FPGA_DATA_HEADER optDataHeaderTag_ = FPGA_DATA_HEADER.ERROR;

        public bool optHorizontalBinning
        {
            get
            {
                const Opcodes op = Opcodes.GET_OPT_HORIZONTAL_BINNING;
                if (haveCache(op))
                    return optHorizontalBinning_;
                readOnce.Add(op);
                return optHorizontalBinning_ = Unpack.toBool(getCmd2(op, 1));
            }
        }
        bool optHorizontalBinning_;

        public FPGA_INTEG_TIME_RES optIntegrationTimeResolution
        {
            get
            {
                const Opcodes op = Opcodes.GET_OPT_INTEGRATION_TIME_RESOLUTION;
                if (haveCache(op))
                    return optIntegrationTimeResolution_;
                readOnce.Add(op);
                return optIntegrationTimeResolution_ = fpgaOptions.parseResolution(Unpack.toInt(getCmd2(op, 1)));
            }
        }
        FPGA_INTEG_TIME_RES optIntegrationTimeResolution_ = FPGA_INTEG_TIME_RES.ERROR;

        public FPGA_LASER_CONTROL optLaserControl
        {
            get
            {
                const Opcodes op = Opcodes.GET_OPT_LASER_CONTROL;
                if (haveCache(op))
                    return optLaserControl_;
                readOnce.Add(op);
                return optLaserControl_ = fpgaOptions.parseLaserControl(Unpack.toInt(getCmd2(op, 1)));
            }
        }
        FPGA_LASER_CONTROL optLaserControl_ = FPGA_LASER_CONTROL.ERROR;

        public FPGA_LASER_TYPE optLaserType
        {
            get
            {
                const Opcodes op = Opcodes.GET_OPT_LASER_TYPE;
                if (haveCache(op))
                    return optLaserType_;
                readOnce.Add(op);
                return optLaserType_ = fpgaOptions.parseLaserType(Unpack.toInt(getCmd2(op, 1)));
            }
        }
        FPGA_LASER_TYPE optLaserType_ = FPGA_LASER_TYPE.ERROR;

        public ushort primaryADC
        {
            get
            {
                if (selectedADC != 0)
                    selectedADC = 0;
                return adcRaw;
            }
        }

        public bool hasSecondaryADC { get; set; } = false;

        public virtual ushort secondaryADC
        {
            get
            {
                if (!hasSecondaryADC)
                    return 0;

                if (selectedADC != 1)
                    selectedADC = 1;
                return adcRaw;
            }
        }

        protected byte selectedADC
        {
            get
            {
                if (!adcHasBeenSelected_)
                    return 0;
                const Opcodes op = Opcodes.GET_SELECTED_ADC;
                if (haveCache(op))
                    return selectedADC_;
                readOnce.Add(op);
                return selectedADC_ = Unpack.toByte(getCmd(op, 1));
            }
            set
            {
                readOnce.Add(Opcodes.SET_SELECTED_ADC);
                sendCmd(Opcodes.SET_SELECTED_ADC, selectedADC_ = value);
                if (throwawayADCRead)
                    throwawaySum += adcRaw;
                adcHasBeenSelected_ = true;
            }
        }
        byte selectedADC_;
        bool adcHasBeenSelected_;

        public virtual TRIGGER_SOURCE triggerSource
        {
            get
            {
                const Opcodes op = Opcodes.GET_TRIGGER_SOURCE;
                if (haveCache(op))
                    return triggerSource_;

                if (featureIdentification.boardType != BOARD_TYPES.ARM || isSiG)
                {
                    // possibly no longer true...but only log once in any case
                    logger.debug("GET_TRIGGER_SOURCE disabled for boardType {0} and SiG", featureIdentification.boardType.ToString());
                    readOnce.Add(op);
                    return triggerSource_;
                }

                byte[] buf = getCmd(Opcodes.GET_TRIGGER_SOURCE, 1);
                if (buf is null || buf[0] > 2)
                    return TRIGGER_SOURCE.ERROR;
                readOnce.Add(op);
                return triggerSource_ = buf[0] == 0 ? TRIGGER_SOURCE.INTERNAL : TRIGGER_SOURCE.EXTERNAL;
            }
            set
            {
                const Opcodes op = Opcodes.GET_TRIGGER_SOURCE;
                if (value == TRIGGER_SOURCE.ERROR)
                    return;
                if (haveCache(op) && value == triggerSource_)
                    return;

                UInt40 val = new UInt40((ushort)(triggerSource_ = value));
                readOnce.Add(op);
                if (featureIdentification.boardType != BOARD_TYPES.ARM)
                    sendCmd(Opcodes.SET_TRIGGER_SOURCE, val.LSW, val.MidW, val.buf);
                else
                    logger.debug("not sending SET_TRIGGER_SOURCE (0x{0:x2}) -> {1} because ARM", cmd[Opcodes.SET_TRIGGER_SOURCE], triggerSource_);
            }
        }
        protected TRIGGER_SOURCE triggerSource_ = TRIGGER_SOURCE.INTERNAL; // not ERROR

        // MZ: I'm not sure what GPIO pin would support this triggerOutput...
        //     on one recent "outbound" triggering project, we ended up using
        //     laserEnable as the outbound trigger because we couldn't find a
        //     usable GPIO.
        public EXTERNAL_TRIGGER_OUTPUT triggerOutput
        {
            get
            {
                if (featureIdentification.boardType != BOARD_TYPES.ARM)
                {
                    logger.debug("GET_TRIGGER_OUTPUT disabled for boardType {0}", featureIdentification.boardType.ToString());
                    return EXTERNAL_TRIGGER_OUTPUT.ERROR;
                }
                const Opcodes op = Opcodes.GET_TRIGGER_OUTPUT;
                if (haveCache(op))
                    return triggerOutput_;
                triggerOutput_ = EXTERNAL_TRIGGER_OUTPUT.ERROR;
                byte[] buf = getCmd(Opcodes.GET_TRIGGER_OUTPUT, 1);
                if (buf != null)
                {
                    switch (buf[0])
                    {
                        case 0: triggerOutput_ = EXTERNAL_TRIGGER_OUTPUT.LASER_MODULATION; break;
                        case 1: triggerOutput_ = EXTERNAL_TRIGGER_OUTPUT.INTEGRATION_ACTIVE_PULSE; break;
                    }
                }
                if (triggerOutput_ != EXTERNAL_TRIGGER_OUTPUT.ERROR)
                    readOnce.Add(op);
                return triggerOutput_;
            }
            set
            {
                if (value == EXTERNAL_TRIGGER_OUTPUT.ERROR)
                    return;
                readOnce.Add(Opcodes.GET_TRIGGER_OUTPUT);
                sendCmd(Opcodes.SET_TRIGGER_OUTPUT, (ushort)(triggerOutput_ = value));
            }
        }
        EXTERNAL_TRIGGER_OUTPUT triggerOutput_ = EXTERNAL_TRIGGER_OUTPUT.ERROR;

        public uint triggerDelay
        {
            get
            {
                if (featureIdentification.boardType != BOARD_TYPES.ARM)
                {
                    logger.debug("GET_TRIGGER_DELAY disabled for boardType {0}", featureIdentification.boardType.ToString());
                    return 0;
                }
                const Opcodes op = Opcodes.GET_TRIGGER_DELAY;
                if (haveCache(op))
                    return triggerDelay_;
                readOnce.Add(op);
                return triggerDelay_ = Unpack.toUint(getCmd(op, 3));
            }
            set
            {
                if (featureIdentification.boardType == BOARD_TYPES.RAMAN_FX2)
                    return;
                const Opcodes op = Opcodes.GET_TRIGGER_DELAY;
                if (haveCache(op) && value == triggerDelay_)
                    return;

                ushort lsw = (ushort)((triggerDelay_ = value) & 0xffff);
                byte msb = (byte)(value >> 16);
                sendCmd(Opcodes.SET_TRIGGER_DELAY, lsw, msb);
                readOnce.Add(op);
            }
        }
        uint triggerDelay_;

        ////////////////////////////////////////////////////////////////////////
        // Untethered
        ////////////////////////////////////////////////////////////////////////

        public async Task<byte[]> getStorageAsync(UInt16 page)
        {
            if (featureIdentification.boardType != BOARD_TYPES.ARM)
                return null;
            return await getCmd2Async(Opcodes.GET_STORAGE, 64, page);
        }

        public async Task<bool> eraseStorageAsync()
        {
            if (featureIdentification.boardType != BOARD_TYPES.ARM)
                return false;
            return await sendCmd2Async(Opcodes.ERASE_STORAGE);
        }

        public async Task<bool> sendFeedbackAsync(UInt16 sequence)
        {
            if (featureIdentification.boardType != BOARD_TYPES.ARM)
                return false;
            return await sendCmd2Async(Opcodes.SET_FEEDBACK, sequence);
        }

        public async Task<UntetheredCaptureStatus> getUntetheredCaptureStatusAsync()
        {
            UntetheredCaptureStatus status = UntetheredCaptureStatus.ERROR;
            if (!isSiG)
                return status;

            byte result = Unpack.toByte(await getCmdAsync(Opcodes.POLL_DATA, 1));
            if (result < (byte)UntetheredCaptureStatus.ERROR)
                status = (UntetheredCaptureStatus)result;
            return status;
        }

        
        public byte[] getStorage(UInt16 page)
        {
            Task<byte[]> task = Task.Run(async () => await getStorageAsync(page));
            return task.Result;
        }

        public bool eraseStorage()
        {
            Task<bool> task = Task.Run(async () => await eraseStorageAsync());
            return task.Result;
        }

        public bool sendFeedback(UInt16 sequence)
        {
            Task<bool> task = Task.Run(async () => await sendFeedbackAsync(sequence));
            return task.Result;
        }

        public UntetheredCaptureStatus getUntetheredCaptureStatus()
        {
            Task<UntetheredCaptureStatus> task = Task.Run(async () => await getUntetheredCaptureStatusAsync());
            return task.Result;
        }
        

        ////////////////////////////////////////////////////////////////////////
        // Lifecycle
        ////////////////////////////////////////////////////////////////////////

        // keywords: ctor, constructor
        internal Spectrometer(UsbRegistry usbReg)
        {
            usbRegistry = usbReg;
            pixels = 0;
            uniqueKey = generateUniqueKey(usbReg);
        }

        virtual internal bool open()
        {
            Task<bool> task = Task.Run(async () => await openAsync());
            return task.Result;
        }
        virtual internal async Task<bool> openAsync()
        {
            logger.header($"Spectrometer.open: VID = 0x{usbRegistry.Vid:x4}, PID = 0x{usbRegistry.Pid:x4}");

            // decide if we need to [re]initialize all settings to defaults
            // (arguably Driver could pass this to open())
            bool needsInitialization = uptime.needsInitialization(uniqueKey);
            uptime.setUnknown(uniqueKey);
            logger.debug($"needsInitialization = {needsInitialization}");
            
            // clear cache
            readOnce.Clear();

            if (!reconnect())
                return logger.error("Spectrometer.open: couldn't reconnect");

            // derive some values from VID/PID
            featureIdentification = new FeatureIdentification(usbRegistry.Vid, usbRegistry.Pid);
            if (!featureIdentification.isSupported)
                return false;
            if (featureIdentification.boardType == BOARD_TYPES.STROKER)
                isStroker = true;
            else
                isStroker = false;

            // load EEPROM configuration
            logger.debug("reading EEPROM");
            eeprom = new EEPROM(this);
            fram = new FRAM(this);
            if (!(await eeprom.readAsync()))
            {
                logger.error("Spectrometer: failed to GET_MODEL_CONFIG");
                usbDevice.Close();
                return false;
            }
            logger.debug("back from reading EEPROM");
            if (!fram.read())
            {
                logger.error("Spectrometer: failed to read FRAM");
                usbDevice.Close();
                return false;
            }
            logger.debug("back from reading FRAM");
            // see how the FPGA was compiled
            logger.debug("reading FPGA Options");
            fpgaOptions = new FPGAOptions(this);
            logger.debug("back from FPGA Options");

            logger.debug($"firmwareRevision = {firmwareRevision}");
            logger.debug($"fpgaRevision = {fpgaRevision}");

            // MustardTree uses 2048-pixel version of the S11510, and all InGaAs are 512
            pixels = (uint)eeprom.activePixelsHoriz;
            if (pixels > 2048)
            {
                logger.error("Unlikely pixels count found ({0}); defaulting to {1}",
                    eeprom.activePixelsHoriz, featureIdentification.defaultPixels);
                pixels = featureIdentification.defaultPixels;
            }

            // figure out what endpoints we'll use, and sizes for each
            pixelsPerEndpoint = (int)pixels;
            endpoints.Add(spectralReader82);
            if (pixels == 2048 && !isARM)
            {
                logger.debug("splitting over two endpoints");
                endpoints.Add(spectralReader86);
                pixelsPerEndpoint = 1024;
                usingDualEndpoints = true;
            }

            // flush anything left-over from prior exchanges
            spectralReader82.ReadFlush();
            if (usingDualEndpoints)
                spectralReader86.ReadFlush();
            else
                spectralReader86 = null;

            regenerateWavelengths();

            // decide what value we should use for detector TEC setpoint
            //
            // Note that we are currently doing this every time, even on re-
            // initializations, because there is no hardware cache of this value,
            // and I am CHOOSING NOT to recompute the "default raw" from the
            // logic-determined degC, read the current raw, and then make a decision
            // based on the difference between those values.
            float degC = UNINITIALIZED_TEMPERATURE_DEG_C;
            if (eeprom.TECSetpoint >= eeprom.detectorTempMin && 
                eeprom.TECSetpoint <= eeprom.detectorTempMax)
                degC = eeprom.TECSetpoint;
            else if (featureIdentification.hasDefaultTECSetpointDegC)
                degC = featureIdentification.defaultTECSetpointDegC;
            else if (Regex.IsMatch(eeprom.detectorName, @"S10141|G9214", RegexOptions.IgnoreCase))
                degC = -15;
            else if (Regex.IsMatch(eeprom.detectorName, @"S11511|S11850|S13971|S7031", RegexOptions.IgnoreCase))
                degC = 10;

            if (eeprom.hasCooling && degC != UNINITIALIZED_TEMPERATURE_DEG_C)
            {
                // TEC doesn't do anything unless you give it a temperature first
                logger.debug("setting TEC setpoint to {0} deg C", degC);
                detectorTECSetpointDegC = degC;

                if (Util.validTECCal(this))
                {
                    logger.debug("enabling detector TEC");
                    detectorTECEnabled = true;
                }
                else
                {
                    // user can manually enable it if they wish and feel this is a safe thing to do
                    logger.info("declining to auto-enable detector TEC because no valid TEC calibration found");
                }
            }

            if (!eeprom.hasCooling && isSiG && eeprom.TECSetpoint > 100)
            {
                laserTemperatureSetpointRaw = (ushort)eeprom.TECSetpoint;
            }

            if (isSiG)
            {
                ushort start = eeprom.ROIVertRegionStart[0];
                ushort end = eeprom.ROIVertRegionEnd[0];

                if (start < end && start < eeprom.activePixelsVert && end < eeprom.activePixelsVert)
                {
                    detectorStartLine = start;
                    detectorStopLine = end;
                }
            }


            // if this was intended to be a relatively lightweight "change as
            // little as possible" re-opening, we're done now
            //
            // TS: this has caused some weird issues in production when fired.
            //     It's well intentioned but unnecessary. We can revisit in the
            //     future.
            /*
            if (!needsInitialization)
            {
                ////////////////////////////////////////////////////////////////
                // IMPORTANT: these debug lines HAVE SIDE-EFFECTS, in that they
                // literally READ AND CACHE the current values from the 
                // spectrometer hardware.  DO NOT try to disable them with 
                // "if (logger.debugEnabled)" etc.  (Yes, I just wrote "don't 
                // remove this debug printf() or the application will fail" :-)
                ////////////////////////////////////////////////////////////////

                logger.debug("retaining existing spectrometer hardware state:");
                logger.debug("  laserEnabled        = {0}",    laserEnabled); // I'm nervous about this one
                logger.debug("  integrationTimeMS   = {0}",    integrationTimeMS);
                logger.debug("  detectorGain        = {0:f2}", detectorGain);
                logger.debug("  detectorOffset      = {0}",    detectorOffset);
                logger.debug("  detectorGainOdd     = {0:f2}", detectorGainOdd);
                logger.debug("  detectorOffsetOdd   = {0}",    detectorOffsetOdd);

                logger.debug("Spectrometer.open: complete (initialization not required)");
                return true;
            }
            */

            ////////////////////////////////////////////////////////////////////
            // initialize default values for newly opened spectrometers
            ////////////////////////////////////////////////////////////////////

            // by default, integration time is zero in HW, so set to something
            // (ignore startup value if it's unreasonable)
            if (eeprom.startupIntegrationTimeMS >= eeprom.minIntegrationTimeMS &&
                eeprom.startupIntegrationTimeMS < 5000)
                integrationTimeMS = eeprom.startupIntegrationTimeMS;
            else
                integrationTimeMS = eeprom.minIntegrationTimeMS;

            if (hasLaser)
            {
                // ENLIGHTEN doesn't do this, doesn't seem to matter
                logger.debug("unlinking laser modulation from integration time");
                laserModulationLinkedToIntegrationTime = false;

                logger.debug("disabling laser modulation");
                laserModulationEnabled = false;

                logger.debug("disabling laser");
                laserEnabled = false;
            }

            detectorGain = eeprom.detectorGain != 0f ? eeprom.detectorGain : 1.9f;
            detectorOffset = eeprom.detectorOffset;
            if (featureIdentification.boardType == BOARD_TYPES.INGAAS_FX2)
            {
                detectorGainOdd = eeprom.detectorGainOdd;
                detectorOffsetOdd = eeprom.detectorOffsetOdd;
            }

            // default high for InGaAs (1064, NIR1, NIR2); note Andor logic is in AndorSpectrometer
            highGainModeEnabled = isInGaAs;

            logger.debug("Spectrometer.open: complete (initialized)");
            return true;
        }

        public virtual void close()
        {
            Task task = Task.Run(async () => await closeAsync());
            task.Wait();
        }
        public async virtual Task closeAsync()
        {
            logger.debug($"Spectrometer.close: closing {id}");

            // quit whatever we're doing
            cancelCurrentAcquisition();

            // turn off the laser
            if (usbDevice != null && usbDevice.IsOpen && hasLaser)
            {
                laserEnabled = false;
                //Thread.Sleep(100);
            }
            // ensure we're no longer acquiring
            
                // stop all USB comms
            shuttingDown = true;

            logger.debug("Spectrometer.close: throwawaySum = {0}", throwawaySum); // just make sure it gets used

            if (usbDevice != null)
            {
                if (usbDevice.IsOpen)
                {
                    waitForUsbAvailable();
                    IUsbDevice wholeUsbDevice = usbDevice as IUsbDevice;
                    if (!ReferenceEquals(wholeUsbDevice, null))
                        await Task.Run(() => wholeUsbDevice.ReleaseInterface(0));
                    await Task.Run(() => usbDevice.Close());
                }
                usbDevice = null;
            }
            logger.debug($"Spectrometer.close: {id} closed");
        }

        /// <summary>
        /// This generates a string identifier for the spectrometer which should be enough
        /// to distinguish it from others with the same VID/PID using nothing but UsbRegistry
        /// information (e.g. bus address).  Note that this is to be used for recognizing
        /// previously-opened spectrometers BEFORE reading their EEPROM.
        /// </summary>
        /// <param name="usbRegistry"></param>
        /// <returns></returns>
        string generateUniqueKey(UsbRegistry usbRegistry)
        {
            UsbDevice device;
            if (usbRegistry == null || !usbRegistry.Open(out device))
                return "error";

            SortedDictionary<string, string> props = new SortedDictionary<string, string>();
            foreach (KeyValuePair<string, object> pair in usbRegistry.DeviceProperties)
            {
                string key = pair.Key;
                object value = pair.Value;

                // we only include these properties in our key
                if (key != "LocationInformation" &&
                    key != "PhysicalDeviceObjectName" &&
                    key != "Address" &&
                    key != "Driver")
                    continue;

                if (value is string[])
                    props[key] = string.Format("[ {0} ]", string.Join(", ", value as string[]));
                else if (value is string)
                    props[key] = value as string;
            }
            device.Close();

            // flatten 
            List<string> tok = new List<string>();
            foreach (var pair in props)
                tok.Add($"{pair.Key}={pair.Value}");
            return string.Join("|", tok);
        }

        ////////////////////////////////////////////////////////////////////////
        // Convenience Accessors
        ////////////////////////////////////////////////////////////////////////

        public virtual bool isARM => featureIdentification.boardType == BOARD_TYPES.ARM;
        public bool isSiG => eeprom.model.ToLower().Contains("sig") || eeprom.detectorName.ToLower().Contains("imx");
        public virtual bool isInGaAs => (featureIdentification.boardType == BOARD_TYPES.INGAAS_FX2 || eeprom.detectorName.StartsWith("g", StringComparison.CurrentCultureIgnoreCase)); 

        public virtual bool hasLaser
        {
            get
            {
                return eeprom.hasLaser;
                // return eeprom.hasLaser && (fpgaOptions.laserType == FPGA_LASER_TYPE.INTERNAL || fpgaOptions.laserType == FPGA_LASER_TYPE.EXTERNAL);
            }
        }

        public virtual float excitationWavelengthNM
        {
            get
            {
                float old = eeprom.excitationNM;
                float newer = eeprom.laserExcitationWavelengthNMFloat;

                // if float is corrupt or zero, return original EEPROM field
                if (Double.IsNaN(newer) || newer == 0.0)
                    return old;

                // if float looks valid, use it
                if (200 <= newer && newer <= 2500)
                    return newer;

                // default to old value
                return old;
            }

            set
            {
                eeprom.excitationNM = (ushort) value;
                eeprom.laserExcitationWavelengthNMFloat = value;
            }
        }

        ////////////////////////////////////////////////////////////////////////
        // Utilities
        ////////////////////////////////////////////////////////////////////////

        public virtual bool loadFromJSON(string pathname)
        {
            logger.error("only implemented for Andor/XL spectrometers");
            return false;
        }

        public virtual void regenerateWavelengths()
        {
            wavelengths = Util.generateWavelengths(pixels, eeprom.wavecalCoeffs);
            if (looksRaman)
                wavenumbers = Util.wavelengthsToWavenumbers(excitationWavelengthNM, wavelengths);
        }

        string stringifyPacket(UsbSetupPacket packet)
        {
            return String.Format("bRequestType: 0x{0:x2}, bRequest: 0x{1:x4}, wValue: 0x{2:x4}, wIndex: 0x{3:x4}, wLength: 0x{4:x4}",
                packet.RequestType, packet.Request, packet.Value, packet.Index, packet.Length);
        }

        /// <summary>
        /// Although most values read from the spectrometer are little-endian by
        /// design, a few are big-endian.
        /// </summary>
        /// <param name="raw">input value in one endian</param>
        /// <returns>same value with the bytes reversed</returns>
        ushort swapBytes(ushort raw)
        {
            byte lsb = (byte)(raw & 0xff);
            byte msb = (byte)((raw >> 8) & 0xff);
            return (ushort)((lsb << 8) | msb);
        }

        uint[] correctIngaasEvenOdd(uint[] spectrum)
        {
            uint[] final = new uint[spectrum.Length];
            if (eeprom.detectorGain == eeprom.detectorGainOdd && eeprom.detectorOffset == eeprom.detectorOffsetOdd)
                return spectrum;

            for (int i = 0; i < spectrum.Length; ++i)
            {
                if (i % 2 == 0)
                {
                    final[i] = spectrum[i];
                }
                else
                {
                    double old = spectrum[i];
                    double raw = (old - eeprom.detectorOffset) / eeprom.detectorGain;
                    double newVal = (raw * eeprom.detectorGainOdd) + eeprom.detectorOffsetOdd;

                    final[i] = (uint)Math.Round(Math.Max(0,Math.Min(newVal, 0xffff)));
                }
            }

            return final;
        }

        public virtual void changeSPITrigger(bool edge, bool firmwareThrow)
        {

        }

        void waitForUsbAvailable()
        {
            if (featureIdentification != null && featureIdentification.usbDelayMS > 0)
            {
                var usbDelayMS = featureIdentification.usbDelayMS;
                DateTime nextUsbTimestamp = lastUsbTimestamp.AddMilliseconds(usbDelayMS);
                int delayMS = (int)(nextUsbTimestamp - DateTime.Now).TotalMilliseconds;
                if (delayMS > 0)
                {
                    do
                    {
                        logger.debug("sleeping {0} ms to enforce {1} ms USB interval", delayMS, usbDelayMS);
                        Thread.Sleep(delayMS);
                    } while (!usbDevice.IsOpen);
                }
                // else
                //     logger.debug($"no need to sleep, as last {lastUsbTimestamp} is more than {usbDelayMS}ms before next {nextUsbTimestamp}");
            }
            lastUsbTimestamp = DateTime.Now;
        }

        public virtual bool reconnect()
        {
            logger.debug("Spectrometer.reconnect: starting");

            // clear the info so far
            if (usbDevice != null)
            {
                logger.debug("Spectrometer.reconnect: clearing");
                spectralReader82.Dispose();
                if (spectralReader86 != null)
                    spectralReader86.Dispose();
                // statusReader.Dispose();
                wholeUsbDevice.ReleaseInterface(0);
                wholeUsbDevice.Close();
                usbDevice.Close();
                UsbDevice.Exit();

                usbDevice = null;
                wholeUsbDevice = null;
                // statusReader = null;
                spectralReader82 = null;
                spectralReader86 = null;

                Thread.Sleep(10);
            }

            // now start over
            logger.debug("Spectrometer.reconnect: opening");
            if (!usbRegistry.Open(out usbDevice))
                return logger.error("Spectrometer: failed to re-open UsbRegistry");

            wholeUsbDevice = usbDevice as IUsbDevice;
            if (wholeUsbDevice != null)
            {
                logger.debug("Spectrometer.reconnect: claiming interface");
                wholeUsbDevice.SetConfiguration(1);
                wholeUsbDevice.ClaimInterface(0);
            }
            else
            {
                logger.debug("Spectrometer.reconnect: WinUSB detected");
            }

            // should this be moved to AFTER we've read the EEPROM and know what
            // we need?  We would then have to handle in-flight reconnects; however,
            // this is a little fudgy right now in that it instantiates endpoint 6
            // on spectrometers which may not actually have an endpoint 6.  It seems
            // to be okay, as long as we don't actually use the extra endpoint for
            // anything (including ReadFlush).
            logger.debug("Spectrometer.reconnect: creating readers");
            spectralReader82 = usbDevice.OpenEndpointReader(ReadEndpointID.Ep02);
            spectralReader86 = usbDevice.OpenEndpointReader(ReadEndpointID.Ep06);

            logger.debug("Spectrometer.reconnect: done");
            return true;
        }

        // TODO: refactor this into Bus, UsbBus etc

        /// <summary>
        /// Execute a request-response control transaction using the given opcode.
        /// </summary>
        /// <param name="opcode">the opcode of the desired request</param>
        /// <param name="len">the number of needed return bytes</param>
        /// <param name="wIndex">an optional numeric argument used by some opcodes</param>
        /// <param name="fullLen">the actual number of expected return bytes (not all needed)</param>
        /// <remarks>not sure fullLen is actually required...testing</remarks>
        /// <returns>the array of returned bytes (null on error)</returns>

        internal byte[] getCmd(Opcodes opcode, int len, ushort wIndex = 0, int fullLen = 0)
        {
            if (shuttingDown)
                return null;

            int bytesToRead = Math.Max(len, fullLen);
            if (isARM || isStroker) // ARM should always read at least 8 bytes
                bytesToRead = Math.Min(8, bytesToRead);
            byte[] buf = new byte[bytesToRead];

            UsbSetupPacket setupPacket = new UsbSetupPacket(
                DEVICE_TO_HOST, // bRequestType
                cmd[opcode],    // bRequest
                0,              // wValue
                wIndex,         // wIndex
                bytesToRead);   // wLength

            bool expectedSuccessResult = true;
            if (isARM && armInvertedRetvals.Contains(opcode))
                expectedSuccessResult = !expectedSuccessResult;

            // Question: if the device returns 6 bytes on Endpoint 0, but I only
            // need the first so pass byte[1], are the other 5 bytes discarded or
            // queued?
            lock (commsLock)
            {
                waitForUsbAvailable();
                logger.debug("getCmd: about to send {0} ({1}) with buffer length {2}", opcode.ToString(), stringifyPacket(setupPacket), buf.Length);
                bool result = usbDevice.ControlTransfer(ref setupPacket, buf, buf.Length, out int bytesRead);

                if (result != expectedSuccessResult || bytesRead < len)
                {
                    logger.error("getCmd: failed to get {0} (0x{1:x4}) via DEVICE_TO_HOST ({2} of {3} bytes read, expected {4} got {5})",
                        opcode.ToString(), cmd[opcode], bytesRead, len, expectedSuccessResult, result);
                    return null;
                }
            }

            if (logger.debugEnabled())
                logger.hexdump(buf, String.Format("getCmd: {0} (0x{1:x2}) index 0x{2:x4} ->", opcode.ToString(), cmd[opcode], wIndex));

            // extract just the bytes we really needed
            return Util.truncateArray(buf, len);
        }
        internal async Task<byte[]> getCmdAsync(Opcodes opcode, int len, ushort wIndex = 0, int fullLen = 0)
        {
            if (shuttingDown)
                return null;

            int bytesToRead = Math.Max(len, fullLen);
            if (isARM || isStroker) // ARM should always read at least 8 bytes
                bytesToRead = Math.Min(8, bytesToRead);
            byte[] buf = new byte[bytesToRead];

            UsbSetupPacket setupPacket = new UsbSetupPacket(
                DEVICE_TO_HOST, // bRequestType
                cmd[opcode],    // bRequest
                0,              // wValue
                wIndex,         // wIndex
                bytesToRead);   // wLength

            bool expectedSuccessResult = true;
            if (isARM && armInvertedRetvals.Contains(opcode))
                expectedSuccessResult = !expectedSuccessResult;

            // Question: if the device returns 6 bytes on Endpoint 0, but I only
            // need the first so pass byte[1], are the other 5 bytes discarded or
            // queued?
            waitForUsbAvailable();

            logger.debug("getCmd: about to send {0} ({1}) with buffer length {2}", opcode.ToString(), stringifyPacket(setupPacket), buf.Length);
            int bytesRead = 0;
            Task<bool> task = Task.Run(() => usbDevice.ControlTransfer(ref setupPacket, buf, buf.Length, out bytesRead));
            task.Wait();
            bool result = await task;
            if (result != expectedSuccessResult || bytesRead < len)
            {
                logger.error("getCmd: failed to get {0} (0x{1:x4}) via DEVICE_TO_HOST ({2} of {3} bytes read, expected {4} got {5})",
                    opcode.ToString(), cmd[opcode], bytesRead, len, expectedSuccessResult, result);
                return null;
            }
            

            if (logger.debugEnabled())
                logger.hexdump(buf, String.Format("getCmd: {0} (0x{1:x2}) index 0x{2:x4} ->", opcode.ToString(), cmd[opcode], wIndex));

            // extract just the bytes we really needed
            return await Task.Run(() => Util.truncateArray(buf, len));
        }

        /// <summary>
        /// Execute a request-response transfer with a "second-tier" request.
        /// </summary>
        /// <param name="opcode">the wValue to send along with the "second-tier" command</param>
        /// <param name="len">how many bytes of response are expected</param>
        /// <returns>array of returned bytes (null on error)</returns>
        /// 
        internal byte[] getCmd2(Opcodes opcode, int len, ushort wIndex = 0, int fakeBufferLengthARM = 0)
        {
            if (shuttingDown)
                return null;

            int bytesToRead = len;
            if (isARM || isStroker)
                bytesToRead = Math.Max(bytesToRead, fakeBufferLengthARM);

            UsbSetupPacket setupPacket = new UsbSetupPacket(
                DEVICE_TO_HOST,                     // bRequestType
                cmd[Opcodes.SECOND_TIER_COMMAND],   // bRequest
                cmd[opcode],                        // wValue
                wIndex,                             // wIndex
                bytesToRead);                       // wLength

            byte[] buf = new byte[bytesToRead];

            bool expectedSuccessResult = true;
            if (isARM && armInvertedRetvals.Contains(opcode))
                expectedSuccessResult = !expectedSuccessResult;

            bool result = false;
            lock (commsLock)
            {
                waitForUsbAvailable();
                logger.debug("getCmd2: about to send {0} ({1}) with buffer length {2}", opcode.ToString(), stringifyPacket(setupPacket), buf.Length);
                result = usbDevice.ControlTransfer(ref setupPacket, buf, buf.Length, out int bytesRead);

                if (result != expectedSuccessResult || bytesRead < len)
                {
                    logger.error("getCmd2: failed to get SECOND_TIER_COMMAND {0} (0x{1:x4}) via DEVICE_TO_HOST ({2} of {3} bytes read, expected {4} got {5})",
                        opcode.ToString(), cmd[opcode], bytesRead, len, expectedSuccessResult, result);
                    logger.hexdump(buf, $"{opcode} result");
                    return null;
                }
            }

            if (logger.debugEnabled())
                logger.hexdump(buf, String.Format("getCmd2: {0} (0x{1:x2}) index 0x{2:x4} (result {3}, expected {4}) ->",
                    opcode.ToString(), cmd[opcode], wIndex, result, expectedSuccessResult));

            // extract just the bytes we really needed
            return Util.truncateArray(buf, len);
        }
        internal async Task<byte[]> getCmd2Async(Opcodes opcode, int len, ushort wIndex = 0, int fakeBufferLengthARM = 0)
        {
            if (shuttingDown)
                return null;

            int bytesToRead = len;
            if (isARM || isStroker)
                bytesToRead = Math.Max(bytesToRead, fakeBufferLengthARM);

            UsbSetupPacket setupPacket = new UsbSetupPacket(
                DEVICE_TO_HOST,                     // bRequestType
                cmd[Opcodes.SECOND_TIER_COMMAND],   // bRequest
                cmd[opcode],                        // wValue
                wIndex,                             // wIndex
                bytesToRead);                       // wLength

            byte[] buf = new byte[bytesToRead];

            bool expectedSuccessResult = true;
            if (isARM && armInvertedRetvals.Contains(opcode))
                expectedSuccessResult = !expectedSuccessResult;

            bool result = false;

            waitForUsbAvailable();

            logger.debug("getCmd2: about to send {0} ({1}) with buffer length {2}", opcode.ToString(), stringifyPacket(setupPacket), buf.Length);
            int bytesRead = 0;
            Task<bool> task = Task.Run(() => usbDevice.ControlTransfer(ref setupPacket, buf, buf.Length, out bytesRead));
            task.Wait();
            result = await task; 

            if (result != expectedSuccessResult || bytesRead < len)
            {
                logger.error("getCmd2: failed to get SECOND_TIER_COMMAND {0} (0x{1:x4}) via DEVICE_TO_HOST ({2} of {3} bytes read, expected {4} got {5})",
                    opcode.ToString(), cmd[opcode], bytesRead, len, expectedSuccessResult, result);
                logger.hexdump(buf, $"{opcode} result");
                return null;
            }
            

            if (logger.debugEnabled())
                logger.hexdump(buf, String.Format("getCmd2: {0} (0x{1:x2}) index 0x{2:x4} (result {3}, expected {4}) ->",
                    opcode.ToString(), cmd[opcode], wIndex, result, expectedSuccessResult));

            // extract just the bytes we really needed
            return Util.truncateArray(buf, len);
        }

        /// <summary>
        /// send a single control transfer command (response not checked)
        /// </summary>
        /// <param name="opcode">the desired command</param>
        /// <param name="wValue">an optional secondary argument used by most commands</param>
        /// <param name="wIndex">an optional tertiary argument used by some commands</param>
        /// <param name="buf">a data buffer used by some commands</param>
        /// <returns>true on success, false on error</returns>
        /// <todo>should support return code checking...most cmd opcodes return a success/failure byte</todo>
        /// 
        internal bool sendCmd(Opcodes opcode, ushort wValue = 0, ushort wIndex = 0, byte[] buf = null)
        {
            if (shuttingDown)
                return false;

            if ((isARM || isStroker) && (buf is null || buf.Length < 8))
                buf = new byte[8];

            ushort wLength = (ushort)((buf is null) ? 0 : buf.Length);

            UsbSetupPacket packet = new UsbSetupPacket(
                HOST_TO_DEVICE, // bRequestType
                cmd[opcode],    // bRequest
                wValue,         // wValue
                wIndex,         // wIndex
                wLength);       // wLength

            bool? expectedSuccessResult = true;
            if (isARM)
            {
                if (opcode != Opcodes.SECOND_TIER_COMMAND)
                    expectedSuccessResult = armInvertedRetvals.Contains(opcode);
                else
                    expectedSuccessResult = null; // no easy way to know, as we don't pass wValue as enum (MZ: whut?)
            }

            lock (commsLock)
            {
                // don't enforce USB delay on laser commands...that could be dangerous
                // or on acquire commands, which would disrupt integration throwaways 
                // and soft synchronization
                if (opcode != Opcodes.SET_LASER_ENABLE && opcode != Opcodes.ACQUIRE_SPECTRUM)
                    waitForUsbAvailable();

                logger.debug("sendCmd: about to send {0} ({1}) ({2})", opcode, stringifyPacket(packet), id);

                bool result = usbDevice.ControlTransfer(ref packet, buf, wLength, out int bytesWritten);

                if (expectedSuccessResult != null && expectedSuccessResult.Value != result)
                {
                    logger.error("sendCmd: failed to send {0} (0x{1:x2}) (wValue 0x{2:x4}, wIndex 0x{3:x4}, wLength 0x{4:x4}) (received {5}, expected {6})",
                        opcode.ToString(), cmd[opcode], wValue, wIndex, wLength, result, expectedSuccessResult);
                    return false;
                }
            }
            return true;
        }
        internal async Task<bool> sendCmdAsync(Opcodes opcode, ushort wValue = 0, ushort wIndex = 0, byte[] buf = null)
        {
            if (shuttingDown)
                return false;

            if ((isARM || isStroker) && (buf is null || buf.Length < 8))
                buf = new byte[8];

            ushort wLength = (ushort)((buf is null) ? 0 : buf.Length);

            UsbSetupPacket packet = new UsbSetupPacket(
                HOST_TO_DEVICE, // bRequestType
                cmd[opcode],    // bRequest
                wValue,         // wValue
                wIndex,         // wIndex
                wLength);       // wLength

            bool? expectedSuccessResult = true;
            if (isARM)
            {
                if (opcode != Opcodes.SECOND_TIER_COMMAND)
                    expectedSuccessResult = armInvertedRetvals.Contains(opcode);
                else
                    expectedSuccessResult = null; // no easy way to know, as we don't pass wValue as enum (MZ: whut?)
            }

            // don't enforce USB delay on laser commands...that could be dangerous
            // or on acquire commands, which would disrupt integration throwaways 
            // and soft synchronization
            if (opcode != Opcodes.SET_LASER_ENABLE && opcode != Opcodes.ACQUIRE_SPECTRUM)
                waitForUsbAvailable();

            logger.debug("sendCmd: about to send {0} ({1}) ({2})", opcode, stringifyPacket(packet), id);

            bool result = await Task.Run(() => usbDevice.ControlTransfer(ref packet, buf, wLength, out int bytesWritten));

            if (expectedSuccessResult != null && expectedSuccessResult.Value != result)
            {
                logger.error("sendCmd: failed to send {0} (0x{1:x2}) (wValue 0x{2:x4}, wIndex 0x{3:x4}, wLength 0x{4:x4}) (received {5}, expected {6})",
                    opcode.ToString(), cmd[opcode], wValue, wIndex, wLength, result, expectedSuccessResult);
                return false;
            }
            
            return true;
        }

        /// <summary>
        /// send a single 2nd-tier control transfer command (response not checked)
        /// </summary>
        /// <param name="opcode">the desired command</param>
        /// <param name="wIndex">an optional secondary argument used by some 2nd-tier commands</param>
        /// <param name="buf">a data buffer used by some commands</param>
        /// <returns>true on success, false on error</returns>
        /// <todo>should support return code checking...most cmd opcodes return a success/failure byte</todo>
        internal bool sendCmd2(Opcodes opcode, ushort wIndex = 0, byte[] buf = null)
        {
            if (shuttingDown)
                return false;

            if ((isARM || isStroker) && (buf is null || buf.Length < 8))
                buf = new byte[8];

            ushort wLength = (ushort)((buf is null) ? 0 : buf.Length);

            UsbSetupPacket packet = new UsbSetupPacket(
                HOST_TO_DEVICE,                     // bRequestType
                cmd[Opcodes.SECOND_TIER_COMMAND],   // bRequest
                cmd[opcode],                        // wValue
                wIndex,                             // wIndex
                wLength);                           // wLength

            lock (commsLock)
            {
                waitForUsbAvailable();
                logger.debug("sendCmd2: about to send {0} ({1}) ({2})", opcode, stringifyPacket(packet), id);
                return usbDevice.ControlTransfer(ref packet, buf, wLength, out int bytesWritten);
            }
        }
        internal async Task<bool> sendCmd2Async(Opcodes opcode, ushort wIndex = 0, byte[] buf = null)
        {
            if (shuttingDown)
                return false;

            if ((isARM || isStroker) && (buf is null || buf.Length < 8))
                buf = new byte[8];

            ushort wLength = (ushort)((buf is null) ? 0 : buf.Length);


            UsbSetupPacket packet = new UsbSetupPacket(
                HOST_TO_DEVICE,                     // bRequestType
                cmd[Opcodes.SECOND_TIER_COMMAND],   // bRequest
                cmd[opcode],                        // wValue
                wIndex,                             // wIndex
                wLength);                           // wLength

            waitForUsbAvailable();

            await Task.Run(() =>logger.debug("sendCmd2: about to send {0} ({1}) ({2})", opcode, stringifyPacket(packet), id));
            int bytesWritten;
            return await Task.Run(() => usbDevice.ControlTransfer(ref packet, buf, wLength, out bytesWritten));
            
        }


        ////////////////////////////////////////////////////////////////////////
        // laser
        ////////////////////////////////////////////////////////////////////////

        public virtual LaserPowerResolution laserPowerResolution { get; set; } = LaserPowerResolution.LASER_POWER_RESOLUTION_1000;

        /// <param name="perc">a normalized floating-point percentage from 0.0 to 1.0 (100%)</param>
        /// <remarks>
        /// Not implemented as a property because it truly isn't; it's a complex 
        /// combination of actual spectrometer properties.
        ///
        /// Technically you don't need to call this function at all, and can set 
        /// the laserModulationPulseWidth, laserModulationPulsePeriod and 
        /// laserModulationEnabled properties directly if you wish.
        ///
        /// Alternately, you can use the laserPowerSetpointMW property to set
        /// laser power in mW, provided a suitable laser power calibration is
        /// loaded onto the EEPROM.
        /// </remarks>
        public virtual bool setLaserPowerPercentage(float perc)
        {
            if (perc < 0 || perc > 1)
                return logger.error("invalid laser power percentage (should be in range (0, 1)): {0}", perc);

            UInt64 periodUS = laserModulationPeriod;
            if (laserPowerResolution == LaserPowerResolution.LASER_POWER_RESOLUTION_100)
                periodUS = 100;
            else if (laserPowerResolution == LaserPowerResolution.LASER_POWER_RESOLUTION_1000)
                periodUS = 1000;

            if (periodUS == 0)
                return logger.error("unsupported laser modulation pulse width {0}", periodUS);

            UInt64 widthUS = (UInt64)Math.Round(perc * periodUS, 0);

            // Turn off modulation at full laser power, exit
            if (widthUS >= periodUS)
            {
                logger.debug("Turning off laser modulation (full power)");
                laserModulationEnabled = false;
                return true;
            }

            if (laserModulationPeriod != periodUS)
                laserModulationPeriod = periodUS;
            UInt64 actualPeriodUS = laserModulationPeriod;
            if (actualPeriodUS != periodUS) // double-check
                logger.error("Set laserModulationPeriod {0}, but actual value {1}", periodUS, actualPeriodUS);

            if (laserModulationPulseWidth != widthUS)
                laserModulationPulseWidth = widthUS;
            UInt64 actualWidthUS = laserModulationPulseWidth;
            if (actualWidthUS != widthUS) // double-check
                logger.error("Set laserModulationPulseWidth {0}, but actual value {1}", widthUS, actualWidthUS);

            if (!laserModulationEnabled)
                laserModulationEnabled = true;

            logger.debug("Laser power set to: {0:f2}% ({1} / {2})", 
                (float)(100.0 * widthUS / periodUS), 
                widthUS, 
                periodUS);
            return true;
        }

        /// <summary>
        /// Use this to set the laser output power in milliWatts.
        /// </summary>
        ///
        /// <remarks>
        /// You should only attempt to set this property if you have already 
        /// verified EEPROM.hasLaserPowerCalibration().
        ///
        /// You should only attempt to read this property AFTER setting a value;
        /// the getter simply returns the most recently successfully set setpoint.
        ///
        /// Setting this property will yield undefined results if no laser power 
        /// calibration is provided in the spectrometer, but never outside the 
        /// physical PWM duty cycle bounds (0, 100%).
        /// </remarks>
        ///
        /// <see cref="EEPROM.hasLaserPowerCalibration"/>
        public virtual float laserPowerSetpointMW
        {
            get
            {
                return laserPowerSetpointMW_;
            }
            set
            {
                if (!eeprom.hasLaserPowerCalibration())
                {
                    logger.error("can't set laser power in mW without a laser power calibration");
                    laserPowerSetpointMW_ = 0;
                    return;
                }

                // generate and cache the MW
                if (ignorePowerLimits)
                    laserPowerSetpointMW_ = value;
                else
                    laserPowerSetpointMW_ = Math.Min(eeprom.maxLaserPowerMW, Math.Max(eeprom.minLaserPowerMW, value));

                // convert to percent and apply
                float perc = eeprom.laserPowerCoeffs[0]
                          + eeprom.laserPowerCoeffs[1] * laserPowerSetpointMW_
                          + eeprom.laserPowerCoeffs[2] * laserPowerSetpointMW_ * laserPowerSetpointMW_
                          + eeprom.laserPowerCoeffs[3] * laserPowerSetpointMW_ * laserPowerSetpointMW_ * laserPowerSetpointMW_;
                perc /= 100;
                if (perc > 1.0f)
                    perc = 1.0f;
                if (perc < 0.0f)
                    perc = 0.0f;
                setLaserPowerPercentage(perc);
            }
        }
        protected float laserPowerSetpointMW_ = 0;

        public bool ignorePowerLimits { get; set; } = false;

        public ushort getDAC_UNUSED()
        {
            Task<ushort> task = Task.Run(async () => await getDAC_UNUSEDAsync());
            return task.Result;
        }
        public async Task<ushort> getDAC_UNUSEDAsync() { return Unpack.toUshort(await getCmdAsync(Opcodes.GET_DETECTOR_TEC_SETPOINT, 2, 1)); }

        public bool setDFUMode()
        {
            Task<bool> task = Task.Run(async () => await setDFUModeAsync());
            return task.Result;
        }

        // this is not a Property because it has no value and cannot be undone
        public bool resetFPGA()
        {
            Task<bool> task = Task.Run(async () => await resetFPGAAsync());
            return task.Result;
        }

        // this is not a Property because it has no value and cannot be undone
        public async Task<bool> setDFUModeAsync()
        {
            if (!isARM)
                return logger.error("setDFUMode only applicable to ARM-based spectrometers (not {0})", featureIdentification.boardType);

            logger.info("Setting DFU mode");
            return await sendCmdAsync(Opcodes.SET_DFU_MODE);
        }

        // this is not a Property because it has no value and cannot be undone
        public async Task<bool> resetFPGAAsync()
        {
            logger.info("Resetting FPGA");
            bool good = sendCmd(Opcodes.FPGA_RESET);

            bool cacheHighGain = highGainModeEnabled;
            readOnce.Remove(Opcodes.GET_CF_SELECT);
            highGainModeEnabled = cacheHighGain;

            uint cacheIntTime = integrationTimeMS;
            readOnce.Remove(Opcodes.GET_INTEGRATION_TIME);
            integrationTimeMS = cacheIntTime;

            float cacheGain = detectorGain;
            readOnce.Remove(Opcodes.GET_DETECTOR_GAIN);
            detectorGain = cacheGain;

            short cacheOffset = detectorOffset;
            readOnce.Remove(Opcodes.GET_DETECTOR_OFFSET);
            detectorOffset = cacheOffset;

            float cacheGainOdd = detectorGainOdd;
            readOnce.Remove(Opcodes.GET_DETECTOR_GAIN_ODD);
            detectorGainOdd = cacheGainOdd;

            short cacheOffsetOdd = detectorOffsetOdd;
            readOnce.Remove(Opcodes.GET_DETECTOR_OFFSET_ODD);
            detectorOffsetOdd = cacheOffsetOdd;
            return good;
        }

        ////////////////////////////////////////////////////////////////////////
        // getSpectrum
        ////////////////////////////////////////////////////////////////////////

        /// <summary>
        /// If a spectrometer has bad_pixels configured in the EEPROM, then average 
        /// over them in the driver.
        /// </summary> 
        protected void correctBadPixels(ref double[] spectrum)
        {
            if (eeprom.badPixelList.Count == 0)
                return;

            if (spectrum is null || spectrum.Length == 0)
                return;

            // iterate over each bad pixel
            int i = 0;
            while (i < eeprom.badPixelList.Count)
            {
                short badPix = eeprom.badPixelList[i];

                if (badPix == 0)
                {
                    // handle the left edge
                    short nextGood = (short)(badPix + 1);
                    while (eeprom.badPixelSet.Contains(nextGood) && nextGood < spectrum.Length)
                    {
                        nextGood++;
                        i++;
                    }
                    if (nextGood < spectrum.Length)
                        for (int j = 0; j < nextGood; j++)
                            spectrum[j] = spectrum[nextGood];

                    i++;
                }
                else
                {
                    // find previous good pixel
                    short prevGood = (short)(badPix - 1);
                    while (eeprom.badPixelSet.Contains(prevGood) && prevGood >= 0)
                        prevGood -= 1;

                    if (prevGood >= 0)
                    {
                        // find next good pixel
                        short nextGood = (short)(badPix + 1);
                        while (eeprom.badPixelSet.Contains(nextGood) && nextGood < spectrum.Length)
                        {
                            nextGood += 1;
                            i += 1;
                        }

                        if (nextGood < spectrum.Length)
                        {
                            // For now, draw a line between previous and next good pixels.
                            //
                            // Note that obviously this is in pixel-space, and not non-linear
                            // wavelength or wavenumber space.  It is debateable as to which
                            // would be more accurate...but the difference would only matter
                            // if we had multiple consecutative bad pixels which didn't fall
                            // on an edge of the spectrum, which should not be a common 
                            // allowed circumstance.
                            //
                            // TODO: consider some kind of curve-fit instead of this linear
                            //       interpolation (THAT could matter in non-linear space).
                            //       Note that if chosen, we'd still want that to be done
                            //       BEFORE boxcar etc.
                            double delta = spectrum[nextGood] - spectrum[prevGood];
                            int rng = nextGood - prevGood;
                            double step = delta / rng;
                            for (int j = 0; j < rng - 1; j++)
                                spectrum[prevGood + j + 1] = spectrum[prevGood] + step * (j + 1);
                        }
                        else
                        {
                            // we ran off the high end, so copy-right
                            for (short j = badPix; j < spectrum.Length; j++)
                                spectrum[j] = spectrum[prevGood];
                        }
                    }

                    // advance to next bad pixel
                    i++;
                }
            }
        }

        protected void correctBin2x2(ref double[] spectrum)
        { 
            if (eeprom.featureMask.bin2x2 && !areaScanEnabled)
                for (int i = 0; i < spectrum.Length - 1; i++)
                    spectrum[i] = (spectrum[i] + spectrum[i + 1]) / 2.0;
        }

        /// <summary>
        /// Take a single complete spectrum, including any configured scan 
        /// averaging, boxcar, dark subtraction, inversion, binning, and
        /// optionally relative intensity correction.
        /// </summary>
        ///
        /// <param name="forceNew">not used in base class (provided for specialized subclasses)</param>
        ///
        /// <returns>The acquired spectrum as an array of doubles</returns>
        public virtual double[] getSpectrum(bool forceNew = false)
        {
            Task<double[]> task = Task.Run(async () => await getSpectrumAsync(forceNew));
            return task.Result;
        }
        public virtual async Task<double[]> getSpectrumAsync(bool forceNew=false)
        {
            var driver = Driver.getInstance();
            
            uptime.setError(uniqueKey); // assume acquisition may fail
            currentAcquisitionCancelled = false;

            /*
            lock (acquisitionLock)
            {
                logger.debug("acquired acquisition lock for get spectrum");
            }
            */

            int retries = 0;
            double[] sum = null;
            while (true)
            {
                if (currentAcquisitionCancelled || shuttingDown)
                    return null;

                if (areaScanEnabled && fastAreaScan)
                {
                    try
                    {
                        sum = getAreaScanLightweight();
                    }
                    catch (Exception e)
                    {
                        logger.error("Area scan failed out with error {0}", e.Message);
                    }
                }
                else
                {
                    sum = await getSpectrumRawAsync();
                }
                if (currentAcquisitionCancelled || shuttingDown)
                    return null;

                if (sum != null)
                    break;

                if (retries++ < acquisitionMaxRetries && !untetheredAcquisitionEnabled)
                {
                    // retry the whole thing (including ACQUIRE)
                    logger.error($"getSpectrum: received null from getSpectrumRaw, attempting retry {retries}");
                    continue;
                }
                else if (errorOnTimeout)
                {
                    // display error if configured
                    logger.error($"getSpectrum: getSpectrumRaw returned null ({id})");
                }
                return null;
            }
            logger.debug("getSpectrum: received {0} pixels", sum.Length);

            if (scanAveraging_ > 1)
            {
                // logger.debug("getSpectrum: getting additional spectra for averaging");
                for (uint i = 1; i < scanAveraging_; i++)
                {
                    // don't send a new SW trigger if using continuous acquisition
                    double[] tmp;
                    while (true)
                    {
                        if (currentAcquisitionCancelled || shuttingDown)
                            return null;

                        if (areaScanEnabled && fastAreaScan)
                        {
                            tmp = getAreaScanLightweight();
                        }
                        else
                        {
                            tmp = await getSpectrumRawAsync();
                        }

                        if (currentAcquisitionCancelled || shuttingDown)
                            return null;

                        if (tmp != null)
                            break;

                        if (retries++ < acquisitionMaxRetries)
                        {
                            // retry the whole thing (including ACQUIRE)
                            logger.error($"getSpectrum: received null from getSpectrumRaw, attempting retry {retries}");
                            continue;
                        }
                        else if (errorOnTimeout)
                        {
                            // display error if configured
                            logger.error($"getSpectrum: getSpectrumRaw returned null ({id})");
                        }
                        return null;
                    }
                    if (tmp is null)
                        return null;

                    for (int px = 0; px < sum.Length; px++)
                        sum[px] += tmp[px];
                }

                for (int px = 0; px < sum.Length; px++)
                    sum[px] /= scanAveraging_;
            }

            // This should come BEFORE bin2x2
            correctBadPixels(ref sum);

            correctBin2x2(ref sum);

            if (dark != null && dark.Length == sum.Length)
                for (int px = 0; px < pixels; px++)
                    sum[px] -= dark_[px];

            // important note on order of operations below - TS
            if (ramanIntensityCorrectionEnabled)
                sum = correctRamanIntensity(sum);

            // this should be enough to update the cached value
            if (readTemperatureAfterSpectrum && eeprom.hasCooling)
                _ = detectorTemperatureDegC;

            spectrumCount++;
            uptime.setSuccess(uniqueKey);

            if (boxcarHalfWidth_ > 0)
                return Util.applyBoxcar(boxcarHalfWidth_, sum);
            else
                return sum;
            
        }


        /// <summary>
        /// Performs SRM correction on the given spectrum using the ROI and coefficients on EEPROM.
        /// Non-ROI pixels are not corrected. If ROI or relative intensity coefficients appear
        /// invalid, original spectrum is returned.
        /// </summary>
        ///
        /// <returns>The given spectrum, with ROI srm-corrected, as an array of doubles</returns>
        /// 
        public double[] correctRamanIntensity(double[] spectrum) => eeprom.intensityCorrectionCoeffs != null && eeprom.intensityCorrectionOrder != 0 ? Util.applyRamanCorrection(spectrum, eeprom.intensityCorrectionCoeffs, eeprom.ROIHorizStart, eeprom.ROIHorizEnd) : spectrum;
        

        /// <summary>
        /// Whether to correct the y-axis using SRM-derived correction factors,
        /// stored as coefficients on the spectrometer.
        /// </summary>
        ///
        /// <remarks>
        /// This y-axis correction is only considered to be valid for raman spectrometers.
        /// 
        /// If a user plans on using dark correction, the dark should be collected BEFORE
        /// raman correction is enabled, and if the dark needs to be retaken, the correction
        /// should be toggled around the collection. 
        /// 
        /// So, the general flow for dark and y-axis corrected sample collection should be as follows:
        /// Take Dark -> Enable Correction -> Take Raman Sample(s) -> Disable Correction -> Take Dark -> Repeat
        /// 
        /// </remarks>
        public bool ramanIntensityCorrectionEnabled
        {
            get
            {
                return _ramanIntensityCorrectionEnabled;
            }
            set
            {
                _ramanIntensityCorrectionEnabled = value;
            }
        }

        bool _ramanIntensityCorrectionEnabled = false;

        public bool sendSWTrigger()
        {
            Task<bool> task = Task.Run(async () => await sendSWTriggerAsync());
            return task.Result;
        }
        public async Task<bool> sendSWTriggerAsync()
        {
            byte[] buf = null;
            if (isARM)
                buf = new byte[8];

            logger.debug("sending SW trigger");
            acquireCount++;
            var wValue = (ushort)(untetheredAcquisitionEnabled ? 1 : 0);
            return await sendCmdAsync(Opcodes.ACQUIRE_SPECTRUM, wValue, buf: buf);
        }

        /// <summary>
        /// Generate a throwaway spectrum, such as following a change in 
        /// integration time on spectrometers requiring such.
        /// </summary>
        ///
        /// <remarks>
        /// If the caller doesn't want to block on this, they can always change
        /// integrationTimeMS within a Task.Run closure.
        /// </remarks>
        ///
        /// <todo>
        /// Consider simply disabling this feature (returning from this function)
        /// if autoTrigger is disabled or using HW triggering.  In such cases, if
        /// the user wants a throwaway, they can generate it themselves.
        /// </todo>
        /// 
        void performThrowawaySpectrum()
        {
            Task task = Task.Run(async () => await performThrowawaySpectrumAsync());
            task.Wait();
        }
        async Task performThrowawaySpectrumAsync()
        {
            logger.debug("generating throwaway spectrum");
            // send a trigger if getSpectrumRaw won't
            if (!autoTrigger || triggerSource_ != TRIGGER_SOURCE.INTERNAL)
                await sendSWTriggerAsync();
            await getSpectrumRawAsync();
        }

        public void flushReaders()
        {
            foreach (UsbEndpointReader spectralReader in endpoints)
                spectralReader.ReadFlush();
        }

        /// <summary>
        /// just the bytes, ma'am
        /// </summary> 
        ///
        /// <param name="skipTrigger">
        /// allows getSpectrum to suppress SW triggers when scanAveraging, on scans after
        /// the first, if scanAveragingIsContinuous
        /// </param>
        /// 
        protected virtual double[] getSpectrumRaw(bool skipTrigger = false)
        {
            Task<double[]> task = Task.Run(async () => await getSpectrumRawAsync(skipTrigger));
            return task.Result;
        }

        protected virtual async Task<double[]> getSpectrumRawAsync(bool skipTrigger=false)
        {
            logger.debug($"getSpectrumRaw: requesting spectrum {id}");
            byte[] buf = null;
            if (isARM)
                buf = new byte[8];

            // request a spectrum
            if (triggerSource_ == TRIGGER_SOURCE.INTERNAL && autoTrigger && !skipTrigger)
                await sendSWTriggerAsync();

            if ((isStroker) && !areaScanEnabled)
            {
                var strokerDelayMS = integrationTimeMS_ + 5;
                logger.debug($"getSpectrumRaw: extra Stroker delay {strokerDelayMS}ms");
                Thread.Sleep((int)strokerDelayMS);
            }

            if (untetheredAcquisitionEnabled)
                if (!(await waitForUntetheredDataAsync()))
                    return null;

            ////////////////////////////////////////////////////////////////////
            // read spectrum
            ////////////////////////////////////////////////////////////////////

            if (useReadoutMutex)
                readoutMutex.WaitOne();

            double[] spec = new double[pixels]; // default to all zeros

            int pixelsRead = 0;
            foreach (UsbEndpointReader spectralReader in endpoints)
            {
                // read all expected pixels from the endpoint
                uint[] subspectrum = null;

                // with retry logic
                const int maxRetries = 3;
                int retries = 0;
                while (true)
                {
                    try
                    {
                        // read all expected pixels from the endpoint
                        if (isStroker && retries == 0)
                        {
                            subspectrum = readSubspectrumStroker(spectralReader, pixelsPerEndpoint);
                            if (areaScanEnabled)
                                pixelsPerEndpoint *= LEGACY_VERTICAL_PIXELS;
                            spec = new double[pixelsPerEndpoint];
                        }
                        else
                        {
                            subspectrum = await readSubspectrumAsync(spectralReader, pixelsPerEndpoint);
                        }
                        break;
                    }
                    catch (Exception ex)
                    {
                        logger.error($"{id} Caught exception in WasatchNET.Spectrometer.getSpectrumRaw: {ex}");
                        retries++;
                        if (retries >= maxRetries)
                        {
                            logger.error($"giving up after {retries} retries");
                            if (useReadoutMutex)
                                readoutMutex.ReleaseMutex();
                            return null;
                        }

                        logger.error("reconnecting");
                        var ok = reconnect();
                        if (ok)
                        {
                            logger.error("reconnection succeeded, retrying read");
                            continue;
                        }
                        else
                        {
                            logger.error("reconnection failed, giving up");
                            if (useReadoutMutex)
                                readoutMutex.ReleaseMutex();
                            return null;
                        }
                    }
                }

                // verify that exactly the number expected were received
                if (subspectrum is null || subspectrum.Length != pixelsPerEndpoint)
                {
                    if (!currentAcquisitionCancelled && errorOnTimeout)
                        logger.error($"failed when reading subspectrum from 0x{spectralReader.EpNum:x2} ({id})");
                    Thread.Sleep(delayAfterBulkEndpointErrorMS);
                    if (isStroker && areaScanEnabled)
                        pixelsPerEndpoint /= LEGACY_VERTICAL_PIXELS;
                    if (useReadoutMutex)
                        readoutMutex.ReleaseMutex();
                    return null;
                }

                if (isInGaAs && !eeprom.featureMask.evenOddHardwareCorrected)
                    subspectrum = correctIngaasEvenOdd(subspectrum);

                // append while converting to double
                for (int i = 0; i < pixelsPerEndpoint; i++)
                    spec[i + pixelsRead] = subspectrum[i];

                pixelsRead += pixelsPerEndpoint;
            }

            // release the mutex...other spectrometers can proceed with their reads
            if (useReadoutMutex)
                readoutMutex.ReleaseMutex();

            if (isStroker && areaScanEnabled)
                pixelsPerEndpoint /= LEGACY_VERTICAL_PIXELS;

            if (hasMarker)
            {
                shiftedMarkerCount = 0;
                if (spec[0] != SPECTRUM_START_MARKER)
                    logger.error($"MARKER: first pixel does not match marker ({id})");

                for (int i = 1; i < spec.Length; i++)
                {
                    if (spec[i] == SPECTRUM_START_MARKER)
                    {
                        logger.error($"MARKER found at pixel {i} ({id})");
                        shiftedMarkerCount++;
                    }
                }

                // regardless, overwrite the marker now that we've processed it
                spec[0] = spec[1];
            }

            if (eeprom.featureMask.invertXAxis)
                Array.Reverse(spec);

            if (isSiG)
            {
                // overwrite last pixel
                spec[pixels - 1] = spec[pixels - 2];
            }

<<<<<<< HEAD
=======
            if (eeprom.featureMask.bin2x2 && !areaScanEnabled)
            {
                if (eeprom.horizontalBinningMethod == EEPROM.HORIZONTAL_BINNING_METHOD.BIN_2X2)
                {
                    var smoothed = new double[spec.Length];
                    for (int i = 0; i < spec.Length - 1; i++)
                        smoothed[i] = (spec[i] + spec[i + 1]) / 2.0;
                    smoothed[spec.Length - 1] = spec[spec.Length - 1];
                    spec = smoothed;
                }
                else if (eeprom.horizontalBinningMethod == EEPROM.HORIZONTAL_BINNING_METHOD.BIN_4X2_AVG)
                {
                    var smoothed = new double[spec.Length];
                    for (int i = 0; i < spec.Length - 1; i += 2)
                    {
                        smoothed[i] = (spec[i] + spec[i + 1]) / 2.0;
                    }
                    for (int i = 1; i < spec.Length - 1; i += 2)
                    {
                        if (i < spec.Length - 2)
                        {
                            smoothed[i] = (smoothed[i - 1] + smoothed[i + 1]) / 2.0;
                        }
                    }
                    for (int i =  spec.Length - 3; i < spec.Length; ++i)
                    {
                        if (smoothed[i] == 0)
                            smoothed[i] = spec[i];
                    }

                    smoothed[spec.Length - 1] = spec[spec.Length - 1];
                    spec = smoothed;
                }
            }

>>>>>>> d5eb457a
            logger.debug("getSpectrumRaw: returning {0} pixels", spec.Length);

            // logger.debug("getSpectrumRaw({0}): {1}", id, string.Join<double>(", ", spec));

            lastSpectrum = spec;
            return spec;
        }

        /// <returns>true if poll was successful (data ready), false on error</returns>
        bool waitForUntetheredData()
        {
            Task<bool> task = Task.Run(async () => await waitForUntetheredDataAsync());
            return task.Result;
        }
        async Task<bool> waitForUntetheredDataAsync()
        {
            while (true)
            {
                Thread.Sleep(1000);
                var status = await getUntetheredCaptureStatusAsync();
                logger.debug($"waitForUntetheredData: UntetheredCaptureStatus {status}");
                if (status == UntetheredCaptureStatus.IDLE)
                    return true;
                else if (status == UntetheredCaptureStatus.ERROR)
                    return false;
            }
        }

        

        protected virtual double[] getAreaScanLightweight()
        {
            double[] temp = new double[pixels]; // default to all zeros
            double[] sum = new double[temp.Length * eeprom.activePixelsVert];

            Task<bool> task = Task.Run(async () => await sendSWTriggerAsync());

            for (int i = 0; i < eeprom.activePixelsVert; ++i)
                {
                    //temp = getSpectrumRaw(true)
                    int pixelsRead = 0;
                    foreach (UsbEndpointReader spectralReader in endpoints)
                    {
                        // read all expected pixels from the endpoint
                        uint[] subspectrum = null;
                        subspectrum = readSubspectrumLightweight(spectralReader, pixelsPerEndpoint);
                        for (int j = 0; j < pixelsPerEndpoint; j++)
                            temp[j + pixelsRead] = subspectrum[j];

                        pixelsRead += pixelsPerEndpoint;
                        Thread.Sleep(5);
                    }

                    temp.CopyTo(sum, temp.Length * i);
                    //Thread.Sleep(detectorOffset + 1);
                }
            

            return sum;
        }

        public virtual ushort[] getFrame(bool direct = true)
        {
            return null;
        }

        uint[] readImage(UsbEndpointReader spectralReader, int pixelsPerEndpoint)
        {
            ////////////////////////////////////////////////////////////////////
            // Read all the expected bytes.  Don't mess with demarshalling into
            // pixels yet, because we might get them in odd-sized batches.
            ////////////////////////////////////////////////////////////////////

            int chunk_size = pixelsPerEndpoint / 2;
            int maxLines = 150;

            int bytesPerEndpoint = pixelsPerEndpoint * 2 * maxLines;
            bool triggerWasExternal = triggerSource == TRIGGER_SOURCE.EXTERNAL;

            byte[] subspectrumBytes = new byte[bytesPerEndpoint];  // initialize to zeros

            int bytesReadThisEndpoint = 0;
            int bytesRemainingToRead = bytesPerEndpoint;
            while (bytesReadThisEndpoint < bytesPerEndpoint)
            {
                // compute this inside the loop, just in case (if doing external
                // triggering), someone changes integration time during trigger wait
                int timeoutMS = generateTimeoutMS();

                // read the next block of data
                ErrorCode err = new ErrorCode();
                int bytesRead = 0;
                try
                {
                    int bytesToRead = chunk_size - bytesReadThisEndpoint;
                    logger.debug("readImage: attempting to read {0} bytes of spectrum from endpoint {1} with timeout {2}ms", bytesToRead, spectralReader, timeoutMS);
                    err = spectralReader.Read(subspectrumBytes, bytesReadThisEndpoint, chunk_size, timeoutMS, out bytesRead);
                    logger.debug("readImage: read {0} bytes of spectrum from endpoint {1} (ErrorCode {2})", bytesRead, spectralReader, err.ToString());
                }
                catch (Exception ex)
                {
                    logger.error("readImage: caught exception reading endpoint: {0}", ex.Message);
                    return null; 
                }

                bytesReadThisEndpoint += bytesRead;
                logger.debug("readImage: bytesReadThisEndpoint now {0}", bytesReadThisEndpoint);

                if (bytesReadThisEndpoint == 0 && !triggerWasExternal)
                {
                    logger.error("readImage: read nothing (timeout?)");
                    return null; 
                }

                if (bytesReadThisEndpoint > bytesPerEndpoint)
                {
                    logger.error("readImage: read too many bytes on endpoint {0} (read {1} of expected {2})", spectralReader, bytesReadThisEndpoint, bytesPerEndpoint);
                    break;
                }

                if (triggerWasExternal && triggerSource != TRIGGER_SOURCE.EXTERNAL)
                {
                    // need to do this so software can send an ACQUIRE command, else we'll
                    // loop forever
                    logger.debug("triggering switched from external to internal...resetting");
                    return null; 
                }

                if (triggerSource == TRIGGER_SOURCE.EXTERNAL && !shuttingDown)
                {
                    // we don't know how long we'll have to wait for the trigger, so just loop and hope
                    // (should probably only catch Timeout exceptions...)
                    logger.debug("readImage: still waiting for external trigger");
                }
            }

            ////////////////////////////////////////////////////////////////////
            // To get here, we should have exactly the expected number of bytes
            ////////////////////////////////////////////////////////////////////

            // demarshall into pixels
            uint[] subspectrum = new uint[pixelsPerEndpoint];
            for (int i = 0; i < pixelsPerEndpoint; i++)
                subspectrum[i] = (uint)(subspectrumBytes[i * 2] | (subspectrumBytes[i * 2 + 1] << 8));  // LSB-MSB

            logger.debug("readImage: returning subspectrum");
            return subspectrum;
        }

        uint[] readSubspectrumStroker(UsbEndpointReader spectralReader, int pixelsPerEndpoint)
        {
            ////////////////////////////////////////////////////////////////////
            // Read all the expected bytes.  Don't mess with demarshalling into
            // pixels yet, because we might get them in odd-sized batches.
            ////////////////////////////////////////////////////////////////////

            int chunk_size = pixelsPerEndpoint / 2;

            int maxLines = LEGACY_VERTICAL_PIXELS;

            int bytesPerEndpoint;
            if (!areaScanEnabled)
                bytesPerEndpoint = pixelsPerEndpoint * 2;
            else
            {
                bytesPerEndpoint = pixelsPerEndpoint * 2 * maxLines;
                pixelsPerEndpoint *= maxLines;
            }

            chunk_size = bytesPerEndpoint;

            bool triggerWasExternal = triggerSource == TRIGGER_SOURCE.EXTERNAL;

            byte[] subspectrumBytes = new byte[bytesPerEndpoint];  // initialize to zeros

            int bytesReadThisEndpoint = 0;
            int bytesRemainingToRead = bytesPerEndpoint;
            while (bytesReadThisEndpoint < bytesPerEndpoint)
            {
                // compute this inside the loop, just in case (if doing external
                // triggering), someone changes integration time during trigger wait
                int timeoutMS = generateTimeoutMS();

                // read the next block of data
                ErrorCode err = new ErrorCode();
                int bytesRead = 0;
                try
                {
                    int bytesToRead = chunk_size - bytesReadThisEndpoint;
                    logger.debug("readSubspectrumStroker: attempting to read {0} bytes of spectrum from endpoint {1} with timeout {2}ms", bytesToRead, spectralReader, timeoutMS);
                    err = spectralReader.Read(subspectrumBytes, bytesReadThisEndpoint, chunk_size, timeoutMS, out bytesRead);
                    logger.debug("readSubspectrumStroker: read {0} bytes of spectrum from endpoint {1} (ErrorCode {2})", bytesRead, spectralReader, err.ToString());
                }
                catch (Exception ex)
                {
                    logger.error("readSubspectrumStroker: caught exception reading endpoint: {0}", ex.Message);
                    return null; //  break;  // should be return null;
                }

                bytesReadThisEndpoint += bytesRead;
                logger.debug("readSubspectrumStroker: bytesReadThisEndpoint now {0}", bytesReadThisEndpoint);

                if (bytesReadThisEndpoint == 0 && !triggerWasExternal)
                {
                    logger.error("readSubspectrumStroker: read nothing (timeout?)");
                    return null;
                }

                if (bytesReadThisEndpoint > bytesPerEndpoint)
                {
                    logger.error("readSubspectrumStroker: read too many bytes on endpoint {0} (read {1} of expected {2})", spectralReader, bytesReadThisEndpoint, bytesPerEndpoint);
                    break;
                }

                if (triggerWasExternal && triggerSource != TRIGGER_SOURCE.EXTERNAL)
                {
                    // need to do this so software can send an ACQUIRE command, else we'll
                    // loop forever
                    logger.debug("readSubspectrumStroker: triggering switched from external to internal...resetting");
                    return null; 
                }

                if (triggerSource == TRIGGER_SOURCE.EXTERNAL && !shuttingDown)
                {
                    // we don't know how long we'll have to wait for the trigger, so just loop and hope
                    // (should probably only catch Timeout exceptions...)
                    logger.debug("readSubspectrumStroker: still waiting for external trigger");
                }
            }

            ////////////////////////////////////////////////////////////////////
            // To get here, we should have exactly the expected number of bytes
            ////////////////////////////////////////////////////////////////////

            // demarshall into pixels
            uint[] subspectrum = new uint[pixelsPerEndpoint];
            for (int i = 0; i < pixelsPerEndpoint; i++)
                subspectrum[i] = (uint)(subspectrumBytes[i * 2] | (subspectrumBytes[i * 2 + 1] << 8));  // LSB-MSB

            logger.debug("readSubspectrumStroker: returning subspectrum");
            return subspectrum;
        }

        int generateTimeoutMS()
        {
            ////////////////////////////////////////////////////////////////////
            // if an explicit timeout was provided, use that
            ////////////////////////////////////////////////////////////////////

            if (acquisitionTimeoutMS != null)
                return (int)acquisitionTimeoutMS;
            else if (acquisitionTimeoutTimestamp != null)
            {
                var now = DateTime.Now;
                DateTime then = (DateTime)acquisitionTimeoutTimestamp;
                if (acquisitionTimeoutTimestamp > now)
                    return (int)(then - now).TotalMilliseconds;
            }

            ////////////////////////////////////////////////////////////////////
            // compute a default timeout
            ////////////////////////////////////////////////////////////////////

            // give SiG more time, as it may need to do 6 internal throwaway
            // if it's coming back from a power-save mode
            int acquisitions = isSiG ? 8 : 2;

            // give more time if we have lots of connected spectrometers, as 
            // USB is ultimately serial
            const int windowMS = 500;

            return (int)(integrationTimeMS_ * acquisitions +
                         windowMS * Driver.getInstance().getNumberOfSpectrometers());
        }

        // Given one endpoint (e.g. Ep02 or Ep06), read exactly the number of pixels 
        // expected on the endpoint.  Try to do it in one go, but loop around if
        // it comes out in chunks.  Log an error and return NULL if anything goes
        // wrong (timeout in non-triggering context, or reading too many bytes).
        //
        // MZ: I don't like that "pixelsPerEndpoint" (which is already a Spectrometer
        //     attribute) is here being "shadowed" (overwritten) by a local parameter
        //     name.  Recommend picking a different parameter name.
        uint[] readSubspectrum(UsbEndpointReader spectralReader, int pixelsPerEndpoint)
        {
            Task<uint[]> task = Task.Run(async () => await readSubspectrumAsync(spectralReader, pixelsPerEndpoint));
            return task.Result;
        }
        async Task<uint[]> readSubspectrumAsync(UsbEndpointReader spectralReader, int pixelsPerEndpoint)
        {
            ////////////////////////////////////////////////////////////////////
            // Read all the expected bytes.  Don't mess with demarshalling into
            // pixels yet, because we might get them in odd-sized batches.
            ////////////////////////////////////////////////////////////////////

            int bytesPerEndpoint = pixelsPerEndpoint * 2;
            bool triggerWasExternal = triggerSource == TRIGGER_SOURCE.EXTERNAL;

            byte[] subspectrumBytes = new byte[bytesPerEndpoint];  // initialize to zeros

            int bytesReadThisEndpoint = 0;
            int bytesRemainingToRead = bytesPerEndpoint;

            while (bytesReadThisEndpoint < bytesPerEndpoint)
            {
                // compute this inside the loop, just in case (if doing external
                // triggering), someone changes integration time during trigger wait
                int timeoutMS = generateTimeoutMS();

                // read the next block of data
                ErrorCode err = new ErrorCode();
                int bytesRead = 0;
                try
                {
                    int bytesToRead = bytesPerEndpoint - bytesReadThisEndpoint;
                    logger.debug($"readSubspectrum: attempting to read {bytesToRead} bytes of spectrum from endpoint 0x{spectralReader.EpNum:x2} with timeout {timeoutMS}ms ({id})");
                    err = await Task.Run(() => spectralReader.Read(subspectrumBytes, bytesReadThisEndpoint, bytesPerEndpoint - bytesReadThisEndpoint, timeoutMS, out bytesRead));
                    logger.debug($"readSubspectrum: read {bytesRead} bytes of spectrum from endpoint 0x{spectralReader.EpNum:x2} ({err}) ({id})");
                }
                catch (Exception ex)
                {
                    logger.error("readSubspectrum: caught exception reading endpoint ({id}): {0}", ex.Message);
                    return null; 
                }

                bytesReadThisEndpoint += bytesRead;
                logger.debug($"readSubspectrum: bytesReadThisEndpoint now {bytesReadThisEndpoint} ({id})");
                if (bytesReadThisEndpoint == bytesPerEndpoint)
                    break;

                if (bytesRead == 0 && !triggerWasExternal)
                {
                    logger.error($"readSubspectrum: read nothing (timeout?) ({id})");
                    return null; 
                }

                if (bytesReadThisEndpoint > bytesPerEndpoint)
                {
                    logger.error($"readSubspectrum: read too many bytes on endpoint 0x{spectralReader.EpNum:x2} (read {bytesReadThisEndpoint} of expected {bytesPerEndpoint}) ({id})");
                    break; 
                }

                if (triggerWasExternal && triggerSource != TRIGGER_SOURCE.EXTERNAL)
                {
                    // need to do this so software can send an ACQUIRE command, else we'll
                    // loop forever
                    logger.debug($"triggering switched from external to internal...resetting ({id})");
                    return null; 
                }

                if (currentAcquisitionCancelled)
                {
                    logger.debug("readSubspectrum: current acquisition cancelled");
                    return null;
                }

                if (triggerSource == TRIGGER_SOURCE.EXTERNAL && !shuttingDown)
                {
                    // Note that we may fall down this path following a SW-triggered
                    // throwaway initiated by integration time change, even if the overall
                    // triggering strategy is external.  In that case the following error
                    // is misleading (it wasn't externally-triggered) but valid (it did
                    // timeout).

                    // if we were given an explicit timeout, give up
                    if (acquisitionTimeoutMS != null || acquisitionTimeoutTimestamp != null)
                    {
                        if (errorOnTimeout)
                            logger.error("failed to receive externally-triggered spectrum within explicit timeout");
                        acquisitionTimeoutTimestamp = null;
                        return null;
                    }
                    else
                    {
                        logger.debug($"readSubspectrum: still waiting for external trigger ({id})");
                    }
                }

                logger.error("throwing away partial spectrum, try again");
                return null;
            }

            ////////////////////////////////////////////////////////////////////
            // To get here, we should have exactly the expected number of bytes
            ////////////////////////////////////////////////////////////////////

            // demarshall into pixels
            uint[] subspectrum = new uint[pixelsPerEndpoint];
            for (int i = 0; i < pixelsPerEndpoint; i++)
                subspectrum[i] = (uint)(subspectrumBytes[i * 2] | (subspectrumBytes[i * 2 + 1] << 8));  // LSB-MSB

            logger.debug("readSubspectrum: returning subspectrum");
            return subspectrum;
        }

        uint[] readSubspectrumLightweight(UsbEndpointReader spectralReader, int pixelsPerEndpoint)
        {
            ////////////////////////////////////////////////////////////////////
            // Read all the expected bytes.  Don't mess with demarshalling into
            // pixels yet, because we might get them in odd-sized batches.
            ////////////////////////////////////////////////////////////////////

            int bytesPerEndpoint = pixelsPerEndpoint * 2;
            bool triggerWasExternal = triggerSource == TRIGGER_SOURCE.EXTERNAL;

            byte[] subspectrumBytes = new byte[bytesPerEndpoint];  // initialize to zeros

            int bytesReadThisEndpoint = 0;
            int bytesRemainingToRead = bytesPerEndpoint;

            while (bytesReadThisEndpoint < bytesPerEndpoint)
            {
                // compute this inside the loop, just in case (if doing external
                // triggering), someone changes integration time during trigger wait
                int timeoutMS = generateTimeoutMS();

                // read the next block of data
                ErrorCode err = new ErrorCode();
                int bytesRead = 0;
                try
                {
                    int bytesToRead = bytesPerEndpoint - bytesReadThisEndpoint;
                    err = spectralReader.Read(subspectrumBytes, bytesReadThisEndpoint, bytesPerEndpoint - bytesReadThisEndpoint, timeoutMS, out bytesRead);
                }
                catch 
                {
                    return null;
                }

                bytesReadThisEndpoint += bytesRead;
                if (bytesReadThisEndpoint == bytesPerEndpoint)
                    break;

                if (bytesRead == 0 && !triggerWasExternal)
                {
                    return null;
                }

                if (bytesReadThisEndpoint > bytesPerEndpoint)
                {
                    break;
                }

                if (triggerWasExternal && triggerSource != TRIGGER_SOURCE.EXTERNAL)
                {
                    // need to do this so software can send an ACQUIRE command, else we'll
                    // loop forever
                    return null;
                }

                if (currentAcquisitionCancelled)
                {
                    return null;
                }

                if (triggerSource == TRIGGER_SOURCE.EXTERNAL && !shuttingDown)
                {
                    // Note that we may fall down this path following a SW-triggered
                    // throwaway initiated by integration time change, even if the overall
                    // triggering strategy is external.  In that case the following error
                    // is misleading (it wasn't externally-triggered) but valid (it did
                    // timeout).

                    // if we were given an explicit timeout, give up
                    if (acquisitionTimeoutMS != null || acquisitionTimeoutTimestamp != null)
                    {
                        acquisitionTimeoutTimestamp = null;
                        return null;
                    }
                }

                return null;
            }

            ////////////////////////////////////////////////////////////////////
            // To get here, we should have exactly the expected number of bytes
            ////////////////////////////////////////////////////////////////////

            // demarshall into pixels
            uint[] subspectrum = new uint[pixelsPerEndpoint];
            for (int i = 0; i < pixelsPerEndpoint; i++)
                subspectrum[i] = (uint)(subspectrumBytes[i * 2] | (subspectrumBytes[i * 2 + 1] << 8));  // LSB-MSB

            return subspectrum;
        }

        public void cancelCurrentAcquisition() => currentAcquisitionCancelled = true;
        protected bool currentAcquisitionCancelled;
    }
}
<|MERGE_RESOLUTION|>--- conflicted
+++ resolved
@@ -1,4113 +1,4110 @@
-using System;
-using System.CodeDom;
-using System.Collections.Generic;
-using System.Runtime.InteropServices;
-using System.Text.RegularExpressions;
-using System.Threading;
-using System.Threading.Tasks;
-using LibUsbDotNet;
-using LibUsbDotNet.Main;
-using Newtonsoft.Json.Linq;
-
-namespace WasatchNET
-{
-    /// <summary>
-    /// Encapsulates a logical Wasatch Photonics spectrometer for communication. 
-    /// </summary>
-    ///
-    /// <remarks>
-    /// For WP spectrometer API, see ENG-0001 "WP Raman USB Interface Specification r1.4"
-    ///
-    /// NOT rigorously tested for thread-safety. It MAY be thread-safe, 
-    /// it WILL be thread-safe, but currently it is not GUARANTEED thread-safe.
-    ///
-    /// Currently the only supported bus is USB (using LibUsbDotNet). There are
-    /// relatively few accesses to the raw USB objects in this implementation, 
-    /// so it should be fairly easy to refactor to support Bluetooth, Ethernet 
-    /// etc when I get test units.
-    /// </remarks>
-    ///
-    /// <todo>
-    /// Should really just add getAreaScan() method, which correctly does 
-    /// everything for whatever spectrometer is connected, returning the 2D array.
-    /// </todo>
-    [ComVisible(true)]
-    [Guid("06DF0AB6-741E-43D8-92EF-E14CB74070D7")]
-    [ProgId("WasatchNET.Spectrometer")]
-    [ClassInterface(ClassInterfaceType.None)]
-    public class Spectrometer : ISpectrometer
-    {
-        ////////////////////////////////////////////////////////////////////////
-        // Constants
-        ////////////////////////////////////////////////////////////////////////
-
-        public const byte HOST_TO_DEVICE = 0x40;
-        public const byte DEVICE_TO_HOST = 0xc0;
-        public const float UNINITIALIZED_TEMPERATURE_DEG_C = -999;
-        public const int LEGACY_VERTICAL_PIXELS = 70;           //!< for Stroker Area Scan
-        public const ushort SPECTRUM_START_MARKER = 0xffff;
-
-        ////////////////////////////////////////////////////////////////////////
-        // data types
-        ////////////////////////////////////////////////////////////////////////
-
-        /// <summary>
-        /// When setting laser power as a percentage (see setLaserPowerPercentage), 
-        /// this enum determines the possible resolution (granularity) of the 
-        /// selectable power.
-        /// </summary>
-        /// <remarks>
-        /// - 100 = 1% resolution (74.4% would round down to 74% power), using pulse period of 100us
-        /// - 1000 = 0.1% resolution (74.4% would yield 74.4% power), use pulse period of 1000us
-        /// - MANUAL = "use whatever laserModulationPulseWidth has been set by the caller"
-        /// </remarks>
-        public enum LaserPowerResolution { LASER_POWER_RESOLUTION_100, LASER_POWER_RESOLUTION_1000, LASER_POWER_RESOLUTION_MANUAL }
-
-        public enum LaserTECMode { OFF, ON, AUTO, AUTO_ON }
-
-        public enum UntetheredCaptureStatus {  IDLE = 0, DARK = 1, WARMUP = 2, SAMPLE = 3, PROCESSING = 4, ERROR = 5 }
-
-        ////////////////////////////////////////////////////////////////////////
-        // Private attributes
-        ////////////////////////////////////////////////////////////////////////
-
-        UsbRegistry usbRegistry;
-        UsbDevice usbDevice;
-        IUsbDevice wholeUsbDevice;
-
-        // technically these are Read Endpoints 2 and 6, but keeping naming
-        // consistent with Wasatch.PY
-        UsbEndpointReader spectralReader82;
-        UsbEndpointReader spectralReader86;
-        bool usingDualEndpoints;
-
-        internal Dictionary<Opcodes, byte> cmd = OpcodeHelper.getInstance().getDict();
-        HashSet<Opcodes> armInvertedRetvals = OpcodeHelper.getInstance().getArmInvertedRetvals();
-
-        protected Logger logger = Logger.getInstance();
-
-        protected object adcLock = new object();
-        protected object acquisitionLock = new object(); //!< synchronizes getSpectrum, integrationTimeMS, scanAveraging, dark and boxcarHalfWidth
-        object commsLock = new object(); //!< synchronizes getCmd, getCmd2, sendCmd
-        DateTime lastUsbTimestamp = DateTime.Now;
-        internal bool shuttingDown = false;
-
-        /// <summary>
-        /// Whether to synchronize all spectral reads with a class-level (static) 
-        /// mutex.  
-        /// </summary>
-        ///
-        /// <remarks>
-        /// This doesn't include the sending of ACQUIRE software triggers, just 
-        /// the bulk readouts over Ep2 and Ep6.  As USB is fundamentally serial,
-        /// this probably doesn't change behavior much, but it will ensure whole
-        /// whole spectra are transferred atomically, even when spanning endpoints.
-        /// 
-        /// This is a developmental test feature, and not intended for production
-        /// applications.
-        /// </remarks>
-        public bool useReadoutMutex { get; set; }
-        static Mutex readoutMutex = new Mutex();
-
-        List<UsbEndpointReader> endpoints = new List<UsbEndpointReader>();
-        int pixelsPerEndpoint = 0;
-        ulong throwawaySum = 0;
-
-        ////////////////////////////////////////////////////////////////////////
-        // Convenience lookups
-        ////////////////////////////////////////////////////////////////////////
-
-        public bool prioritizeVirtualEEPROM { get; protected set; } = false;
-
-        /// <summary>how many pixels does the spectrometer have (spectrum length)</summary>
-        public uint pixels { get; protected set; }
-
-        public int linesPerFrame { get; protected set; }
-
-        /// <summary>pre-populated array of wavelengths (nm) by pixel, generated from eeprom.wavecalCoeffs</summary>
-        /// <remarks>see Util.generateWavelengths</remarks>
-        public double[] wavelengths { get; protected set; }
-
-        /// <summary>pre-populated array of Raman shifts in wavenumber (1/cm) by pixel, generated from wavelengths[] and excitationNM</summary>
-        /// <remarks>see Util.wavelengthsToWavenumbers</remarks>
-        public double[] wavenumbers { get; protected set; }
-
-        /// <summary>
-        /// convenience accesor for pixel axis (lazy-loaded), for parallelism
-        /// with wavelengths and wavenumbers
-        /// </summary>
-        public double[] pixelAxis
-        {
-            get
-            {
-                if (pixelAxis_ != null)
-                    return pixelAxis_;
-                pixelAxis_ = new double[pixels];
-                for (int i = 0; i < pixels; i++)
-                    pixelAxis_[i] = i;
-                return pixelAxis_;
-            }
-        }
-        double[] pixelAxis_ = null;
-
-        /// <summary>
-        /// Useful if you lost the results of getSpectrum, or if you want to 
-        /// peek into ongoing multi-acquisition tasks like scan averaging or 
-        /// optimization.
-        /// </summary>
-        public double[] lastSpectrum { get; protected set; }
-
-        /// <summary>
-        /// Whether the spectrometer uses Serial Peripheral Interface
-        /// (as opposed to USB for instance).
-        /// </summary>
-        public bool isSPI { get; protected set; } = false;
-
-        /// <summary>
-        /// Whether the spectrometer uses a "Gen 1.5" accessory connector
-        /// </summary>
-        public bool isGen15 { get => eeprom.featureMask.gen15; }
-
-        /// <summary>
-        /// Stroker is a legacy board firmware with older PID (not 0x1000, 0x2000 
-        /// or 0x4000), doesn't conform to Feature Identification Device (FID) 
-        /// Protocol, and lacking an EEPROM.
-        /// </summary>
-        public bool isStroker { get; protected set; } = false;
-
-        /// <summary>
-        /// Optical Coherence Tomography (OCT) spectrometers differ from "standard"
-        /// spectrometers in several respects, such as producing both 2D and 3D imagery.
-        /// </summary>
-        public bool isOCT { get; protected set; } = false;
-
-        /// <summary>
-        /// XL-series spectrometers use an Andor camera requiring special drivers and
-        /// EEPROM handling.
-        /// </summary>
-        public bool isAndor { get; protected set; } = false;
-
-        /// <summary>
-        /// This is a quick way to know if we should expect our spectrometer to
-        /// generate wavenumbers or not, all values above 0 are considered viable 
-        /// </summary>
-        public bool looksRaman
-        {
-            get { return excitationWavelengthNM > 0; } 
-        }
-
-        /// <summary>
-        /// Some spectrometers send a start-of-frame marker in the first pixel of
-        /// the spectrum.
-        /// </summary>
-        public bool hasMarker
-        {
-            get
-            {
-                // if we decide to keep this, change to EEPROM.featureMask.hasFraming
-                return hasMarker_ || eeprom.model == "WPX-8CHANNEL";
-            }
-            set
-            {
-                hasMarker_ = value;
-            }
-        }
-        bool hasMarker_;
-
-        /// <summary>spectrometer serial number</summary>
-        public virtual string serialNumber
-        {
-            get { return eeprom.serialNumber; }
-        }
-
-        /// <summary>spectrometer model</summary>
-        public string model
-        {
-            get { return eeprom.model; }
-        }
-
-        /// <summary>couples serial number with channel position</summary>
-        public string id
-        {
-            get
-            {
-                if (multiChannelPosition > -1)
-                    return $"{serialNumber} (pos {multiChannelPosition})";
-                else
-                    return serialNumber;
-            }
-        }
-
-        ////////////////////////////////////////////////////////////////////////
-        // Spectrometer Components
-        ////////////////////////////////////////////////////////////////////////
-
-        /// <summary>metadata inferred from the spectrometer's USB PID</summary>
-        public FeatureIdentification featureIdentification { get; set; }
-
-        /// <summary>set of compilation options used to compile the FPGA firmware in this spectrometer</summary>
-        public FPGAOptions fpgaOptions { get; private set; }
-
-        /// <summary>configuration settings stored in the spectrometer's EEPROM</summary>
-
-        public EEPROM eeprom { get; protected set; }
-        public FRAM fram { get; protected set; }
-        ////////////////////////////////////////////////////////////////////////
-        // internal driver attributes (no direct corresponding HW component)
-        ////////////////////////////////////////////////////////////////////////
-
-        /// <summary>
-        /// If there is an error reading one of the bulk endpoints, pause this 
-        /// many milliseconds in hopes of the bus resetting itself (does not
-        /// automatically retry).
-        /// </summary>
-        public int delayAfterBulkEndpointErrorMS = 100;
-
-        /// <summary>
-        /// For spectrometer firmware providing "start of spectrum markers", 
-        /// provides a count of how many INCORRECT markers were found in the MOST
-        /// RECENT spectrum.
-        /// </summary>
-        public int shiftedMarkerCount { get; private set; } = 0;
-
-        /// <summary>
-        /// Whether the driver should automatically perform a throwaway ADC read
-        /// when changing the selected ADC.  (defaults true)
-        /// </summary>
-        bool throwawayADCRead { get; set; } = true;
-
-        /// <summary>
-        /// Whether the driver should automatically generate a throwaway 
-        /// "stability" measurement after changing integration time.
-        /// (defaults false)
-        /// </summary>
-        ///
-        /// <todo>
-        /// Change such that only used if the trigger source is internal (SW-triggered)
-        /// and autoTrigger is enabled (both the default).
-        /// </todo>
-        public bool throwawayAfterIntegrationTime { get; set; }
-
-
-        /// <summary>
-        /// Determines whether or not the Gen1.5 accessory connector's features can be used
-        /// </summary>
-        ///
-        /// <todo>
-        /// Cache getter and use actual command once implemented...for now it only exists in software
-        /// </todo>
-        public virtual bool accessoryEnabled
-        {
-            get
-            {
-                return accessoryEnabled_;
-            }
-
-            set
-            {
-                if (isGen15)
-                {
-                    //TO-DO: add cache here once GETTER enabled in firmware
-                    if (value == accessoryEnabled_)
-                        return;
-
-
-                    sendCmd(Opcodes.SET_ACCESSORY_ENABLE, (ushort)((accessoryEnabled_ = value) ? 1 : 0));
-                }
-            }
-        }
-        protected bool accessoryEnabled_ = false;
-
-        /// <summary>
-        /// Whether the driver should automatically send a software trigger on
-        /// calls to getSpectrum() when triggerSource is set to INTERNAL.
-        /// (defaults true)
-        /// </summary>
-        ///
-        /// <remarks>
-        /// This is provided in case the caller wishes to call sendSWTrigger()
-        /// explicitly, for instance to send software triggers to a series of
-        /// devices at once, before beginning reads on any of them.
-        /// </remarks>
-        public bool autoTrigger
-        {
-            get => autoTrigger_;
-            set
-            {
-                logger.debug($"Spectrometer.autoTrigger -> {value}");
-                autoTrigger_ = value;
-            }
-        }
-        bool autoTrigger_ = true;
-
-        /// <summary>
-        /// Whether the "scanAveraging" property should automatically configure
-        /// continuousAcquisitionEnable and continuousFrames.
-        /// (default false)
-        /// </summary>
-        ///
-        /// <remarks>
-        /// EXPERIMENTAL -- NOT RECOMMENDED FOR PRODUCTION APPLICATIONS.
-        /// 
-        /// Setting false will automatically reset continuousAcquisitionEnable
-        /// and continuousFrames to default (off) values.
-        /// </remarks>
-        public bool scanAveragingIsContinuous
-        {
-            get => scanAveragingIsContinuous_;
-            set
-            {
-                scanAveragingIsContinuous_ = value;
-
-                if (value)
-                {
-                    configureContinuousAcquisition();
-                }
-                else
-                {
-                    continuousAcquisitionEnable = false;
-                    continuousFrames = 1;
-                }
-            }
-        }
-        bool scanAveragingIsContinuous_;
-
-        /// <summary>
-        /// How many acquisitions to average together (0 or 1 for no averaging).
-        /// (default 1)
-        /// </summary>
-        ///
-        /// <remarks>
-        /// Note that while SW triggering supports 2^16 scans to average, HW 
-        /// triggering (necessarily using continuousFrames) is limited to 255.
-        /// </remarks>
-        public virtual uint scanAveraging
-        {
-            get { return scanAveraging_; }
-            set
-            {
-                logger.debug($"scanAveraging -> {value}");
-                scanAveraging_ = value;
-                configureContinuousAcquisition();
-            }
-        }
-        protected uint scanAveraging_ = 1;
-
-        void configureContinuousAcquisition()
-        {
-            if (!scanAveragingIsContinuous)
-                return;
-
-            if (scanAveraging > 1 && !continuousAcquisitionEnable)
-            {
-                logger.debug("auto-enabling continuous acquisition");
-                continuousAcquisitionEnable = true;
-            }
-            else if (scanAveraging <= 1 && continuousAcquisitionEnable)
-            {
-                logger.debug("auto-disabling continuous acquisition");
-                continuousAcquisitionEnable = false;
-                continuousFrames = 1;
-            }
-
-            if (continuousAcquisitionEnable)
-            {
-                if (scanAveraging <= 0xff)
-                {
-                    logger.debug($"auto-setting continuousFrames to {scanAveraging}");
-                    continuousFrames = (byte)scanAveraging;
-                }
-                else
-                {
-                    logger.error($"can't auto-configure continuousFrames ({scanAveraging} out of range)");
-                }
-            }
-        }
-
-        /// <summary>
-        /// Perform post-acquisition high-frequency smoothing by averaging
-        /// together "n" pixels to either side of each acquired pixel; zero
-        /// to disable (default).
-        /// </summary>
-        public virtual uint boxcarHalfWidth
-        {
-            get { return boxcarHalfWidth_; }
-            set
-            {
-                boxcarHalfWidth_ = value;
-            }
-        }
-        protected uint boxcarHalfWidth_;
-
-        /// <summary>
-        /// Perform automatic dark subtraction by setting this property to
-        /// an acquired dark spectrum; leave "null" to disable.
-        /// </summary>
-        public virtual double[] dark
-        {
-            get { return dark_; }
-            set
-            {
-                dark_ = value;
-            }
-        }
-        protected double[] dark_;
-
-        /// <summary>
-        /// Simplify reference-based techniques (absorbance, reflectance, 
-        /// transmission etc) by allowing a reference to be stored with the 
-        /// Spectrometer, similar to dark.  
-        /// 
-        /// Unlike dark, which will be automatically subtracted from Raw to form
-        /// Processed, no automatic processing is performed with the Reference, 
-        /// as different techniques use it differently.  This is a convenience 
-        /// attribute for application programmers.
-        /// </summary>
-        public virtual double[] reference
-        {
-            get { return reference_; }
-            set { reference_ = value; }
-        }
-        protected double[] reference_;
-
-        /// <summary>
-        /// If the spectrometer is deployed in a multi-channel configuration,
-        /// this provides a place to store an integral position in the Spectrometer
-        /// object.  (defaults to -1, an invalid position)
-        /// </summary>
-        ///
-        /// <remarks>
-        /// This may be populated from EEPROM.UserText or other sources.
-        /// This value is not used by anything except MultiChannelWrapper and 
-        /// end-user code.
-        /// </remarks>
-        public int multiChannelPosition = -1;
-
-        /// <summary>
-        /// Multichannel convenience accessor (default false)
-        /// </summary>
-        public bool multiChannelSelected { get; set; }
-
-        /// <summary>
-        /// Whether an ERROR should be logged on a timeout event (default true)
-        /// </summary>
-        public bool errorOnTimeout { get; set; } = true;
-
-        /// <summary>
-        /// If enabled, Wasatch.NET will automatically read the detector temperature
-        /// following every successful call to getSpectrum().  That temperature 
-        /// can then be read from lastDetectorTemperatureDegC, without inducing
-        /// any spectrometer communications.
-        /// </summary>
-        ///
-        /// <remarks>
-        /// Many customer applications wish to monitor detector temperature.
-        /// However, attempting to read temperature asynchronously from the 
-        /// spectrometer over USB can complicate timing in the midst of 
-        /// acquisitions.  This provides a controlled process to obtain fairly-
-        /// current temperature without adding interrupts to the USB 
-        /// communciation cycle.  (It's also very similar to what ENLIGHTEN does)
-        /// </remarks>
-        public bool readTemperatureAfterSpectrum = false;
-
-        /// <summary>
-        /// If a call to Spectrometer.getSpectrum() fails, how many internal
-        /// (within WasatchNET) retries should be attempted (includes re-sending
-        /// an ACQUIRE opcode).
-        /// </summary>
-        public int acquisitionMaxRetries = 2;
-
-        /// <summary>
-        /// Allows application to track how many ACQUIRE_SPECTRUM commands have
-        /// been sent to the spectrometer (including throwaways and retries).
-        /// </summary>
-        public int acquireCount { get; protected set; } = 0;
-
-        /// <summary>
-        /// Allows application to track how many successful (non-null) calls
-        /// have been made to getSpectrum (whether averaged or otherwise).
-        /// </summary>
-        public int spectrumCount { get; protected set; } = 0;
-
-        public string uniqueKey { get; set; }
-        internal SpectrometerUptime uptime;
-
-        /// <summary>
-        /// Untethered operation requires an argument to ACQUIRE, and polls
-        /// before reading spectrum.
-        /// </summary>
-        public bool untetheredAcquisitionEnabled { get; set; } = false;
-
-        ////////////////////////////////////////////////////////////////////////
-        // property caching 
-        ////////////////////////////////////////////////////////////////////////
-
-        private HashSet<Opcodes> readOnce = new HashSet<Opcodes>();
-        private HashSet<Opcodes> noCache = new HashSet<Opcodes>();
-
-        public void useCache(Opcodes op) { noCache.Remove(op); }
-        public void dontCache(Opcodes op) { noCache.Add(op); }
-        public bool haveCache(Opcodes op) { return readOnce.Contains(op) && !noCache.Contains(op); }
-
-        ////////////////////////////////////////////////////////////////////////
-        // device properties (please maintain in alphabetical order)
-        ////////////////////////////////////////////////////////////////////////
-
-        /// <summary>
-        /// Convenience accessor to set an explicit acquisition timeout.  
-        /// </summary>
-        /// <remarks>
-        /// - If no timeout is set by the user, an internal timeout will be 
-        ///   dynamically generated for software-triggered acquisitions.
-        /// </remarks>
-        public uint? acquisitionTimeoutMS { get; set; }
-
-        /// <summary>
-        /// Allows the NEXT acquisition timeout to be set relative to "now" as an
-        /// offiset in milliseconds.
-        /// </summary>
-        /// <remarks>
-        /// - If no timeout is set by the user, an internal timeout will be 
-        ///   dynamically generated for software-triggered acquisitions.
-        /// - This timeout applies to external hardware triggers as well (which
-        ///   have no default internal timeout.)
-        /// </remarks>
-        public uint acquisitionTimeoutRelativeMS
-        {
-            set
-            {
-                if (value > 0)
-                    acquisitionTimeoutTimestamp = DateTime.Now.AddMilliseconds(value);
-                else
-                    acquisitionTimeoutTimestamp = null;
-            }
-        }
-
-        /// <summary>
-        /// Allows the NEXT acquisition timeout to be set to an explicit objective
-        /// future timestamp.
-        /// </summary>
-        /// <remarks>
-        /// - If no timeout is set by the user, an internal timeout will be 
-        ///   dynamically generated for software-triggered acquisitions.
-        /// - This timeout applies to external hardware triggers as well (which
-        ///   have no default internal timeout.)
-        /// </remarks>
-        public DateTime? acquisitionTimeoutTimestamp { get; set; } = null;
-
-        public ushort actualFrames
-        {
-            get
-            {
-                return Unpack.toUshort(getCmd(Opcodes.GET_ACTUAL_FRAMES, 2));
-            }
-        }
-
-        public uint actualIntegrationTimeUS
-        {
-            get
-            {
-                uint value = Unpack.toUint(getCmd(Opcodes.GET_ACTUAL_INTEGRATION_TIME, 6));
-                return (value == 0xffffff) ? 0 : value;
-            }
-        }
-
-        /// <warning>
-        /// The photodiode (calling this as secondary ADC) should NOT swap the byte order!
-        /// Does laserTemperatureRaw require the byte order to be swapped?!?
-        /// </warning>
-        /// <remarks>protected because caller should access via primaryADC or secondaryADC</remarks>
-        protected ushort adcRaw
-        {
-            get
-            {
-                //if (!adcHasBeenSelected_)
-                //    return 0;
-                //if (isSiG)
-                //    return 0;
-
-                ushort orig = Unpack.toUshort(getCmd(Opcodes.GET_ADC_RAW, 2));
-                // ushort corrected = swapBytes(orig);
-                ushort retval = (ushort)(orig & 0xfff);
-                logger.debug("adcRaw: raw 0x{0:x4} ({0,4})  retval 0x{1:x4} ({1,4})",
-                       orig, retval);
-                return retval;
-            }
-        }
-
-        public uint batteryStateRaw
-        {
-            get
-            {
-                if (!eeprom.hasBattery)
-                    return 0;
-
-                // don't check the battery faster than 1Hz
-                DateTime now = DateTime.Now;
-                if (batteryStateTimestamp_ != null)
-                    if (now < batteryStateTimestamp_.Value.AddSeconds(1))
-                        return batteryStateRaw_;
-
-                // Unpack.toUint assumes little-endian order, but this is a custom 
-                // register, so let's re-order the received bytes to match the ICD
-                uint tmp = Unpack.toUint(getCmd2(Opcodes.GET_BATTERY_STATE, 3));
-                uint lsb = (byte)(tmp & 0xff);
-                uint msb = (byte)((tmp >> 8) & 0xff);
-                uint chg = (byte)((tmp >> 16) & 0xff);
-                batteryStateRaw_ = (lsb << 16) | (msb << 8) | chg;
-
-                batteryStateTimestamp_ = now;
-                return batteryStateRaw_;
-            }
-        }
-        DateTime? batteryStateTimestamp_ = null;
-        uint batteryStateRaw_ = 0;
-
-        public virtual float batteryPercentage
-        {
-            get
-            {
-                if (!eeprom.hasBattery)
-                    return 0;
-
-                uint raw = batteryStateRaw;
-                byte lsb = (byte)((raw >> 16) & 0xff);
-                byte msb = (byte)((raw >> 8) & 0xff);
-                return ((float)(1.0 * msb)) + ((float)(1.0 * lsb / 256.0));
-            }
-        }
-
-        public virtual bool batteryCharging
-        {
-            get
-            {
-                if (!eeprom.hasBattery)
-                    return false;
-
-                return 0 != (batteryStateRaw & 0xff);
-            }
-        }
-
-        public virtual bool continuousAcquisitionEnable
-        {
-            get
-            {
-                const Opcodes op = Opcodes.GET_CONTINUOUS_ACQUISITION;
-                if (haveCache(op))
-                    return continuousAcquisitionEnable_;
-                readOnce.Add(op);
-                return continuousAcquisitionEnable_ = Unpack.toBool(getCmd(op, 1));
-            }
-            set
-            {
-                const Opcodes op = Opcodes.GET_CONTINUOUS_ACQUISITION;
-                if (haveCache(op) && value == continuousAcquisitionEnable_)
-                    return;
-
-                sendCmd(Opcodes.SET_CONTINUOUS_ACQUISITION, (ushort)((continuousAcquisitionEnable_ = value) ? 1 : 0));
-                readOnce.Add(op);
-            }
-        }
-        bool continuousAcquisitionEnable_;
-
-        public virtual byte continuousFrames
-        {
-            get
-            {
-                const Opcodes op = Opcodes.GET_CONTINUOUS_FRAMES;
-                if (haveCache(op))
-                    return continuousFrames_;
-                readOnce.Add(op);
-                return continuousFrames_ = Unpack.toByte(getCmd(op, 1));
-            }
-            set
-            {
-                const Opcodes op = Opcodes.GET_CONTINUOUS_FRAMES;
-                if (haveCache(op) && value == continuousFrames_)
-                    return;
-
-                sendCmd(Opcodes.SET_CONTINUOUS_FRAMES, continuousFrames_ = value);
-                readOnce.Add(Opcodes.GET_CONTINUOUS_FRAMES);
-            }
-        }
-        byte continuousFrames_;
-
-        public virtual float detectorGain
-        {
-            get
-            {
-                const Opcodes op = Opcodes.GET_DETECTOR_GAIN;
-                if (haveCache(op))
-                    return detectorGain_;
-                readOnce.Add(op);
-                return detectorGain_ = FunkyFloat.toFloat(Unpack.toUshort(getCmd(op, 2)));
-            }
-            set
-            {
-                const Opcodes op = Opcodes.GET_DETECTOR_GAIN;
-                if (haveCache(op) && value == detectorGain_)
-                    return;
-
-                sendCmd(Opcodes.SET_DETECTOR_GAIN, FunkyFloat.fromFloat(detectorGain_ = value));
-                readOnce.Add(op);
-            }
-        }
-        float detectorGain_;
-
-        public virtual float detectorGainOdd
-        {
-            get
-            {
-                if (featureIdentification.boardType != BOARD_TYPES.INGAAS_FX2)
-                {
-                    logger.debug("detectorGainOdd not supported on non-InGaAs detectors");
-                    return 0;
-                }
-                const Opcodes op = Opcodes.GET_DETECTOR_GAIN_ODD;
-                if (haveCache(op))
-                    return detectorGainOdd_;
-                readOnce.Add(op);
-                return detectorGainOdd_ = FunkyFloat.toFloat(Unpack.toUshort(getCmd(op, 2)));
-            }
-            set
-            {
-                if (featureIdentification.boardType != BOARD_TYPES.INGAAS_FX2)
-                {
-                    logger.debug("detectorGainOdd not supported on non-InGaAs detectors");
-                    return;
-                }
-                const Opcodes op = Opcodes.GET_DETECTOR_GAIN_ODD;
-                if (haveCache(op) && value == detectorGainOdd_)
-                    return;
-
-                sendCmd(Opcodes.SET_DETECTOR_GAIN_ODD, FunkyFloat.fromFloat(detectorGainOdd_ = value));
-                readOnce.Add(op);
-            }
-        }
-        float detectorGainOdd_;
-
-        public virtual short detectorOffset
-        {
-            get
-            {
-                const Opcodes op = Opcodes.GET_DETECTOR_OFFSET;
-                if (haveCache(op))
-                    return detectorOffset_;
-                readOnce.Add(op);
-                return detectorOffset_ = Unpack.toShort(getCmd(op, 2));
-            }
-            set
-            {
-                const Opcodes op = Opcodes.GET_DETECTOR_OFFSET;
-                if (haveCache(op) && value == detectorOffset_)
-                    return;
-
-                sendCmd(Opcodes.SET_DETECTOR_OFFSET, ParseData.shortAsUshort(detectorOffset_ = value));
-                readOnce.Add(op);
-            }
-        }
-        short detectorOffset_;
-
-        public virtual short detectorOffsetOdd
-        {
-            get
-            {
-                if (featureIdentification.boardType != BOARD_TYPES.INGAAS_FX2)
-                {
-                    logger.debug("detectorOffsetOdd not supported on non-InGaAs detectors");
-                    return 0;
-                }
-                const Opcodes op = Opcodes.GET_DETECTOR_OFFSET_ODD;
-                if (haveCache(op))
-                    return detectorOffsetOdd_;
-                readOnce.Add(op);
-                return detectorOffsetOdd_ = Unpack.toShort(getCmd(op, 2));
-            }
-            set
-            {
-                if (featureIdentification.boardType != BOARD_TYPES.INGAAS_FX2)
-                {
-                    logger.debug("detectorOffsetOdd not supported on non-InGaAs detectors");
-                    return;
-                }
-                const Opcodes op = Opcodes.GET_DETECTOR_OFFSET_ODD;
-                if (haveCache(op) && value == detectorOffsetOdd_)
-                    return;
-
-                sendCmd(Opcodes.SET_DETECTOR_OFFSET_ODD, ParseData.shortAsUshort(detectorOffsetOdd_ = value));
-                readOnce.Add(op);
-            }
-        }
-        short detectorOffsetOdd_;
-
-        public bool detectorSensingThresholdEnabled
-        {
-            get
-            {
-                const Opcodes op = Opcodes.GET_DETECTOR_SENSING_THRESHOLD_ENABLE;
-                if (haveCache(op))
-                    return detectorSensingThresholdEnabled_;
-                readOnce.Add(op);
-                return detectorSensingThresholdEnabled_ = Unpack.toBool(getCmd(op, 1));
-            }
-            set
-            {
-                const Opcodes op = Opcodes.GET_DETECTOR_SENSING_THRESHOLD_ENABLE;
-                if (haveCache(op) && value == detectorSensingThresholdEnabled_)
-                    return;
-
-                sendCmd(Opcodes.SET_DETECTOR_SENSING_THRESHOLD_ENABLE, (ushort)((detectorSensingThresholdEnabled_ = value) ? 1 : 0));
-                readOnce.Add(op);
-            }
-        }
-        bool detectorSensingThresholdEnabled_;
-
-        public ushort detectorSensingThreshold
-        {
-            get
-            {
-                const Opcodes op = Opcodes.GET_DETECTOR_SENSING_THRESHOLD;
-                if (haveCache(op))
-                    return detectorSensingThreshold_;
-                readOnce.Add(op);
-                return detectorSensingThreshold_ = Unpack.toUshort(getCmd(op, 2));
-            }
-            set
-            {
-                const Opcodes op = Opcodes.GET_DETECTOR_SENSING_THRESHOLD;
-                if (haveCache(op) && value == detectorSensingThreshold_)
-                    return;
-
-                sendCmd(Opcodes.SET_DETECTOR_SENSING_THRESHOLD, detectorSensingThreshold_ = value);
-                readOnce.Add(op);
-            }
-        }
-        ushort detectorSensingThreshold_;
-
-        public virtual UInt16 detectorStartLine
-        {
-            get
-            {
-                const Opcodes op = Opcodes.GET_DETECTOR_START_LINE;
-                if (haveCache(op))
-                    return detectorStartLine_;
-                readOnce.Add(op);
-                return detectorStartLine_ = Unpack.toUshort(getCmd2(op, 2));
-            }
-            set
-            {
-                const Opcodes op = Opcodes.GET_DETECTOR_START_LINE;
-                if (haveCache(op) && value == detectorStartLine_)
-                    return;
-                sendCmd2(Opcodes.SET_DETECTOR_START_LINE, (ushort)(detectorStartLine_ = value));
-                readOnce.Add(op);
-            }
-
-        }
-        ushort detectorStartLine_ = 0;
-
-        public virtual UInt16 detectorStopLine
-        {
-            get
-            {
-                const Opcodes op = Opcodes.GET_DETECTOR_STOP_LINE;
-                if (haveCache(op))
-                    return detectorStopLine_;
-                readOnce.Add(op);
-                return detectorStopLine_ = Unpack.toUshort(getCmd2(op, 2));
-            }
-            set
-            {
-                const Opcodes op = Opcodes.GET_DETECTOR_STOP_LINE;
-                if (haveCache(op) && value == detectorStopLine_)
-                    return;
-                sendCmd2(Opcodes.SET_DETECTOR_STOP_LINE, (ushort)(detectorStopLine_ = value));
-                readOnce.Add(op);
-            }
-
-        }
-        ushort detectorStopLine_ = 0;
-
-        public virtual bool detectorTECEnabled
-        {
-            get
-            {
-                const Opcodes op = Opcodes.GET_DETECTOR_TEC_ENABLE;
-                if (!eeprom.hasCooling)
-                    return false;
-                if (haveCache(op))
-                    return detectorTECEnabled_;
-                readOnce.Add(op);
-                return detectorTECEnabled_ = Unpack.toBool(getCmd(op, 1));
-            }
-            set
-            {
-                const Opcodes op = Opcodes.GET_DETECTOR_TEC_ENABLE;
-                if (eeprom.hasCooling)
-                {
-                    if (haveCache(op) && value == detectorTECEnabled_)
-                        return;
-
-                    sendCmd(Opcodes.SET_DETECTOR_TEC_ENABLE, (ushort)((detectorTECEnabled_ = value) ? 1 : 0));
-                    readOnce.Add(op);
-                }
-            }
-        }
-        protected bool detectorTECEnabled_;
-
-        public virtual float detectorTECSetpointDegC
-        {
-            get
-            {
-                // Normal cache doesn't work, because there is no opcode to read
-                // TEC setpoint in DegC, because that isn't a spectrometer property.
-                return detectorTECSetpointDegC_;
-            }
-            set
-            {
-                // generate and cache the DegC version
-                detectorTECSetpointDegC_ = Math.Max(eeprom.detectorTempMin, Math.Min(eeprom.detectorTempMax, value));
-
-                // convert to raw and apply
-                float dac = eeprom.degCToDACCoeffs[0]
-                          + eeprom.degCToDACCoeffs[1] * detectorTECSetpointDegC_
-                          + eeprom.degCToDACCoeffs[2] * detectorTECSetpointDegC_ * detectorTECSetpointDegC_;
-                detectorTECSetpointRaw = Math.Min((ushort)0xfff, (ushort)Math.Round(dac));
-            }
-        }
-        protected float detectorTECSetpointDegC_ = UNINITIALIZED_TEMPERATURE_DEG_C;
-
-        public virtual ushort detectorTECSetpointRaw
-        {
-            get
-            {
-                const Opcodes op = Opcodes.GET_DETECTOR_TEC_SETPOINT;
-                if (!eeprom.hasCooling)
-                    return 0;
-                if (haveCache(op))
-                    return detectorTECSetpointRaw_;
-                readOnce.Add(op);
-                return detectorTECSetpointRaw_ = Unpack.toUshort(getCmd(op, 2, wIndex: 0));
-            }
-            set
-            {
-                const Opcodes op = Opcodes.GET_DETECTOR_TEC_SETPOINT;
-                if (eeprom.hasCooling)
-                {
-                    if (haveCache(op) && value == detectorTECSetpointRaw_)
-                        return;
-
-                    sendCmd(Opcodes.SET_DETECTOR_TEC_SETPOINT, detectorTECSetpointRaw_ = value);
-                    readOnce.Add(op);
-                }
-            }
-        }
-        protected ushort detectorTECSetpointRaw_;
-
-        public virtual float detectorTemperatureDegC
-        {
-            get
-            {
-                ushort raw = detectorTemperatureRaw;
-                float degC = eeprom.adcToDegCCoeffs[0]
-                           + eeprom.adcToDegCCoeffs[1] * raw
-                           + eeprom.adcToDegCCoeffs[2] * raw * raw;
-                return lastDetectorTemperatureDegC = degC;
-            }
-        }
-
-        /// <summary>
-        /// A cached value of the last-measured detector temperature.  This
-        /// is automatically updated following spectral reads if 
-        /// readTemperatureAfterSpectrum is set.
-        /// </summary>
-        public float lastDetectorTemperatureDegC = UNINITIALIZED_TEMPERATURE_DEG_C;
-
-        /// <remarks>
-        /// Caches results so it won't query the spectrometer faster than 1Hz
-        /// </remarks>
-        public virtual ushort detectorTemperatureRaw
-        {
-            get
-            {
-                if (!eeprom.hasCooling)
-                    return 0;
-
-                DateTime now = DateTime.Now;
-                if (detectorTemperatureRaw_ == 0 || ((now - detectorTemperatureRawTimestamp).TotalMilliseconds >= detectorTemperatureCacheTimeMS))
-                {
-                    detectorTemperatureRaw_ = swapBytes(Unpack.toUshort(getCmd(Opcodes.GET_DETECTOR_TEMPERATURE, 2)));
-                    detectorTemperatureRawTimestamp = now;
-                }
-                return detectorTemperatureRaw_;
-            }
-        }
-        ushort detectorTemperatureRaw_ = 0;
-        DateTime detectorTemperatureRawTimestamp = DateTime.Now;
-        public double detectorTemperatureCacheTimeMS { get; set; } = 1000;
-
-        public virtual short ambientTemperatureDegC
-        {
-            get
-            {
-                if (!isSiG)
-                    return 0;
-
-                const Opcodes op = Opcodes.GET_AMBIENT_TEMPERATURE_ARM;
-                if (haveCache(op))
-                    return ambientTemperatureDegC_;
-                readOnce.Add(op);
-                byte temp = Unpack.toByte(getCmd2(op, 1));
-
-                short result = temp;
-                unchecked
-                {
-                    result = (sbyte)temp;
-                }
-
-                ambientTemperatureDegC_ = result;
-
-                return result;
-            }
-        }
-        short ambientTemperatureDegC_ = 0;
-
-        public virtual string firmwareRevision
-        {
-            get
-            {
-                const Opcodes op = Opcodes.GET_FIRMWARE_REVISION;
-                if (haveCache(op))
-                    return firmwareRevision_;
-                byte[] buf = getCmd(op, 4);
-                if (buf is null)
-                    return "ERROR";
-                string s = "";
-                for (int i = 3; i >= 0; i--)
-                {
-                    s += String.Format("{0}", buf[i]);
-                    if (i > 0)
-                        s += ".";
-                }
-                readOnce.Add(op);
-                return firmwareRevision_ = s;
-            }
-        }
-        string firmwareRevision_;
-
-        public virtual string fpgaRevision
-        {
-            get
-            {
-                const Opcodes op = Opcodes.GET_FPGA_REVISION;
-                if (haveCache(op))
-                    return fpgaRevision_;
-                byte[] buf = getCmd(op, 7);
-                if (buf is null)
-                    return "UNKNOWN";
-                string s = "";
-                for (uint i = 0; i < 7; i++)
-                    s += (char)buf[i];
-                readOnce.Add(op);
-                return fpgaRevision_ = s.TrimEnd();
-            }
-        }
-        string fpgaRevision_;
-
-        public virtual string bleRevision
-        {
-            get
-            {
-                const Opcodes op = Opcodes.GET_BLE_FW_VER_INFO;
-                if (haveCache(op))
-                    return bleRevision_;
-                byte[] buf = getCmd2(op, 32);
-                if (buf is null)
-                    return "UNKNOWN";
-                string s = "";
-                for (uint i = 0; i < buf.Length; i++)
-                {
-                    if (buf[i] == 0)
-                        break;
-                    s += (char)buf[i];
-                }
-                readOnce.Add(op);
-                return bleRevision_ = s.TrimEnd();
-            }
-        }
-        string bleRevision_;
-
-        public virtual bool highGainModeEnabled
-        {
-            get
-            {
-                if (featureIdentification.boardType != BOARD_TYPES.INGAAS_FX2)
-                    return false;
-                const Opcodes op = Opcodes.GET_CF_SELECT;
-                if (haveCache(op))
-                    return highGainModeEnabled_;
-                readOnce.Add(op);
-                return highGainModeEnabled_ = Unpack.toBool(getCmd(op, 1));
-            }
-            set
-            {
-                if (featureIdentification.boardType != BOARD_TYPES.INGAAS_FX2)
-                    return;
-                const Opcodes op = Opcodes.GET_CF_SELECT;
-                if (haveCache(op) && value == highGainModeEnabled_)
-                    return;
-
-                sendCmd(Opcodes.SET_CF_SELECT, (ushort)((highGainModeEnabled_ = value) ? 1 : 0));
-                readOnce.Add(op);
-            }
-        }
-        bool highGainModeEnabled_;
-
-        public HORIZONTAL_BINNING horizontalBinning
-        {
-            get
-            {
-                if (featureIdentification.boardType == BOARD_TYPES.RAMAN_FX2)
-                    return HORIZONTAL_BINNING.ERROR;
-
-                const Opcodes op = Opcodes.GET_HORIZONTAL_BINNING;
-                if (haveCache(op))
-                    return horizontalBinning_;
-                horizontalBinning_ = HORIZONTAL_BINNING.ERROR;
-                byte[] buf = getCmd(op, 1);
-                if (buf != null)
-                    switch (buf[0])
-                    {
-                        case 0: horizontalBinning_ = HORIZONTAL_BINNING.NONE; break;
-                        case 1: horizontalBinning_ = HORIZONTAL_BINNING.TWO_PIXEL; break;
-                        case 2: horizontalBinning_ = HORIZONTAL_BINNING.FOUR_PIXEL; break;
-                    }
-                if (horizontalBinning_ != HORIZONTAL_BINNING.ERROR)
-                    readOnce.Add(op);
-                return horizontalBinning_;
-            }
-            set
-            {
-                if (featureIdentification.boardType == BOARD_TYPES.RAMAN_FX2 || value == HORIZONTAL_BINNING.ERROR)
-                    return;
-                const Opcodes op = Opcodes.GET_HORIZONTAL_BINNING;
-                if (haveCache(op) && value == horizontalBinning_)
-                    return;
-
-                sendCmd(Opcodes.SET_HORIZONTAL_BINNING, (ushort)(horizontalBinning_ = value));
-                readOnce.Add(op);
-            }
-        }
-        HORIZONTAL_BINNING horizontalBinning_;
-
-        public virtual uint integrationTimeMS
-        {
-            get
-            {
-                const Opcodes op = Opcodes.GET_INTEGRATION_TIME;
-                if (haveCache(op))
-                    return integrationTimeMS_;
-                byte[] buf = getCmd(op, 3, fullLen: 6);
-                if (buf is null)
-                    return 0;
-                readOnce.Add(op);
-                return integrationTimeMS_ = Unpack.toUint(buf);
-            }
-            set
-            {
-                const Opcodes op = Opcodes.GET_INTEGRATION_TIME;
-                if (haveCache(op) && value == integrationTimeMS_)
-                    return;
-
-                // temporarily disabled EEPROM range-checking by customer 
-                // request; range limits in EEPROM are defined as 16-bit 
-                // values, while integration time is actually a 24-bit value,
-                // such that the EEPROM is artificially limiting our range.
-                //
-                // uint ms = Math.Max(eeprom.minIntegrationTimeMS, Math.Min(eeprom.maxIntegrationTimeMS, value));
-
-                /*
-                lock (acquisitionLock)
-                {
-                    logger.debug("acquired acquisition lock for integration time");
-                }
-                */
-
-                uint ms = value;
-                ushort lsw = (ushort)(ms & 0xffff);
-                ushort msw = (ushort)((ms >> 16) & 0x00ff);
-
-                // logger.debug("setIntegrationTimeMS: {0} ms = lsw {1:x4} msw {2:x4}", ms, lsw, msw);
-                byte[] buf = null;
-                if (isARM || isStroker)
-                    buf = new byte[8];
-
-                sendCmd(Opcodes.SET_INTEGRATION_TIME, lsw, msw, buf: buf);
-                integrationTimeMS_ = ms;
-                readOnce.Add(op);
-
-                if (throwawayAfterIntegrationTime)
-                {
-                    Task task = Task.Run(async () => await performThrowawaySpectrumAsync());
-                    task.Wait();
-                }
-            }
-        }
-        protected uint integrationTimeMS_;
-
-
-        public virtual bool lampEnabled
-        {
-            get
-            {
-                if (isGen15)
-                {
-                    const Opcodes op = Opcodes.GET_LAMP_ENABLE;
-                    if (haveCache(op))
-                        return lampEnabled_;
-                    readOnce.Add(op);
-                    return lampEnabled_ = Unpack.toBool(getCmd(op, 1));
-                }
-                else
-                {
-                    return lampEnabled_;
-                }
-            }
-            set
-            {
-                if (isGen15 && accessoryEnabled)
-                {
-                    const Opcodes op = Opcodes.GET_LAMP_ENABLE;
-                    if (haveCache(op) && value == lampEnabled_)
-                        return;
-
-                    var buf = isARM ? new byte[8] : new byte[0];
-                    sendCmd(Opcodes.SET_LAMP_ENABLE, (ushort)((lampEnabled_ = value) ? 1 : 0), buf: buf);
-                    readOnce.Add(op);
-                }
-            }
-        }
-        protected bool lampEnabled_ = false;
-
-
-        public virtual bool laserEnabled // dangerous one to cache...
-        {
-            get
-            {
-                const Opcodes op = Opcodes.GET_LASER_ENABLE;
-                if (haveCache(op))
-                    return laserEnabled_;
-                readOnce.Add(op);
-                return laserEnabled_ = Unpack.toBool(getCmd(op, 1));
-            }
-            set
-            {
-                var buf = isARM ? new byte[8] : new byte[0];
-                readOnce.Add(Opcodes.GET_LASER_ENABLE);
-                sendCmd(Opcodes.SET_LASER_ENABLE, (ushort)((laserEnabled_ = value) ? 1 : 0), buf: buf);
-                if (value)
-                    laserHasFired_ = true;
-            }
-        }
-        protected bool laserEnabled_;
-        protected bool laserHasFired_;
-
-        public bool laserModulationEnabled
-        {
-            get
-            {
-                const Opcodes op = Opcodes.GET_LASER_MOD_ENABLE;
-                if (haveCache(op))
-                    return laserModulationEnabled_;
-                readOnce.Add(op);
-                return laserModulationEnabled_ = Unpack.toBool(getCmd(op, 1));
-            }
-            set
-            {
-                const Opcodes op = Opcodes.GET_LASER_MOD_ENABLE;
-                if (haveCache(op) && value == laserModulationEnabled_)
-                    return;
-
-                sendCmd(Opcodes.SET_LASER_MOD_ENABLE, (ushort)((laserModulationEnabled_ = value) ? 1 : 0)); // TODO: missing fake 8-byte buf?
-                readOnce.Add(op);
-            }
-        }
-        bool laserModulationEnabled_;
-
-        public virtual bool laserFiring
-        {
-            get
-            {
-                if (!eeprom.featureMask.hasInterlockFeedback)
-                {
-                    logger.debug("GET_LASER_FIRING requires HAS_INTERLOCK_FEEDBACK");
-                    return false;
-                }
-                return Unpack.toBool(getCmd2(Opcodes.GET_LASER_FIRING, 1));
-            }
-        }
-
-        public virtual bool laserInterlockEnabled
-        {
-            get
-            {
-                if (!eeprom.featureMask.hasInterlockFeedback)
-                {
-                    logger.debug("GET_LASER_INTERLOCK requires HAS_INTERLOCK_FEEDBACK");
-                    return false;
-                }
-                return Unpack.toBool(getCmd(Opcodes.GET_LASER_INTERLOCK, 1));
-            }
-        }
-
-        public bool laserModulationLinkedToIntegrationTime
-        {
-            get
-            {
-                const Opcodes op = Opcodes.GET_LINK_LASER_MOD_TO_INTEGRATION_TIME;
-                if (haveCache(op))
-                    return laserModulationLinkedToIntegrationTime_;
-                readOnce.Add(op);
-                return laserModulationLinkedToIntegrationTime_ = Unpack.toBool(getCmd(op, 1));
-            }
-            set
-            {
-                const Opcodes op = Opcodes.GET_LINK_LASER_MOD_TO_INTEGRATION_TIME;
-                if (haveCache(op) && value == laserModulationLinkedToIntegrationTime_)
-                    return;
-
-                sendCmd(Opcodes.SET_LINK_LASER_MOD_TO_INTEGRATION_TIME, (ushort)((laserModulationLinkedToIntegrationTime_ = value) ? 1 : 0));
-                readOnce.Add(op);
-            }
-        }
-        bool laserModulationLinkedToIntegrationTime_;
-
-        public UInt64 laserModulationPulseDelay
-        {
-            get
-            {
-                const Opcodes op = Opcodes.GET_LASER_MOD_PULSE_DELAY;
-                if (haveCache(op))
-                    return laserModulationPulseDelay_;
-                readOnce.Add(op);
-                return Unpack.toUint64(getCmd(op, 5));
-            }
-            set
-            {
-                const Opcodes op = Opcodes.GET_LASER_MOD_PULSE_DELAY;
-                if (haveCache(op) && value == laserModulationPulseDelay_)
-                    return;
-
-                UInt40 val = new UInt40(laserModulationPulseDelay_ = value);
-                sendCmd(Opcodes.SET_LASER_MOD_PULSE_DELAY, val.LSW, val.MidW, val.buf);
-                readOnce.Add(op);
-            }
-        }
-        UInt64 laserModulationPulseDelay_;
-
-        public UInt64 laserModulationDuration
-        {
-            get
-            {
-                const Opcodes op = Opcodes.GET_LASER_MOD_DURATION;
-                if (haveCache(op))
-                    return laserModulationDuration_;
-                readOnce.Add(op);
-                return laserModulationDuration_ = Unpack.toUint64(getCmd(op, 5));
-            }
-            set
-            {
-                const Opcodes op = Opcodes.GET_LASER_MOD_DURATION;
-                if (haveCache(op) && value == laserModulationDuration_)
-                    return;
-
-                UInt40 val = new UInt40(laserModulationDuration_ = value);
-                sendCmd(Opcodes.SET_LASER_MOD_DURATION, val.LSW, val.MidW, val.buf);
-                readOnce.Add(op);
-            }
-        }
-        UInt64 laserModulationDuration_;
-
-        public virtual UInt64 laserModulationPeriod
-        {
-            get
-            {
-                const Opcodes op = Opcodes.GET_LASER_MOD_PERIOD;
-                if (haveCache(op))
-                    return laserModulationPeriod_;
-                readOnce.Add(op);
-                return laserModulationPeriod_ = Unpack.toUint64(getCmd(op, 5));
-            }
-            set
-            {
-                const Opcodes op = Opcodes.GET_LASER_MOD_PERIOD;
-                if (haveCache(op) && value == laserModulationPeriod_)
-                    return;
-
-                UInt40 val = new UInt40(laserModulationPeriod_ = value);
-                sendCmd(Opcodes.SET_LASER_MOD_PERIOD, val.LSW, val.MidW, val.buf);
-                readOnce.Add(op);
-            }
-        }
-        protected UInt64 laserModulationPeriod_;
-
-        public virtual UInt64 laserModulationPulseWidth
-        {
-            get
-            {
-                const Opcodes op = Opcodes.GET_LASER_MOD_PULSE_WIDTH;
-                if (haveCache(op))
-                    return laserModulationPulseWidth_;
-                readOnce.Add(op);
-                return laserModulationPulseWidth_ = Unpack.toUint64(getCmd(op, 5));
-            }
-            set
-            {
-                const Opcodes op = Opcodes.GET_LASER_MOD_PULSE_WIDTH;
-                if (haveCache(op) && value == laserModulationPulseWidth_)
-                    return;
-
-                UInt40 val = new UInt40(laserModulationPulseWidth_ = value);
-                sendCmd(Opcodes.SET_LASER_MOD_PULSE_WIDTH, val.LSW, val.MidW, val.buf);
-                readOnce.Add(op);
-            }
-        }
-        protected UInt64 laserModulationPulseWidth_;
-
-        /// <summary>disabled to deconflict area scan</summary>
-        public bool laserRampingEnabled
-        {
-            get
-            {
-                if (fpgaOptions.hasAreaScan)
-                {
-                    logger.debug("laserRampingEnabled feature currently disabled");
-                    return false; // disabled
-                }
-                else
-                    return false;
-                /*
-                if (featureIdentification.boardType != BOARD_TYPES.ARM)
-                    return false;
-                const Opcodes op = Opcodes.GET_LASER_RAMPING_MODE;
-                if (haveCache(op))
-                    return laserRampingEnabled_;
-                readOnce.Add(op);
-                return laserRampingEnabled_ = Unpack.toBool(getCmd(op, 1));
-                */
-            }
-            set
-            {
-                logger.error("laserRampingEnabled feature currently disabled");
-                /*
-                if (featureIdentification.boardType != BOARD_TYPES.RAMAN_FX2)
-                    return;
-
-                // should we check for fpgaOptions.laserControl == FPGA_LASER_CONTROL.RAMPING here?
-
-                readOnce.Add(Opcodes.GET_LASER_RAMPING_MODE);
-
-                // sendCmd(Opcodes.SET_LASER_RAMPING_MODE, (ushort)((laserRampingEnabled_ = value) ? 1 : 0));
-                */
-            }
-        }
-        // bool laserRampingEnabled_;
-
-        public virtual UInt16 laserWatchdogSec
-        {
-
-            get
-            {
-                const Opcodes op = Opcodes.GET_LASER_WATCHDOG_SEC;
-                if (haveCache(op))
-                    return laserWatchdogSec_;
-                readOnce.Add(op);
-                return laserWatchdogSec_ = Unpack.toUshort(getCmd2(op, 2));
-            }
-            set
-            {
-                const Opcodes op = Opcodes.GET_DETECTOR_START_LINE;
-                if (haveCache(op) && value == laserWatchdogSec_)
-                    return;
-                ushort temp = swapBytes(value);
-                laserWatchdogSec_ = value;
-                sendCmd2(Opcodes.SET_LASER_WATCHDOG_SEC, (ushort)temp);
-                readOnce.Add(op);
-            }
-
-        }
-        UInt16 laserWatchdogSec_ = 0;
-
-    
-
-    public virtual bool areaScanEnabled
-        {
-            get
-            {
-                return areaScanEnabled_;
-            }
-            set
-            {
-                _ = sendCmd(Opcodes.SET_AREA_SCAN_ENABLE, (ushort)((areaScanEnabled_ = value) ? 1 : 0), 0, new byte[] { 0, 0, 0, 0, 0, 0, 0, 0, 0, 0 }); // MZ: 10?
-                readOnce.Remove(Opcodes.GET_DETECTOR_OFFSET);
-            }
-        }
-        protected bool areaScanEnabled_ = false;
-
-        public bool fastAreaScan = false;
-
-        public virtual float laserTemperatureDegC
-        {
-            get
-            {
-                ushort raw = laserTemperatureRaw;
-                if (raw == 0)
-                {
-                    logger.debug("laserTemperatureDegC.get: can't take log of zero");
-                    return 0;
-                }
-
-                double rawD = raw;
-
-                if (isSiG)
-                {
-                    double[] coeffs = new double[] { 1.5712971947853123e+000,
-                           1.4453391889061071e-002,
-                          -1.8534086153440592e-006,
-                           4.2553356470494626e-010 };
-
-                    double degC = 0;
-
-                    for (int i = 0; i < coeffs.Length; ++i)
-                    {
-                        degC += coeffs[i] * Math.Pow(raw, i);
-                    }
-
-                    return (float)degC;
-                }
-                else
-                {
-                    // should this be 2.468? (see Dash3/WasatchDevices/Stroker785L_LaserTempSetpoint.py)
-                    double voltage = 2.5 * rawD / 4096;
-                    double resistance = 21450.0 * voltage / (2.5 - voltage);
-                    if (resistance <= 0)
-                    {
-                        logger.error("laserTemperatureDegC.get: invalid resistance (raw {0:x4}, voltage {1}, resistance {2:f2} ohms)",
-                            raw, voltage, resistance);
-                        return 0;
-                    }
-
-                    // Original Dash / ENLIGHTEN math:
-                    //
-                    // double logVal = Math.Log(resistance / 10000);
-                    // double insideMain = logVal + 3977.0 / (25 + 273.0);
-                    // double degC = 3977.0 / insideMain - 273.0;
-
-                    double C1 = 0.00113;
-                    double C2 = 0.000234;
-                    double C3 = 8.78e-8;
-                    double lnOhms = Math.Log(resistance);
-                    double degC = 1.0 / (C1
-                                         + C2 * lnOhms
-                                         + C3 * Math.Pow(lnOhms, 3)
-                                        ) - 273.15;
-
-                    logger.debug("laserTemperatureDegC.get: {0:f2} deg C (raw 0x{1:x4}, resistance {2:f2} ohms)", degC, raw, resistance);
-
-                    return (float)degC;
-                }
-            }
-        }
-
-        public virtual ushort laserTemperatureRaw => primaryADC;
-
-        public virtual ushort laserTemperatureSetpointRaw
-        {
-            get
-            {
-                // if (!laserHasFired_) return 0;
-
-                if (!eeprom.hasLaser)
-                    return 0;
-
-                const Opcodes op = Opcodes.GET_LASER_TEC_SETPOINT;
-                if (haveCache(op))
-                    return laserTemperatureSetpointRaw_;
-                if (isSiG) // || featureIdentification.boardType == BOARD_TYPES.RAMAN_FX2)
-                    return 0;
-                readOnce.Add(op);
-                return laserTemperatureSetpointRaw_ = Unpack.toUshort(getCmd(op, 1));
-            }
-            set
-            {
-                if (!eeprom.hasLaser)
-                    return;
-
-                const Opcodes op = Opcodes.GET_LASER_TEC_SETPOINT;
-                if (haveCache(op) && value == laserTemperatureSetpointRaw_)
-                    return;
-
-                sendCmd(Opcodes.SET_LASER_TEC_SETPOINT, laserTemperatureSetpointRaw_ =  value);
-                readOnce.Add(op);
-            }
-        }
-        protected ushort laserTemperatureSetpointRaw_;
-
-        public virtual bool laserTECEnabled
-        {
-            get
-            {
-                if (!eeprom.hasLaser)
-                    return false;
-
-                if (laserTECMode == (ushort)LaserTECMode.OFF)
-                    return false;
-                else
-                    return true;
-            }
-            set
-            {
-                if (!eeprom.hasLaser)
-                    return;
-
-                if (value)
-                    laserTECMode = (ushort)LaserTECMode.ON;
-                else
-                    laserTECMode = (ushort)LaserTECMode.OFF;
-            }
-        }
-        protected bool laserTECEnabled_ = false;
-
-        public virtual ushort laserTECMode
-        {
-            get
-            {
-                if (!eeprom.hasLaser)
-                    return 0;
-
-
-                const Opcodes op = Opcodes.GET_LASER_TEC_MODE;
-                if (haveCache(op))
-                    return laserTECMode_;
-                readOnce.Add(op);
-                return laserTECMode_ = Unpack.toUshort(getCmd(op, 1));
-            }
-            set
-            {
-                if (!eeprom.hasLaser)
-                    return;
-
-                const Opcodes op = Opcodes.GET_LASER_TEC_MODE;
-                if (haveCache(op) && value == laserTECMode_)
-                    return;
-
-                sendCmd(Opcodes.SET_LASER_TEC_MODE, (ushort)((laserTECMode_ = value)));
-                readOnce.Add(op);
-            }
-        }
-        protected ushort laserTECMode_ = 0;
-
-        public uint lineLength
-        {
-            get
-            {
-                const Opcodes op = Opcodes.GET_LINE_LENGTH;
-                if (haveCache(op))
-                    return lineLength_;
-                readOnce.Add(op);
-                return lineLength_ = Unpack.toUshort(getCmd2(op, 2));
-            }
-        }
-        uint lineLength_;
-
-        public bool optAreaScan
-        {
-            get
-            {
-                const Opcodes op = Opcodes.GET_OPT_AREA_SCAN;
-                if (haveCache(op))
-                    return optAreaScan_;
-                readOnce.Add(op);
-                return optAreaScan_ = Unpack.toBool(getCmd2(op, 1));
-            }
-        }
-        bool optAreaScan_;
-
-        public bool optActualIntegrationTime
-        {
-            get
-            {
-                const Opcodes op = Opcodes.GET_OPT_ACTUAL_INTEGRATION_TIME;
-                if (haveCache(op))
-                    return optActualIntegrationTime_;
-                readOnce.Add(op);
-                return optActualIntegrationTime_ = Unpack.toBool(getCmd2(op, 1));
-            }
-        }
-        bool optActualIntegrationTime_;
-
-        public bool optCFSelect
-        {
-            get
-            {
-                const Opcodes op = Opcodes.GET_OPT_CF_SELECT;
-                if (haveCache(op))
-                    return optCFSelect_;
-                readOnce.Add(op);
-                return optCFSelect_ = Unpack.toBool(getCmd2(op, 1));
-            }
-        }
-        bool optCFSelect_;
-
-        public FPGA_DATA_HEADER optDataHeaderTag
-        {
-            get
-            {
-                const Opcodes op = Opcodes.GET_OPT_DATA_HEADER_TAG;
-                if (haveCache(op))
-                    return optDataHeaderTag_;
-                readOnce.Add(op);
-                return optDataHeaderTag_ = fpgaOptions.parseDataHeader(Unpack.toInt(getCmd2(op, 1)));
-            }
-        }
-        FPGA_DATA_HEADER optDataHeaderTag_ = FPGA_DATA_HEADER.ERROR;
-
-        public bool optHorizontalBinning
-        {
-            get
-            {
-                const Opcodes op = Opcodes.GET_OPT_HORIZONTAL_BINNING;
-                if (haveCache(op))
-                    return optHorizontalBinning_;
-                readOnce.Add(op);
-                return optHorizontalBinning_ = Unpack.toBool(getCmd2(op, 1));
-            }
-        }
-        bool optHorizontalBinning_;
-
-        public FPGA_INTEG_TIME_RES optIntegrationTimeResolution
-        {
-            get
-            {
-                const Opcodes op = Opcodes.GET_OPT_INTEGRATION_TIME_RESOLUTION;
-                if (haveCache(op))
-                    return optIntegrationTimeResolution_;
-                readOnce.Add(op);
-                return optIntegrationTimeResolution_ = fpgaOptions.parseResolution(Unpack.toInt(getCmd2(op, 1)));
-            }
-        }
-        FPGA_INTEG_TIME_RES optIntegrationTimeResolution_ = FPGA_INTEG_TIME_RES.ERROR;
-
-        public FPGA_LASER_CONTROL optLaserControl
-        {
-            get
-            {
-                const Opcodes op = Opcodes.GET_OPT_LASER_CONTROL;
-                if (haveCache(op))
-                    return optLaserControl_;
-                readOnce.Add(op);
-                return optLaserControl_ = fpgaOptions.parseLaserControl(Unpack.toInt(getCmd2(op, 1)));
-            }
-        }
-        FPGA_LASER_CONTROL optLaserControl_ = FPGA_LASER_CONTROL.ERROR;
-
-        public FPGA_LASER_TYPE optLaserType
-        {
-            get
-            {
-                const Opcodes op = Opcodes.GET_OPT_LASER_TYPE;
-                if (haveCache(op))
-                    return optLaserType_;
-                readOnce.Add(op);
-                return optLaserType_ = fpgaOptions.parseLaserType(Unpack.toInt(getCmd2(op, 1)));
-            }
-        }
-        FPGA_LASER_TYPE optLaserType_ = FPGA_LASER_TYPE.ERROR;
-
-        public ushort primaryADC
-        {
-            get
-            {
-                if (selectedADC != 0)
-                    selectedADC = 0;
-                return adcRaw;
-            }
-        }
-
-        public bool hasSecondaryADC { get; set; } = false;
-
-        public virtual ushort secondaryADC
-        {
-            get
-            {
-                if (!hasSecondaryADC)
-                    return 0;
-
-                if (selectedADC != 1)
-                    selectedADC = 1;
-                return adcRaw;
-            }
-        }
-
-        protected byte selectedADC
-        {
-            get
-            {
-                if (!adcHasBeenSelected_)
-                    return 0;
-                const Opcodes op = Opcodes.GET_SELECTED_ADC;
-                if (haveCache(op))
-                    return selectedADC_;
-                readOnce.Add(op);
-                return selectedADC_ = Unpack.toByte(getCmd(op, 1));
-            }
-            set
-            {
-                readOnce.Add(Opcodes.SET_SELECTED_ADC);
-                sendCmd(Opcodes.SET_SELECTED_ADC, selectedADC_ = value);
-                if (throwawayADCRead)
-                    throwawaySum += adcRaw;
-                adcHasBeenSelected_ = true;
-            }
-        }
-        byte selectedADC_;
-        bool adcHasBeenSelected_;
-
-        public virtual TRIGGER_SOURCE triggerSource
-        {
-            get
-            {
-                const Opcodes op = Opcodes.GET_TRIGGER_SOURCE;
-                if (haveCache(op))
-                    return triggerSource_;
-
-                if (featureIdentification.boardType != BOARD_TYPES.ARM || isSiG)
-                {
-                    // possibly no longer true...but only log once in any case
-                    logger.debug("GET_TRIGGER_SOURCE disabled for boardType {0} and SiG", featureIdentification.boardType.ToString());
-                    readOnce.Add(op);
-                    return triggerSource_;
-                }
-
-                byte[] buf = getCmd(Opcodes.GET_TRIGGER_SOURCE, 1);
-                if (buf is null || buf[0] > 2)
-                    return TRIGGER_SOURCE.ERROR;
-                readOnce.Add(op);
-                return triggerSource_ = buf[0] == 0 ? TRIGGER_SOURCE.INTERNAL : TRIGGER_SOURCE.EXTERNAL;
-            }
-            set
-            {
-                const Opcodes op = Opcodes.GET_TRIGGER_SOURCE;
-                if (value == TRIGGER_SOURCE.ERROR)
-                    return;
-                if (haveCache(op) && value == triggerSource_)
-                    return;
-
-                UInt40 val = new UInt40((ushort)(triggerSource_ = value));
-                readOnce.Add(op);
-                if (featureIdentification.boardType != BOARD_TYPES.ARM)
-                    sendCmd(Opcodes.SET_TRIGGER_SOURCE, val.LSW, val.MidW, val.buf);
-                else
-                    logger.debug("not sending SET_TRIGGER_SOURCE (0x{0:x2}) -> {1} because ARM", cmd[Opcodes.SET_TRIGGER_SOURCE], triggerSource_);
-            }
-        }
-        protected TRIGGER_SOURCE triggerSource_ = TRIGGER_SOURCE.INTERNAL; // not ERROR
-
-        // MZ: I'm not sure what GPIO pin would support this triggerOutput...
-        //     on one recent "outbound" triggering project, we ended up using
-        //     laserEnable as the outbound trigger because we couldn't find a
-        //     usable GPIO.
-        public EXTERNAL_TRIGGER_OUTPUT triggerOutput
-        {
-            get
-            {
-                if (featureIdentification.boardType != BOARD_TYPES.ARM)
-                {
-                    logger.debug("GET_TRIGGER_OUTPUT disabled for boardType {0}", featureIdentification.boardType.ToString());
-                    return EXTERNAL_TRIGGER_OUTPUT.ERROR;
-                }
-                const Opcodes op = Opcodes.GET_TRIGGER_OUTPUT;
-                if (haveCache(op))
-                    return triggerOutput_;
-                triggerOutput_ = EXTERNAL_TRIGGER_OUTPUT.ERROR;
-                byte[] buf = getCmd(Opcodes.GET_TRIGGER_OUTPUT, 1);
-                if (buf != null)
-                {
-                    switch (buf[0])
-                    {
-                        case 0: triggerOutput_ = EXTERNAL_TRIGGER_OUTPUT.LASER_MODULATION; break;
-                        case 1: triggerOutput_ = EXTERNAL_TRIGGER_OUTPUT.INTEGRATION_ACTIVE_PULSE; break;
-                    }
-                }
-                if (triggerOutput_ != EXTERNAL_TRIGGER_OUTPUT.ERROR)
-                    readOnce.Add(op);
-                return triggerOutput_;
-            }
-            set
-            {
-                if (value == EXTERNAL_TRIGGER_OUTPUT.ERROR)
-                    return;
-                readOnce.Add(Opcodes.GET_TRIGGER_OUTPUT);
-                sendCmd(Opcodes.SET_TRIGGER_OUTPUT, (ushort)(triggerOutput_ = value));
-            }
-        }
-        EXTERNAL_TRIGGER_OUTPUT triggerOutput_ = EXTERNAL_TRIGGER_OUTPUT.ERROR;
-
-        public uint triggerDelay
-        {
-            get
-            {
-                if (featureIdentification.boardType != BOARD_TYPES.ARM)
-                {
-                    logger.debug("GET_TRIGGER_DELAY disabled for boardType {0}", featureIdentification.boardType.ToString());
-                    return 0;
-                }
-                const Opcodes op = Opcodes.GET_TRIGGER_DELAY;
-                if (haveCache(op))
-                    return triggerDelay_;
-                readOnce.Add(op);
-                return triggerDelay_ = Unpack.toUint(getCmd(op, 3));
-            }
-            set
-            {
-                if (featureIdentification.boardType == BOARD_TYPES.RAMAN_FX2)
-                    return;
-                const Opcodes op = Opcodes.GET_TRIGGER_DELAY;
-                if (haveCache(op) && value == triggerDelay_)
-                    return;
-
-                ushort lsw = (ushort)((triggerDelay_ = value) & 0xffff);
-                byte msb = (byte)(value >> 16);
-                sendCmd(Opcodes.SET_TRIGGER_DELAY, lsw, msb);
-                readOnce.Add(op);
-            }
-        }
-        uint triggerDelay_;
-
-        ////////////////////////////////////////////////////////////////////////
-        // Untethered
-        ////////////////////////////////////////////////////////////////////////
-
-        public async Task<byte[]> getStorageAsync(UInt16 page)
-        {
-            if (featureIdentification.boardType != BOARD_TYPES.ARM)
-                return null;
-            return await getCmd2Async(Opcodes.GET_STORAGE, 64, page);
-        }
-
-        public async Task<bool> eraseStorageAsync()
-        {
-            if (featureIdentification.boardType != BOARD_TYPES.ARM)
-                return false;
-            return await sendCmd2Async(Opcodes.ERASE_STORAGE);
-        }
-
-        public async Task<bool> sendFeedbackAsync(UInt16 sequence)
-        {
-            if (featureIdentification.boardType != BOARD_TYPES.ARM)
-                return false;
-            return await sendCmd2Async(Opcodes.SET_FEEDBACK, sequence);
-        }
-
-        public async Task<UntetheredCaptureStatus> getUntetheredCaptureStatusAsync()
-        {
-            UntetheredCaptureStatus status = UntetheredCaptureStatus.ERROR;
-            if (!isSiG)
-                return status;
-
-            byte result = Unpack.toByte(await getCmdAsync(Opcodes.POLL_DATA, 1));
-            if (result < (byte)UntetheredCaptureStatus.ERROR)
-                status = (UntetheredCaptureStatus)result;
-            return status;
-        }
-
-        
-        public byte[] getStorage(UInt16 page)
-        {
-            Task<byte[]> task = Task.Run(async () => await getStorageAsync(page));
-            return task.Result;
-        }
-
-        public bool eraseStorage()
-        {
-            Task<bool> task = Task.Run(async () => await eraseStorageAsync());
-            return task.Result;
-        }
-
-        public bool sendFeedback(UInt16 sequence)
-        {
-            Task<bool> task = Task.Run(async () => await sendFeedbackAsync(sequence));
-            return task.Result;
-        }
-
-        public UntetheredCaptureStatus getUntetheredCaptureStatus()
-        {
-            Task<UntetheredCaptureStatus> task = Task.Run(async () => await getUntetheredCaptureStatusAsync());
-            return task.Result;
-        }
-        
-
-        ////////////////////////////////////////////////////////////////////////
-        // Lifecycle
-        ////////////////////////////////////////////////////////////////////////
-
-        // keywords: ctor, constructor
-        internal Spectrometer(UsbRegistry usbReg)
-        {
-            usbRegistry = usbReg;
-            pixels = 0;
-            uniqueKey = generateUniqueKey(usbReg);
-        }
-
-        virtual internal bool open()
-        {
-            Task<bool> task = Task.Run(async () => await openAsync());
-            return task.Result;
-        }
-        virtual internal async Task<bool> openAsync()
-        {
-            logger.header($"Spectrometer.open: VID = 0x{usbRegistry.Vid:x4}, PID = 0x{usbRegistry.Pid:x4}");
-
-            // decide if we need to [re]initialize all settings to defaults
-            // (arguably Driver could pass this to open())
-            bool needsInitialization = uptime.needsInitialization(uniqueKey);
-            uptime.setUnknown(uniqueKey);
-            logger.debug($"needsInitialization = {needsInitialization}");
-            
-            // clear cache
-            readOnce.Clear();
-
-            if (!reconnect())
-                return logger.error("Spectrometer.open: couldn't reconnect");
-
-            // derive some values from VID/PID
-            featureIdentification = new FeatureIdentification(usbRegistry.Vid, usbRegistry.Pid);
-            if (!featureIdentification.isSupported)
-                return false;
-            if (featureIdentification.boardType == BOARD_TYPES.STROKER)
-                isStroker = true;
-            else
-                isStroker = false;
-
-            // load EEPROM configuration
-            logger.debug("reading EEPROM");
-            eeprom = new EEPROM(this);
-            fram = new FRAM(this);
-            if (!(await eeprom.readAsync()))
-            {
-                logger.error("Spectrometer: failed to GET_MODEL_CONFIG");
-                usbDevice.Close();
-                return false;
-            }
-            logger.debug("back from reading EEPROM");
-            if (!fram.read())
-            {
-                logger.error("Spectrometer: failed to read FRAM");
-                usbDevice.Close();
-                return false;
-            }
-            logger.debug("back from reading FRAM");
-            // see how the FPGA was compiled
-            logger.debug("reading FPGA Options");
-            fpgaOptions = new FPGAOptions(this);
-            logger.debug("back from FPGA Options");
-
-            logger.debug($"firmwareRevision = {firmwareRevision}");
-            logger.debug($"fpgaRevision = {fpgaRevision}");
-
-            // MustardTree uses 2048-pixel version of the S11510, and all InGaAs are 512
-            pixels = (uint)eeprom.activePixelsHoriz;
-            if (pixels > 2048)
-            {
-                logger.error("Unlikely pixels count found ({0}); defaulting to {1}",
-                    eeprom.activePixelsHoriz, featureIdentification.defaultPixels);
-                pixels = featureIdentification.defaultPixels;
-            }
-
-            // figure out what endpoints we'll use, and sizes for each
-            pixelsPerEndpoint = (int)pixels;
-            endpoints.Add(spectralReader82);
-            if (pixels == 2048 && !isARM)
-            {
-                logger.debug("splitting over two endpoints");
-                endpoints.Add(spectralReader86);
-                pixelsPerEndpoint = 1024;
-                usingDualEndpoints = true;
-            }
-
-            // flush anything left-over from prior exchanges
-            spectralReader82.ReadFlush();
-            if (usingDualEndpoints)
-                spectralReader86.ReadFlush();
-            else
-                spectralReader86 = null;
-
-            regenerateWavelengths();
-
-            // decide what value we should use for detector TEC setpoint
-            //
-            // Note that we are currently doing this every time, even on re-
-            // initializations, because there is no hardware cache of this value,
-            // and I am CHOOSING NOT to recompute the "default raw" from the
-            // logic-determined degC, read the current raw, and then make a decision
-            // based on the difference between those values.
-            float degC = UNINITIALIZED_TEMPERATURE_DEG_C;
-            if (eeprom.TECSetpoint >= eeprom.detectorTempMin && 
-                eeprom.TECSetpoint <= eeprom.detectorTempMax)
-                degC = eeprom.TECSetpoint;
-            else if (featureIdentification.hasDefaultTECSetpointDegC)
-                degC = featureIdentification.defaultTECSetpointDegC;
-            else if (Regex.IsMatch(eeprom.detectorName, @"S10141|G9214", RegexOptions.IgnoreCase))
-                degC = -15;
-            else if (Regex.IsMatch(eeprom.detectorName, @"S11511|S11850|S13971|S7031", RegexOptions.IgnoreCase))
-                degC = 10;
-
-            if (eeprom.hasCooling && degC != UNINITIALIZED_TEMPERATURE_DEG_C)
-            {
-                // TEC doesn't do anything unless you give it a temperature first
-                logger.debug("setting TEC setpoint to {0} deg C", degC);
-                detectorTECSetpointDegC = degC;
-
-                if (Util.validTECCal(this))
-                {
-                    logger.debug("enabling detector TEC");
-                    detectorTECEnabled = true;
-                }
-                else
-                {
-                    // user can manually enable it if they wish and feel this is a safe thing to do
-                    logger.info("declining to auto-enable detector TEC because no valid TEC calibration found");
-                }
-            }
-
-            if (!eeprom.hasCooling && isSiG && eeprom.TECSetpoint > 100)
-            {
-                laserTemperatureSetpointRaw = (ushort)eeprom.TECSetpoint;
-            }
-
-            if (isSiG)
-            {
-                ushort start = eeprom.ROIVertRegionStart[0];
-                ushort end = eeprom.ROIVertRegionEnd[0];
-
-                if (start < end && start < eeprom.activePixelsVert && end < eeprom.activePixelsVert)
-                {
-                    detectorStartLine = start;
-                    detectorStopLine = end;
-                }
-            }
-
-
-            // if this was intended to be a relatively lightweight "change as
-            // little as possible" re-opening, we're done now
-            //
-            // TS: this has caused some weird issues in production when fired.
-            //     It's well intentioned but unnecessary. We can revisit in the
-            //     future.
-            /*
-            if (!needsInitialization)
-            {
-                ////////////////////////////////////////////////////////////////
-                // IMPORTANT: these debug lines HAVE SIDE-EFFECTS, in that they
-                // literally READ AND CACHE the current values from the 
-                // spectrometer hardware.  DO NOT try to disable them with 
-                // "if (logger.debugEnabled)" etc.  (Yes, I just wrote "don't 
-                // remove this debug printf() or the application will fail" :-)
-                ////////////////////////////////////////////////////////////////
-
-                logger.debug("retaining existing spectrometer hardware state:");
-                logger.debug("  laserEnabled        = {0}",    laserEnabled); // I'm nervous about this one
-                logger.debug("  integrationTimeMS   = {0}",    integrationTimeMS);
-                logger.debug("  detectorGain        = {0:f2}", detectorGain);
-                logger.debug("  detectorOffset      = {0}",    detectorOffset);
-                logger.debug("  detectorGainOdd     = {0:f2}", detectorGainOdd);
-                logger.debug("  detectorOffsetOdd   = {0}",    detectorOffsetOdd);
-
-                logger.debug("Spectrometer.open: complete (initialization not required)");
-                return true;
-            }
-            */
-
-            ////////////////////////////////////////////////////////////////////
-            // initialize default values for newly opened spectrometers
-            ////////////////////////////////////////////////////////////////////
-
-            // by default, integration time is zero in HW, so set to something
-            // (ignore startup value if it's unreasonable)
-            if (eeprom.startupIntegrationTimeMS >= eeprom.minIntegrationTimeMS &&
-                eeprom.startupIntegrationTimeMS < 5000)
-                integrationTimeMS = eeprom.startupIntegrationTimeMS;
-            else
-                integrationTimeMS = eeprom.minIntegrationTimeMS;
-
-            if (hasLaser)
-            {
-                // ENLIGHTEN doesn't do this, doesn't seem to matter
-                logger.debug("unlinking laser modulation from integration time");
-                laserModulationLinkedToIntegrationTime = false;
-
-                logger.debug("disabling laser modulation");
-                laserModulationEnabled = false;
-
-                logger.debug("disabling laser");
-                laserEnabled = false;
-            }
-
-            detectorGain = eeprom.detectorGain != 0f ? eeprom.detectorGain : 1.9f;
-            detectorOffset = eeprom.detectorOffset;
-            if (featureIdentification.boardType == BOARD_TYPES.INGAAS_FX2)
-            {
-                detectorGainOdd = eeprom.detectorGainOdd;
-                detectorOffsetOdd = eeprom.detectorOffsetOdd;
-            }
-
-            // default high for InGaAs (1064, NIR1, NIR2); note Andor logic is in AndorSpectrometer
-            highGainModeEnabled = isInGaAs;
-
-            logger.debug("Spectrometer.open: complete (initialized)");
-            return true;
-        }
-
-        public virtual void close()
-        {
-            Task task = Task.Run(async () => await closeAsync());
-            task.Wait();
-        }
-        public async virtual Task closeAsync()
-        {
-            logger.debug($"Spectrometer.close: closing {id}");
-
-            // quit whatever we're doing
-            cancelCurrentAcquisition();
-
-            // turn off the laser
-            if (usbDevice != null && usbDevice.IsOpen && hasLaser)
-            {
-                laserEnabled = false;
-                //Thread.Sleep(100);
-            }
-            // ensure we're no longer acquiring
-            
-                // stop all USB comms
-            shuttingDown = true;
-
-            logger.debug("Spectrometer.close: throwawaySum = {0}", throwawaySum); // just make sure it gets used
-
-            if (usbDevice != null)
-            {
-                if (usbDevice.IsOpen)
-                {
-                    waitForUsbAvailable();
-                    IUsbDevice wholeUsbDevice = usbDevice as IUsbDevice;
-                    if (!ReferenceEquals(wholeUsbDevice, null))
-                        await Task.Run(() => wholeUsbDevice.ReleaseInterface(0));
-                    await Task.Run(() => usbDevice.Close());
-                }
-                usbDevice = null;
-            }
-            logger.debug($"Spectrometer.close: {id} closed");
-        }
-
-        /// <summary>
-        /// This generates a string identifier for the spectrometer which should be enough
-        /// to distinguish it from others with the same VID/PID using nothing but UsbRegistry
-        /// information (e.g. bus address).  Note that this is to be used for recognizing
-        /// previously-opened spectrometers BEFORE reading their EEPROM.
-        /// </summary>
-        /// <param name="usbRegistry"></param>
-        /// <returns></returns>
-        string generateUniqueKey(UsbRegistry usbRegistry)
-        {
-            UsbDevice device;
-            if (usbRegistry == null || !usbRegistry.Open(out device))
-                return "error";
-
-            SortedDictionary<string, string> props = new SortedDictionary<string, string>();
-            foreach (KeyValuePair<string, object> pair in usbRegistry.DeviceProperties)
-            {
-                string key = pair.Key;
-                object value = pair.Value;
-
-                // we only include these properties in our key
-                if (key != "LocationInformation" &&
-                    key != "PhysicalDeviceObjectName" &&
-                    key != "Address" &&
-                    key != "Driver")
-                    continue;
-
-                if (value is string[])
-                    props[key] = string.Format("[ {0} ]", string.Join(", ", value as string[]));
-                else if (value is string)
-                    props[key] = value as string;
-            }
-            device.Close();
-
-            // flatten 
-            List<string> tok = new List<string>();
-            foreach (var pair in props)
-                tok.Add($"{pair.Key}={pair.Value}");
-            return string.Join("|", tok);
-        }
-
-        ////////////////////////////////////////////////////////////////////////
-        // Convenience Accessors
-        ////////////////////////////////////////////////////////////////////////
-
-        public virtual bool isARM => featureIdentification.boardType == BOARD_TYPES.ARM;
-        public bool isSiG => eeprom.model.ToLower().Contains("sig") || eeprom.detectorName.ToLower().Contains("imx");
-        public virtual bool isInGaAs => (featureIdentification.boardType == BOARD_TYPES.INGAAS_FX2 || eeprom.detectorName.StartsWith("g", StringComparison.CurrentCultureIgnoreCase)); 
-
-        public virtual bool hasLaser
-        {
-            get
-            {
-                return eeprom.hasLaser;
-                // return eeprom.hasLaser && (fpgaOptions.laserType == FPGA_LASER_TYPE.INTERNAL || fpgaOptions.laserType == FPGA_LASER_TYPE.EXTERNAL);
-            }
-        }
-
-        public virtual float excitationWavelengthNM
-        {
-            get
-            {
-                float old = eeprom.excitationNM;
-                float newer = eeprom.laserExcitationWavelengthNMFloat;
-
-                // if float is corrupt or zero, return original EEPROM field
-                if (Double.IsNaN(newer) || newer == 0.0)
-                    return old;
-
-                // if float looks valid, use it
-                if (200 <= newer && newer <= 2500)
-                    return newer;
-
-                // default to old value
-                return old;
-            }
-
-            set
-            {
-                eeprom.excitationNM = (ushort) value;
-                eeprom.laserExcitationWavelengthNMFloat = value;
-            }
-        }
-
-        ////////////////////////////////////////////////////////////////////////
-        // Utilities
-        ////////////////////////////////////////////////////////////////////////
-
-        public virtual bool loadFromJSON(string pathname)
-        {
-            logger.error("only implemented for Andor/XL spectrometers");
-            return false;
-        }
-
-        public virtual void regenerateWavelengths()
-        {
-            wavelengths = Util.generateWavelengths(pixels, eeprom.wavecalCoeffs);
-            if (looksRaman)
-                wavenumbers = Util.wavelengthsToWavenumbers(excitationWavelengthNM, wavelengths);
-        }
-
-        string stringifyPacket(UsbSetupPacket packet)
-        {
-            return String.Format("bRequestType: 0x{0:x2}, bRequest: 0x{1:x4}, wValue: 0x{2:x4}, wIndex: 0x{3:x4}, wLength: 0x{4:x4}",
-                packet.RequestType, packet.Request, packet.Value, packet.Index, packet.Length);
-        }
-
-        /// <summary>
-        /// Although most values read from the spectrometer are little-endian by
-        /// design, a few are big-endian.
-        /// </summary>
-        /// <param name="raw">input value in one endian</param>
-        /// <returns>same value with the bytes reversed</returns>
-        ushort swapBytes(ushort raw)
-        {
-            byte lsb = (byte)(raw & 0xff);
-            byte msb = (byte)((raw >> 8) & 0xff);
-            return (ushort)((lsb << 8) | msb);
-        }
-
-        uint[] correctIngaasEvenOdd(uint[] spectrum)
-        {
-            uint[] final = new uint[spectrum.Length];
-            if (eeprom.detectorGain == eeprom.detectorGainOdd && eeprom.detectorOffset == eeprom.detectorOffsetOdd)
-                return spectrum;
-
-            for (int i = 0; i < spectrum.Length; ++i)
-            {
-                if (i % 2 == 0)
-                {
-                    final[i] = spectrum[i];
-                }
-                else
-                {
-                    double old = spectrum[i];
-                    double raw = (old - eeprom.detectorOffset) / eeprom.detectorGain;
-                    double newVal = (raw * eeprom.detectorGainOdd) + eeprom.detectorOffsetOdd;
-
-                    final[i] = (uint)Math.Round(Math.Max(0,Math.Min(newVal, 0xffff)));
-                }
-            }
-
-            return final;
-        }
-
-        public virtual void changeSPITrigger(bool edge, bool firmwareThrow)
-        {
-
-        }
-
-        void waitForUsbAvailable()
-        {
-            if (featureIdentification != null && featureIdentification.usbDelayMS > 0)
-            {
-                var usbDelayMS = featureIdentification.usbDelayMS;
-                DateTime nextUsbTimestamp = lastUsbTimestamp.AddMilliseconds(usbDelayMS);
-                int delayMS = (int)(nextUsbTimestamp - DateTime.Now).TotalMilliseconds;
-                if (delayMS > 0)
-                {
-                    do
-                    {
-                        logger.debug("sleeping {0} ms to enforce {1} ms USB interval", delayMS, usbDelayMS);
-                        Thread.Sleep(delayMS);
-                    } while (!usbDevice.IsOpen);
-                }
-                // else
-                //     logger.debug($"no need to sleep, as last {lastUsbTimestamp} is more than {usbDelayMS}ms before next {nextUsbTimestamp}");
-            }
-            lastUsbTimestamp = DateTime.Now;
-        }
-
-        public virtual bool reconnect()
-        {
-            logger.debug("Spectrometer.reconnect: starting");
-
-            // clear the info so far
-            if (usbDevice != null)
-            {
-                logger.debug("Spectrometer.reconnect: clearing");
-                spectralReader82.Dispose();
-                if (spectralReader86 != null)
-                    spectralReader86.Dispose();
-                // statusReader.Dispose();
-                wholeUsbDevice.ReleaseInterface(0);
-                wholeUsbDevice.Close();
-                usbDevice.Close();
-                UsbDevice.Exit();
-
-                usbDevice = null;
-                wholeUsbDevice = null;
-                // statusReader = null;
-                spectralReader82 = null;
-                spectralReader86 = null;
-
-                Thread.Sleep(10);
-            }
-
-            // now start over
-            logger.debug("Spectrometer.reconnect: opening");
-            if (!usbRegistry.Open(out usbDevice))
-                return logger.error("Spectrometer: failed to re-open UsbRegistry");
-
-            wholeUsbDevice = usbDevice as IUsbDevice;
-            if (wholeUsbDevice != null)
-            {
-                logger.debug("Spectrometer.reconnect: claiming interface");
-                wholeUsbDevice.SetConfiguration(1);
-                wholeUsbDevice.ClaimInterface(0);
-            }
-            else
-            {
-                logger.debug("Spectrometer.reconnect: WinUSB detected");
-            }
-
-            // should this be moved to AFTER we've read the EEPROM and know what
-            // we need?  We would then have to handle in-flight reconnects; however,
-            // this is a little fudgy right now in that it instantiates endpoint 6
-            // on spectrometers which may not actually have an endpoint 6.  It seems
-            // to be okay, as long as we don't actually use the extra endpoint for
-            // anything (including ReadFlush).
-            logger.debug("Spectrometer.reconnect: creating readers");
-            spectralReader82 = usbDevice.OpenEndpointReader(ReadEndpointID.Ep02);
-            spectralReader86 = usbDevice.OpenEndpointReader(ReadEndpointID.Ep06);
-
-            logger.debug("Spectrometer.reconnect: done");
-            return true;
-        }
-
-        // TODO: refactor this into Bus, UsbBus etc
-
-        /// <summary>
-        /// Execute a request-response control transaction using the given opcode.
-        /// </summary>
-        /// <param name="opcode">the opcode of the desired request</param>
-        /// <param name="len">the number of needed return bytes</param>
-        /// <param name="wIndex">an optional numeric argument used by some opcodes</param>
-        /// <param name="fullLen">the actual number of expected return bytes (not all needed)</param>
-        /// <remarks>not sure fullLen is actually required...testing</remarks>
-        /// <returns>the array of returned bytes (null on error)</returns>
-
-        internal byte[] getCmd(Opcodes opcode, int len, ushort wIndex = 0, int fullLen = 0)
-        {
-            if (shuttingDown)
-                return null;
-
-            int bytesToRead = Math.Max(len, fullLen);
-            if (isARM || isStroker) // ARM should always read at least 8 bytes
-                bytesToRead = Math.Min(8, bytesToRead);
-            byte[] buf = new byte[bytesToRead];
-
-            UsbSetupPacket setupPacket = new UsbSetupPacket(
-                DEVICE_TO_HOST, // bRequestType
-                cmd[opcode],    // bRequest
-                0,              // wValue
-                wIndex,         // wIndex
-                bytesToRead);   // wLength
-
-            bool expectedSuccessResult = true;
-            if (isARM && armInvertedRetvals.Contains(opcode))
-                expectedSuccessResult = !expectedSuccessResult;
-
-            // Question: if the device returns 6 bytes on Endpoint 0, but I only
-            // need the first so pass byte[1], are the other 5 bytes discarded or
-            // queued?
-            lock (commsLock)
-            {
-                waitForUsbAvailable();
-                logger.debug("getCmd: about to send {0} ({1}) with buffer length {2}", opcode.ToString(), stringifyPacket(setupPacket), buf.Length);
-                bool result = usbDevice.ControlTransfer(ref setupPacket, buf, buf.Length, out int bytesRead);
-
-                if (result != expectedSuccessResult || bytesRead < len)
-                {
-                    logger.error("getCmd: failed to get {0} (0x{1:x4}) via DEVICE_TO_HOST ({2} of {3} bytes read, expected {4} got {5})",
-                        opcode.ToString(), cmd[opcode], bytesRead, len, expectedSuccessResult, result);
-                    return null;
-                }
-            }
-
-            if (logger.debugEnabled())
-                logger.hexdump(buf, String.Format("getCmd: {0} (0x{1:x2}) index 0x{2:x4} ->", opcode.ToString(), cmd[opcode], wIndex));
-
-            // extract just the bytes we really needed
-            return Util.truncateArray(buf, len);
-        }
-        internal async Task<byte[]> getCmdAsync(Opcodes opcode, int len, ushort wIndex = 0, int fullLen = 0)
-        {
-            if (shuttingDown)
-                return null;
-
-            int bytesToRead = Math.Max(len, fullLen);
-            if (isARM || isStroker) // ARM should always read at least 8 bytes
-                bytesToRead = Math.Min(8, bytesToRead);
-            byte[] buf = new byte[bytesToRead];
-
-            UsbSetupPacket setupPacket = new UsbSetupPacket(
-                DEVICE_TO_HOST, // bRequestType
-                cmd[opcode],    // bRequest
-                0,              // wValue
-                wIndex,         // wIndex
-                bytesToRead);   // wLength
-
-            bool expectedSuccessResult = true;
-            if (isARM && armInvertedRetvals.Contains(opcode))
-                expectedSuccessResult = !expectedSuccessResult;
-
-            // Question: if the device returns 6 bytes on Endpoint 0, but I only
-            // need the first so pass byte[1], are the other 5 bytes discarded or
-            // queued?
-            waitForUsbAvailable();
-
-            logger.debug("getCmd: about to send {0} ({1}) with buffer length {2}", opcode.ToString(), stringifyPacket(setupPacket), buf.Length);
-            int bytesRead = 0;
-            Task<bool> task = Task.Run(() => usbDevice.ControlTransfer(ref setupPacket, buf, buf.Length, out bytesRead));
-            task.Wait();
-            bool result = await task;
-            if (result != expectedSuccessResult || bytesRead < len)
-            {
-                logger.error("getCmd: failed to get {0} (0x{1:x4}) via DEVICE_TO_HOST ({2} of {3} bytes read, expected {4} got {5})",
-                    opcode.ToString(), cmd[opcode], bytesRead, len, expectedSuccessResult, result);
-                return null;
-            }
-            
-
-            if (logger.debugEnabled())
-                logger.hexdump(buf, String.Format("getCmd: {0} (0x{1:x2}) index 0x{2:x4} ->", opcode.ToString(), cmd[opcode], wIndex));
-
-            // extract just the bytes we really needed
-            return await Task.Run(() => Util.truncateArray(buf, len));
-        }
-
-        /// <summary>
-        /// Execute a request-response transfer with a "second-tier" request.
-        /// </summary>
-        /// <param name="opcode">the wValue to send along with the "second-tier" command</param>
-        /// <param name="len">how many bytes of response are expected</param>
-        /// <returns>array of returned bytes (null on error)</returns>
-        /// 
-        internal byte[] getCmd2(Opcodes opcode, int len, ushort wIndex = 0, int fakeBufferLengthARM = 0)
-        {
-            if (shuttingDown)
-                return null;
-
-            int bytesToRead = len;
-            if (isARM || isStroker)
-                bytesToRead = Math.Max(bytesToRead, fakeBufferLengthARM);
-
-            UsbSetupPacket setupPacket = new UsbSetupPacket(
-                DEVICE_TO_HOST,                     // bRequestType
-                cmd[Opcodes.SECOND_TIER_COMMAND],   // bRequest
-                cmd[opcode],                        // wValue
-                wIndex,                             // wIndex
-                bytesToRead);                       // wLength
-
-            byte[] buf = new byte[bytesToRead];
-
-            bool expectedSuccessResult = true;
-            if (isARM && armInvertedRetvals.Contains(opcode))
-                expectedSuccessResult = !expectedSuccessResult;
-
-            bool result = false;
-            lock (commsLock)
-            {
-                waitForUsbAvailable();
-                logger.debug("getCmd2: about to send {0} ({1}) with buffer length {2}", opcode.ToString(), stringifyPacket(setupPacket), buf.Length);
-                result = usbDevice.ControlTransfer(ref setupPacket, buf, buf.Length, out int bytesRead);
-
-                if (result != expectedSuccessResult || bytesRead < len)
-                {
-                    logger.error("getCmd2: failed to get SECOND_TIER_COMMAND {0} (0x{1:x4}) via DEVICE_TO_HOST ({2} of {3} bytes read, expected {4} got {5})",
-                        opcode.ToString(), cmd[opcode], bytesRead, len, expectedSuccessResult, result);
-                    logger.hexdump(buf, $"{opcode} result");
-                    return null;
-                }
-            }
-
-            if (logger.debugEnabled())
-                logger.hexdump(buf, String.Format("getCmd2: {0} (0x{1:x2}) index 0x{2:x4} (result {3}, expected {4}) ->",
-                    opcode.ToString(), cmd[opcode], wIndex, result, expectedSuccessResult));
-
-            // extract just the bytes we really needed
-            return Util.truncateArray(buf, len);
-        }
-        internal async Task<byte[]> getCmd2Async(Opcodes opcode, int len, ushort wIndex = 0, int fakeBufferLengthARM = 0)
-        {
-            if (shuttingDown)
-                return null;
-
-            int bytesToRead = len;
-            if (isARM || isStroker)
-                bytesToRead = Math.Max(bytesToRead, fakeBufferLengthARM);
-
-            UsbSetupPacket setupPacket = new UsbSetupPacket(
-                DEVICE_TO_HOST,                     // bRequestType
-                cmd[Opcodes.SECOND_TIER_COMMAND],   // bRequest
-                cmd[opcode],                        // wValue
-                wIndex,                             // wIndex
-                bytesToRead);                       // wLength
-
-            byte[] buf = new byte[bytesToRead];
-
-            bool expectedSuccessResult = true;
-            if (isARM && armInvertedRetvals.Contains(opcode))
-                expectedSuccessResult = !expectedSuccessResult;
-
-            bool result = false;
-
-            waitForUsbAvailable();
-
-            logger.debug("getCmd2: about to send {0} ({1}) with buffer length {2}", opcode.ToString(), stringifyPacket(setupPacket), buf.Length);
-            int bytesRead = 0;
-            Task<bool> task = Task.Run(() => usbDevice.ControlTransfer(ref setupPacket, buf, buf.Length, out bytesRead));
-            task.Wait();
-            result = await task; 
-
-            if (result != expectedSuccessResult || bytesRead < len)
-            {
-                logger.error("getCmd2: failed to get SECOND_TIER_COMMAND {0} (0x{1:x4}) via DEVICE_TO_HOST ({2} of {3} bytes read, expected {4} got {5})",
-                    opcode.ToString(), cmd[opcode], bytesRead, len, expectedSuccessResult, result);
-                logger.hexdump(buf, $"{opcode} result");
-                return null;
-            }
-            
-
-            if (logger.debugEnabled())
-                logger.hexdump(buf, String.Format("getCmd2: {0} (0x{1:x2}) index 0x{2:x4} (result {3}, expected {4}) ->",
-                    opcode.ToString(), cmd[opcode], wIndex, result, expectedSuccessResult));
-
-            // extract just the bytes we really needed
-            return Util.truncateArray(buf, len);
-        }
-
-        /// <summary>
-        /// send a single control transfer command (response not checked)
-        /// </summary>
-        /// <param name="opcode">the desired command</param>
-        /// <param name="wValue">an optional secondary argument used by most commands</param>
-        /// <param name="wIndex">an optional tertiary argument used by some commands</param>
-        /// <param name="buf">a data buffer used by some commands</param>
-        /// <returns>true on success, false on error</returns>
-        /// <todo>should support return code checking...most cmd opcodes return a success/failure byte</todo>
-        /// 
-        internal bool sendCmd(Opcodes opcode, ushort wValue = 0, ushort wIndex = 0, byte[] buf = null)
-        {
-            if (shuttingDown)
-                return false;
-
-            if ((isARM || isStroker) && (buf is null || buf.Length < 8))
-                buf = new byte[8];
-
-            ushort wLength = (ushort)((buf is null) ? 0 : buf.Length);
-
-            UsbSetupPacket packet = new UsbSetupPacket(
-                HOST_TO_DEVICE, // bRequestType
-                cmd[opcode],    // bRequest
-                wValue,         // wValue
-                wIndex,         // wIndex
-                wLength);       // wLength
-
-            bool? expectedSuccessResult = true;
-            if (isARM)
-            {
-                if (opcode != Opcodes.SECOND_TIER_COMMAND)
-                    expectedSuccessResult = armInvertedRetvals.Contains(opcode);
-                else
-                    expectedSuccessResult = null; // no easy way to know, as we don't pass wValue as enum (MZ: whut?)
-            }
-
-            lock (commsLock)
-            {
-                // don't enforce USB delay on laser commands...that could be dangerous
-                // or on acquire commands, which would disrupt integration throwaways 
-                // and soft synchronization
-                if (opcode != Opcodes.SET_LASER_ENABLE && opcode != Opcodes.ACQUIRE_SPECTRUM)
-                    waitForUsbAvailable();
-
-                logger.debug("sendCmd: about to send {0} ({1}) ({2})", opcode, stringifyPacket(packet), id);
-
-                bool result = usbDevice.ControlTransfer(ref packet, buf, wLength, out int bytesWritten);
-
-                if (expectedSuccessResult != null && expectedSuccessResult.Value != result)
-                {
-                    logger.error("sendCmd: failed to send {0} (0x{1:x2}) (wValue 0x{2:x4}, wIndex 0x{3:x4}, wLength 0x{4:x4}) (received {5}, expected {6})",
-                        opcode.ToString(), cmd[opcode], wValue, wIndex, wLength, result, expectedSuccessResult);
-                    return false;
-                }
-            }
-            return true;
-        }
-        internal async Task<bool> sendCmdAsync(Opcodes opcode, ushort wValue = 0, ushort wIndex = 0, byte[] buf = null)
-        {
-            if (shuttingDown)
-                return false;
-
-            if ((isARM || isStroker) && (buf is null || buf.Length < 8))
-                buf = new byte[8];
-
-            ushort wLength = (ushort)((buf is null) ? 0 : buf.Length);
-
-            UsbSetupPacket packet = new UsbSetupPacket(
-                HOST_TO_DEVICE, // bRequestType
-                cmd[opcode],    // bRequest
-                wValue,         // wValue
-                wIndex,         // wIndex
-                wLength);       // wLength
-
-            bool? expectedSuccessResult = true;
-            if (isARM)
-            {
-                if (opcode != Opcodes.SECOND_TIER_COMMAND)
-                    expectedSuccessResult = armInvertedRetvals.Contains(opcode);
-                else
-                    expectedSuccessResult = null; // no easy way to know, as we don't pass wValue as enum (MZ: whut?)
-            }
-
-            // don't enforce USB delay on laser commands...that could be dangerous
-            // or on acquire commands, which would disrupt integration throwaways 
-            // and soft synchronization
-            if (opcode != Opcodes.SET_LASER_ENABLE && opcode != Opcodes.ACQUIRE_SPECTRUM)
-                waitForUsbAvailable();
-
-            logger.debug("sendCmd: about to send {0} ({1}) ({2})", opcode, stringifyPacket(packet), id);
-
-            bool result = await Task.Run(() => usbDevice.ControlTransfer(ref packet, buf, wLength, out int bytesWritten));
-
-            if (expectedSuccessResult != null && expectedSuccessResult.Value != result)
-            {
-                logger.error("sendCmd: failed to send {0} (0x{1:x2}) (wValue 0x{2:x4}, wIndex 0x{3:x4}, wLength 0x{4:x4}) (received {5}, expected {6})",
-                    opcode.ToString(), cmd[opcode], wValue, wIndex, wLength, result, expectedSuccessResult);
-                return false;
-            }
-            
-            return true;
-        }
-
-        /// <summary>
-        /// send a single 2nd-tier control transfer command (response not checked)
-        /// </summary>
-        /// <param name="opcode">the desired command</param>
-        /// <param name="wIndex">an optional secondary argument used by some 2nd-tier commands</param>
-        /// <param name="buf">a data buffer used by some commands</param>
-        /// <returns>true on success, false on error</returns>
-        /// <todo>should support return code checking...most cmd opcodes return a success/failure byte</todo>
-        internal bool sendCmd2(Opcodes opcode, ushort wIndex = 0, byte[] buf = null)
-        {
-            if (shuttingDown)
-                return false;
-
-            if ((isARM || isStroker) && (buf is null || buf.Length < 8))
-                buf = new byte[8];
-
-            ushort wLength = (ushort)((buf is null) ? 0 : buf.Length);
-
-            UsbSetupPacket packet = new UsbSetupPacket(
-                HOST_TO_DEVICE,                     // bRequestType
-                cmd[Opcodes.SECOND_TIER_COMMAND],   // bRequest
-                cmd[opcode],                        // wValue
-                wIndex,                             // wIndex
-                wLength);                           // wLength
-
-            lock (commsLock)
-            {
-                waitForUsbAvailable();
-                logger.debug("sendCmd2: about to send {0} ({1}) ({2})", opcode, stringifyPacket(packet), id);
-                return usbDevice.ControlTransfer(ref packet, buf, wLength, out int bytesWritten);
-            }
-        }
-        internal async Task<bool> sendCmd2Async(Opcodes opcode, ushort wIndex = 0, byte[] buf = null)
-        {
-            if (shuttingDown)
-                return false;
-
-            if ((isARM || isStroker) && (buf is null || buf.Length < 8))
-                buf = new byte[8];
-
-            ushort wLength = (ushort)((buf is null) ? 0 : buf.Length);
-
-
-            UsbSetupPacket packet = new UsbSetupPacket(
-                HOST_TO_DEVICE,                     // bRequestType
-                cmd[Opcodes.SECOND_TIER_COMMAND],   // bRequest
-                cmd[opcode],                        // wValue
-                wIndex,                             // wIndex
-                wLength);                           // wLength
-
-            waitForUsbAvailable();
-
-            await Task.Run(() =>logger.debug("sendCmd2: about to send {0} ({1}) ({2})", opcode, stringifyPacket(packet), id));
-            int bytesWritten;
-            return await Task.Run(() => usbDevice.ControlTransfer(ref packet, buf, wLength, out bytesWritten));
-            
-        }
-
-
-        ////////////////////////////////////////////////////////////////////////
-        // laser
-        ////////////////////////////////////////////////////////////////////////
-
-        public virtual LaserPowerResolution laserPowerResolution { get; set; } = LaserPowerResolution.LASER_POWER_RESOLUTION_1000;
-
-        /// <param name="perc">a normalized floating-point percentage from 0.0 to 1.0 (100%)</param>
-        /// <remarks>
-        /// Not implemented as a property because it truly isn't; it's a complex 
-        /// combination of actual spectrometer properties.
-        ///
-        /// Technically you don't need to call this function at all, and can set 
-        /// the laserModulationPulseWidth, laserModulationPulsePeriod and 
-        /// laserModulationEnabled properties directly if you wish.
-        ///
-        /// Alternately, you can use the laserPowerSetpointMW property to set
-        /// laser power in mW, provided a suitable laser power calibration is
-        /// loaded onto the EEPROM.
-        /// </remarks>
-        public virtual bool setLaserPowerPercentage(float perc)
-        {
-            if (perc < 0 || perc > 1)
-                return logger.error("invalid laser power percentage (should be in range (0, 1)): {0}", perc);
-
-            UInt64 periodUS = laserModulationPeriod;
-            if (laserPowerResolution == LaserPowerResolution.LASER_POWER_RESOLUTION_100)
-                periodUS = 100;
-            else if (laserPowerResolution == LaserPowerResolution.LASER_POWER_RESOLUTION_1000)
-                periodUS = 1000;
-
-            if (periodUS == 0)
-                return logger.error("unsupported laser modulation pulse width {0}", periodUS);
-
-            UInt64 widthUS = (UInt64)Math.Round(perc * periodUS, 0);
-
-            // Turn off modulation at full laser power, exit
-            if (widthUS >= periodUS)
-            {
-                logger.debug("Turning off laser modulation (full power)");
-                laserModulationEnabled = false;
-                return true;
-            }
-
-            if (laserModulationPeriod != periodUS)
-                laserModulationPeriod = periodUS;
-            UInt64 actualPeriodUS = laserModulationPeriod;
-            if (actualPeriodUS != periodUS) // double-check
-                logger.error("Set laserModulationPeriod {0}, but actual value {1}", periodUS, actualPeriodUS);
-
-            if (laserModulationPulseWidth != widthUS)
-                laserModulationPulseWidth = widthUS;
-            UInt64 actualWidthUS = laserModulationPulseWidth;
-            if (actualWidthUS != widthUS) // double-check
-                logger.error("Set laserModulationPulseWidth {0}, but actual value {1}", widthUS, actualWidthUS);
-
-            if (!laserModulationEnabled)
-                laserModulationEnabled = true;
-
-            logger.debug("Laser power set to: {0:f2}% ({1} / {2})", 
-                (float)(100.0 * widthUS / periodUS), 
-                widthUS, 
-                periodUS);
-            return true;
-        }
-
-        /// <summary>
-        /// Use this to set the laser output power in milliWatts.
-        /// </summary>
-        ///
-        /// <remarks>
-        /// You should only attempt to set this property if you have already 
-        /// verified EEPROM.hasLaserPowerCalibration().
-        ///
-        /// You should only attempt to read this property AFTER setting a value;
-        /// the getter simply returns the most recently successfully set setpoint.
-        ///
-        /// Setting this property will yield undefined results if no laser power 
-        /// calibration is provided in the spectrometer, but never outside the 
-        /// physical PWM duty cycle bounds (0, 100%).
-        /// </remarks>
-        ///
-        /// <see cref="EEPROM.hasLaserPowerCalibration"/>
-        public virtual float laserPowerSetpointMW
-        {
-            get
-            {
-                return laserPowerSetpointMW_;
-            }
-            set
-            {
-                if (!eeprom.hasLaserPowerCalibration())
-                {
-                    logger.error("can't set laser power in mW without a laser power calibration");
-                    laserPowerSetpointMW_ = 0;
-                    return;
-                }
-
-                // generate and cache the MW
-                if (ignorePowerLimits)
-                    laserPowerSetpointMW_ = value;
-                else
-                    laserPowerSetpointMW_ = Math.Min(eeprom.maxLaserPowerMW, Math.Max(eeprom.minLaserPowerMW, value));
-
-                // convert to percent and apply
-                float perc = eeprom.laserPowerCoeffs[0]
-                          + eeprom.laserPowerCoeffs[1] * laserPowerSetpointMW_
-                          + eeprom.laserPowerCoeffs[2] * laserPowerSetpointMW_ * laserPowerSetpointMW_
-                          + eeprom.laserPowerCoeffs[3] * laserPowerSetpointMW_ * laserPowerSetpointMW_ * laserPowerSetpointMW_;
-                perc /= 100;
-                if (perc > 1.0f)
-                    perc = 1.0f;
-                if (perc < 0.0f)
-                    perc = 0.0f;
-                setLaserPowerPercentage(perc);
-            }
-        }
-        protected float laserPowerSetpointMW_ = 0;
-
-        public bool ignorePowerLimits { get; set; } = false;
-
-        public ushort getDAC_UNUSED()
-        {
-            Task<ushort> task = Task.Run(async () => await getDAC_UNUSEDAsync());
-            return task.Result;
-        }
-        public async Task<ushort> getDAC_UNUSEDAsync() { return Unpack.toUshort(await getCmdAsync(Opcodes.GET_DETECTOR_TEC_SETPOINT, 2, 1)); }
-
-        public bool setDFUMode()
-        {
-            Task<bool> task = Task.Run(async () => await setDFUModeAsync());
-            return task.Result;
-        }
-
-        // this is not a Property because it has no value and cannot be undone
-        public bool resetFPGA()
-        {
-            Task<bool> task = Task.Run(async () => await resetFPGAAsync());
-            return task.Result;
-        }
-
-        // this is not a Property because it has no value and cannot be undone
-        public async Task<bool> setDFUModeAsync()
-        {
-            if (!isARM)
-                return logger.error("setDFUMode only applicable to ARM-based spectrometers (not {0})", featureIdentification.boardType);
-
-            logger.info("Setting DFU mode");
-            return await sendCmdAsync(Opcodes.SET_DFU_MODE);
-        }
-
-        // this is not a Property because it has no value and cannot be undone
-        public async Task<bool> resetFPGAAsync()
-        {
-            logger.info("Resetting FPGA");
-            bool good = sendCmd(Opcodes.FPGA_RESET);
-
-            bool cacheHighGain = highGainModeEnabled;
-            readOnce.Remove(Opcodes.GET_CF_SELECT);
-            highGainModeEnabled = cacheHighGain;
-
-            uint cacheIntTime = integrationTimeMS;
-            readOnce.Remove(Opcodes.GET_INTEGRATION_TIME);
-            integrationTimeMS = cacheIntTime;
-
-            float cacheGain = detectorGain;
-            readOnce.Remove(Opcodes.GET_DETECTOR_GAIN);
-            detectorGain = cacheGain;
-
-            short cacheOffset = detectorOffset;
-            readOnce.Remove(Opcodes.GET_DETECTOR_OFFSET);
-            detectorOffset = cacheOffset;
-
-            float cacheGainOdd = detectorGainOdd;
-            readOnce.Remove(Opcodes.GET_DETECTOR_GAIN_ODD);
-            detectorGainOdd = cacheGainOdd;
-
-            short cacheOffsetOdd = detectorOffsetOdd;
-            readOnce.Remove(Opcodes.GET_DETECTOR_OFFSET_ODD);
-            detectorOffsetOdd = cacheOffsetOdd;
-            return good;
-        }
-
-        ////////////////////////////////////////////////////////////////////////
-        // getSpectrum
-        ////////////////////////////////////////////////////////////////////////
-
-        /// <summary>
-        /// If a spectrometer has bad_pixels configured in the EEPROM, then average 
-        /// over them in the driver.
-        /// </summary> 
-        protected void correctBadPixels(ref double[] spectrum)
-        {
-            if (eeprom.badPixelList.Count == 0)
-                return;
-
-            if (spectrum is null || spectrum.Length == 0)
-                return;
-
-            // iterate over each bad pixel
-            int i = 0;
-            while (i < eeprom.badPixelList.Count)
-            {
-                short badPix = eeprom.badPixelList[i];
-
-                if (badPix == 0)
-                {
-                    // handle the left edge
-                    short nextGood = (short)(badPix + 1);
-                    while (eeprom.badPixelSet.Contains(nextGood) && nextGood < spectrum.Length)
-                    {
-                        nextGood++;
-                        i++;
-                    }
-                    if (nextGood < spectrum.Length)
-                        for (int j = 0; j < nextGood; j++)
-                            spectrum[j] = spectrum[nextGood];
-
-                    i++;
-                }
-                else
-                {
-                    // find previous good pixel
-                    short prevGood = (short)(badPix - 1);
-                    while (eeprom.badPixelSet.Contains(prevGood) && prevGood >= 0)
-                        prevGood -= 1;
-
-                    if (prevGood >= 0)
-                    {
-                        // find next good pixel
-                        short nextGood = (short)(badPix + 1);
-                        while (eeprom.badPixelSet.Contains(nextGood) && nextGood < spectrum.Length)
-                        {
-                            nextGood += 1;
-                            i += 1;
-                        }
-
-                        if (nextGood < spectrum.Length)
-                        {
-                            // For now, draw a line between previous and next good pixels.
-                            //
-                            // Note that obviously this is in pixel-space, and not non-linear
-                            // wavelength or wavenumber space.  It is debateable as to which
-                            // would be more accurate...but the difference would only matter
-                            // if we had multiple consecutative bad pixels which didn't fall
-                            // on an edge of the spectrum, which should not be a common 
-                            // allowed circumstance.
-                            //
-                            // TODO: consider some kind of curve-fit instead of this linear
-                            //       interpolation (THAT could matter in non-linear space).
-                            //       Note that if chosen, we'd still want that to be done
-                            //       BEFORE boxcar etc.
-                            double delta = spectrum[nextGood] - spectrum[prevGood];
-                            int rng = nextGood - prevGood;
-                            double step = delta / rng;
-                            for (int j = 0; j < rng - 1; j++)
-                                spectrum[prevGood + j + 1] = spectrum[prevGood] + step * (j + 1);
-                        }
-                        else
-                        {
-                            // we ran off the high end, so copy-right
-                            for (short j = badPix; j < spectrum.Length; j++)
-                                spectrum[j] = spectrum[prevGood];
-                        }
-                    }
-
-                    // advance to next bad pixel
-                    i++;
-                }
-            }
-        }
-
-        protected void correctBin2x2(ref double[] spectrum)
-        { 
-            if (eeprom.featureMask.bin2x2 && !areaScanEnabled)
-                for (int i = 0; i < spectrum.Length - 1; i++)
-                    spectrum[i] = (spectrum[i] + spectrum[i + 1]) / 2.0;
-        }
-
-        /// <summary>
-        /// Take a single complete spectrum, including any configured scan 
-        /// averaging, boxcar, dark subtraction, inversion, binning, and
-        /// optionally relative intensity correction.
-        /// </summary>
-        ///
-        /// <param name="forceNew">not used in base class (provided for specialized subclasses)</param>
-        ///
-        /// <returns>The acquired spectrum as an array of doubles</returns>
-        public virtual double[] getSpectrum(bool forceNew = false)
-        {
-            Task<double[]> task = Task.Run(async () => await getSpectrumAsync(forceNew));
-            return task.Result;
-        }
-        public virtual async Task<double[]> getSpectrumAsync(bool forceNew=false)
-        {
-            var driver = Driver.getInstance();
-            
-            uptime.setError(uniqueKey); // assume acquisition may fail
-            currentAcquisitionCancelled = false;
-
-            /*
-            lock (acquisitionLock)
-            {
-                logger.debug("acquired acquisition lock for get spectrum");
-            }
-            */
-
-            int retries = 0;
-            double[] sum = null;
-            while (true)
-            {
-                if (currentAcquisitionCancelled || shuttingDown)
-                    return null;
-
-                if (areaScanEnabled && fastAreaScan)
-                {
-                    try
-                    {
-                        sum = getAreaScanLightweight();
-                    }
-                    catch (Exception e)
-                    {
-                        logger.error("Area scan failed out with error {0}", e.Message);
-                    }
-                }
-                else
-                {
-                    sum = await getSpectrumRawAsync();
-                }
-                if (currentAcquisitionCancelled || shuttingDown)
-                    return null;
-
-                if (sum != null)
-                    break;
-
-                if (retries++ < acquisitionMaxRetries && !untetheredAcquisitionEnabled)
-                {
-                    // retry the whole thing (including ACQUIRE)
-                    logger.error($"getSpectrum: received null from getSpectrumRaw, attempting retry {retries}");
-                    continue;
-                }
-                else if (errorOnTimeout)
-                {
-                    // display error if configured
-                    logger.error($"getSpectrum: getSpectrumRaw returned null ({id})");
-                }
-                return null;
-            }
-            logger.debug("getSpectrum: received {0} pixels", sum.Length);
-
-            if (scanAveraging_ > 1)
-            {
-                // logger.debug("getSpectrum: getting additional spectra for averaging");
-                for (uint i = 1; i < scanAveraging_; i++)
-                {
-                    // don't send a new SW trigger if using continuous acquisition
-                    double[] tmp;
-                    while (true)
-                    {
-                        if (currentAcquisitionCancelled || shuttingDown)
-                            return null;
-
-                        if (areaScanEnabled && fastAreaScan)
-                        {
-                            tmp = getAreaScanLightweight();
-                        }
-                        else
-                        {
-                            tmp = await getSpectrumRawAsync();
-                        }
-
-                        if (currentAcquisitionCancelled || shuttingDown)
-                            return null;
-
-                        if (tmp != null)
-                            break;
-
-                        if (retries++ < acquisitionMaxRetries)
-                        {
-                            // retry the whole thing (including ACQUIRE)
-                            logger.error($"getSpectrum: received null from getSpectrumRaw, attempting retry {retries}");
-                            continue;
-                        }
-                        else if (errorOnTimeout)
-                        {
-                            // display error if configured
-                            logger.error($"getSpectrum: getSpectrumRaw returned null ({id})");
-                        }
-                        return null;
-                    }
-                    if (tmp is null)
-                        return null;
-
-                    for (int px = 0; px < sum.Length; px++)
-                        sum[px] += tmp[px];
-                }
-
-                for (int px = 0; px < sum.Length; px++)
-                    sum[px] /= scanAveraging_;
-            }
-
-            // This should come BEFORE bin2x2
-            correctBadPixels(ref sum);
-
-            correctBin2x2(ref sum);
-
-            if (dark != null && dark.Length == sum.Length)
-                for (int px = 0; px < pixels; px++)
-                    sum[px] -= dark_[px];
-
-            // important note on order of operations below - TS
-            if (ramanIntensityCorrectionEnabled)
-                sum = correctRamanIntensity(sum);
-
-            // this should be enough to update the cached value
-            if (readTemperatureAfterSpectrum && eeprom.hasCooling)
-                _ = detectorTemperatureDegC;
-
-            spectrumCount++;
-            uptime.setSuccess(uniqueKey);
-
-            if (boxcarHalfWidth_ > 0)
-                return Util.applyBoxcar(boxcarHalfWidth_, sum);
-            else
-                return sum;
-            
-        }
-
-
-        /// <summary>
-        /// Performs SRM correction on the given spectrum using the ROI and coefficients on EEPROM.
-        /// Non-ROI pixels are not corrected. If ROI or relative intensity coefficients appear
-        /// invalid, original spectrum is returned.
-        /// </summary>
-        ///
-        /// <returns>The given spectrum, with ROI srm-corrected, as an array of doubles</returns>
-        /// 
-        public double[] correctRamanIntensity(double[] spectrum) => eeprom.intensityCorrectionCoeffs != null && eeprom.intensityCorrectionOrder != 0 ? Util.applyRamanCorrection(spectrum, eeprom.intensityCorrectionCoeffs, eeprom.ROIHorizStart, eeprom.ROIHorizEnd) : spectrum;
-        
-
-        /// <summary>
-        /// Whether to correct the y-axis using SRM-derived correction factors,
-        /// stored as coefficients on the spectrometer.
-        /// </summary>
-        ///
-        /// <remarks>
-        /// This y-axis correction is only considered to be valid for raman spectrometers.
-        /// 
-        /// If a user plans on using dark correction, the dark should be collected BEFORE
-        /// raman correction is enabled, and if the dark needs to be retaken, the correction
-        /// should be toggled around the collection. 
-        /// 
-        /// So, the general flow for dark and y-axis corrected sample collection should be as follows:
-        /// Take Dark -> Enable Correction -> Take Raman Sample(s) -> Disable Correction -> Take Dark -> Repeat
-        /// 
-        /// </remarks>
-        public bool ramanIntensityCorrectionEnabled
-        {
-            get
-            {
-                return _ramanIntensityCorrectionEnabled;
-            }
-            set
-            {
-                _ramanIntensityCorrectionEnabled = value;
-            }
-        }
-
-        bool _ramanIntensityCorrectionEnabled = false;
-
-        public bool sendSWTrigger()
-        {
-            Task<bool> task = Task.Run(async () => await sendSWTriggerAsync());
-            return task.Result;
-        }
-        public async Task<bool> sendSWTriggerAsync()
-        {
-            byte[] buf = null;
-            if (isARM)
-                buf = new byte[8];
-
-            logger.debug("sending SW trigger");
-            acquireCount++;
-            var wValue = (ushort)(untetheredAcquisitionEnabled ? 1 : 0);
-            return await sendCmdAsync(Opcodes.ACQUIRE_SPECTRUM, wValue, buf: buf);
-        }
-
-        /// <summary>
-        /// Generate a throwaway spectrum, such as following a change in 
-        /// integration time on spectrometers requiring such.
-        /// </summary>
-        ///
-        /// <remarks>
-        /// If the caller doesn't want to block on this, they can always change
-        /// integrationTimeMS within a Task.Run closure.
-        /// </remarks>
-        ///
-        /// <todo>
-        /// Consider simply disabling this feature (returning from this function)
-        /// if autoTrigger is disabled or using HW triggering.  In such cases, if
-        /// the user wants a throwaway, they can generate it themselves.
-        /// </todo>
-        /// 
-        void performThrowawaySpectrum()
-        {
-            Task task = Task.Run(async () => await performThrowawaySpectrumAsync());
-            task.Wait();
-        }
-        async Task performThrowawaySpectrumAsync()
-        {
-            logger.debug("generating throwaway spectrum");
-            // send a trigger if getSpectrumRaw won't
-            if (!autoTrigger || triggerSource_ != TRIGGER_SOURCE.INTERNAL)
-                await sendSWTriggerAsync();
-            await getSpectrumRawAsync();
-        }
-
-        public void flushReaders()
-        {
-            foreach (UsbEndpointReader spectralReader in endpoints)
-                spectralReader.ReadFlush();
-        }
-
-        /// <summary>
-        /// just the bytes, ma'am
-        /// </summary> 
-        ///
-        /// <param name="skipTrigger">
-        /// allows getSpectrum to suppress SW triggers when scanAveraging, on scans after
-        /// the first, if scanAveragingIsContinuous
-        /// </param>
-        /// 
-        protected virtual double[] getSpectrumRaw(bool skipTrigger = false)
-        {
-            Task<double[]> task = Task.Run(async () => await getSpectrumRawAsync(skipTrigger));
-            return task.Result;
-        }
-
-        protected virtual async Task<double[]> getSpectrumRawAsync(bool skipTrigger=false)
-        {
-            logger.debug($"getSpectrumRaw: requesting spectrum {id}");
-            byte[] buf = null;
-            if (isARM)
-                buf = new byte[8];
-
-            // request a spectrum
-            if (triggerSource_ == TRIGGER_SOURCE.INTERNAL && autoTrigger && !skipTrigger)
-                await sendSWTriggerAsync();
-
-            if ((isStroker) && !areaScanEnabled)
-            {
-                var strokerDelayMS = integrationTimeMS_ + 5;
-                logger.debug($"getSpectrumRaw: extra Stroker delay {strokerDelayMS}ms");
-                Thread.Sleep((int)strokerDelayMS);
-            }
-
-            if (untetheredAcquisitionEnabled)
-                if (!(await waitForUntetheredDataAsync()))
-                    return null;
-
-            ////////////////////////////////////////////////////////////////////
-            // read spectrum
-            ////////////////////////////////////////////////////////////////////
-
-            if (useReadoutMutex)
-                readoutMutex.WaitOne();
-
-            double[] spec = new double[pixels]; // default to all zeros
-
-            int pixelsRead = 0;
-            foreach (UsbEndpointReader spectralReader in endpoints)
-            {
-                // read all expected pixels from the endpoint
-                uint[] subspectrum = null;
-
-                // with retry logic
-                const int maxRetries = 3;
-                int retries = 0;
-                while (true)
-                {
-                    try
-                    {
-                        // read all expected pixels from the endpoint
-                        if (isStroker && retries == 0)
-                        {
-                            subspectrum = readSubspectrumStroker(spectralReader, pixelsPerEndpoint);
-                            if (areaScanEnabled)
-                                pixelsPerEndpoint *= LEGACY_VERTICAL_PIXELS;
-                            spec = new double[pixelsPerEndpoint];
-                        }
-                        else
-                        {
-                            subspectrum = await readSubspectrumAsync(spectralReader, pixelsPerEndpoint);
-                        }
-                        break;
-                    }
-                    catch (Exception ex)
-                    {
-                        logger.error($"{id} Caught exception in WasatchNET.Spectrometer.getSpectrumRaw: {ex}");
-                        retries++;
-                        if (retries >= maxRetries)
-                        {
-                            logger.error($"giving up after {retries} retries");
-                            if (useReadoutMutex)
-                                readoutMutex.ReleaseMutex();
-                            return null;
-                        }
-
-                        logger.error("reconnecting");
-                        var ok = reconnect();
-                        if (ok)
-                        {
-                            logger.error("reconnection succeeded, retrying read");
-                            continue;
-                        }
-                        else
-                        {
-                            logger.error("reconnection failed, giving up");
-                            if (useReadoutMutex)
-                                readoutMutex.ReleaseMutex();
-                            return null;
-                        }
-                    }
-                }
-
-                // verify that exactly the number expected were received
-                if (subspectrum is null || subspectrum.Length != pixelsPerEndpoint)
-                {
-                    if (!currentAcquisitionCancelled && errorOnTimeout)
-                        logger.error($"failed when reading subspectrum from 0x{spectralReader.EpNum:x2} ({id})");
-                    Thread.Sleep(delayAfterBulkEndpointErrorMS);
-                    if (isStroker && areaScanEnabled)
-                        pixelsPerEndpoint /= LEGACY_VERTICAL_PIXELS;
-                    if (useReadoutMutex)
-                        readoutMutex.ReleaseMutex();
-                    return null;
-                }
-
-                if (isInGaAs && !eeprom.featureMask.evenOddHardwareCorrected)
-                    subspectrum = correctIngaasEvenOdd(subspectrum);
-
-                // append while converting to double
-                for (int i = 0; i < pixelsPerEndpoint; i++)
-                    spec[i + pixelsRead] = subspectrum[i];
-
-                pixelsRead += pixelsPerEndpoint;
-            }
-
-            // release the mutex...other spectrometers can proceed with their reads
-            if (useReadoutMutex)
-                readoutMutex.ReleaseMutex();
-
-            if (isStroker && areaScanEnabled)
-                pixelsPerEndpoint /= LEGACY_VERTICAL_PIXELS;
-
-            if (hasMarker)
-            {
-                shiftedMarkerCount = 0;
-                if (spec[0] != SPECTRUM_START_MARKER)
-                    logger.error($"MARKER: first pixel does not match marker ({id})");
-
-                for (int i = 1; i < spec.Length; i++)
-                {
-                    if (spec[i] == SPECTRUM_START_MARKER)
-                    {
-                        logger.error($"MARKER found at pixel {i} ({id})");
-                        shiftedMarkerCount++;
-                    }
-                }
-
-                // regardless, overwrite the marker now that we've processed it
-                spec[0] = spec[1];
-            }
-
-            if (eeprom.featureMask.invertXAxis)
-                Array.Reverse(spec);
-
-            if (isSiG)
-            {
-                // overwrite last pixel
-                spec[pixels - 1] = spec[pixels - 2];
-            }
-
-<<<<<<< HEAD
-=======
-            if (eeprom.featureMask.bin2x2 && !areaScanEnabled)
-            {
-                if (eeprom.horizontalBinningMethod == EEPROM.HORIZONTAL_BINNING_METHOD.BIN_2X2)
-                {
-                    var smoothed = new double[spec.Length];
-                    for (int i = 0; i < spec.Length - 1; i++)
-                        smoothed[i] = (spec[i] + spec[i + 1]) / 2.0;
-                    smoothed[spec.Length - 1] = spec[spec.Length - 1];
-                    spec = smoothed;
-                }
-                else if (eeprom.horizontalBinningMethod == EEPROM.HORIZONTAL_BINNING_METHOD.BIN_4X2_AVG)
-                {
-                    var smoothed = new double[spec.Length];
-                    for (int i = 0; i < spec.Length - 1; i += 2)
-                    {
-                        smoothed[i] = (spec[i] + spec[i + 1]) / 2.0;
-                    }
-                    for (int i = 1; i < spec.Length - 1; i += 2)
-                    {
-                        if (i < spec.Length - 2)
-                        {
-                            smoothed[i] = (smoothed[i - 1] + smoothed[i + 1]) / 2.0;
-                        }
-                    }
-                    for (int i =  spec.Length - 3; i < spec.Length; ++i)
-                    {
-                        if (smoothed[i] == 0)
-                            smoothed[i] = spec[i];
-                    }
-
-                    smoothed[spec.Length - 1] = spec[spec.Length - 1];
-                    spec = smoothed;
-                }
-            }
-
->>>>>>> d5eb457a
-            logger.debug("getSpectrumRaw: returning {0} pixels", spec.Length);
-
-            // logger.debug("getSpectrumRaw({0}): {1}", id, string.Join<double>(", ", spec));
-
-            lastSpectrum = spec;
-            return spec;
-        }
-
-        /// <returns>true if poll was successful (data ready), false on error</returns>
-        bool waitForUntetheredData()
-        {
-            Task<bool> task = Task.Run(async () => await waitForUntetheredDataAsync());
-            return task.Result;
-        }
-        async Task<bool> waitForUntetheredDataAsync()
-        {
-            while (true)
-            {
-                Thread.Sleep(1000);
-                var status = await getUntetheredCaptureStatusAsync();
-                logger.debug($"waitForUntetheredData: UntetheredCaptureStatus {status}");
-                if (status == UntetheredCaptureStatus.IDLE)
-                    return true;
-                else if (status == UntetheredCaptureStatus.ERROR)
-                    return false;
-            }
-        }
-
-        
-
-        protected virtual double[] getAreaScanLightweight()
-        {
-            double[] temp = new double[pixels]; // default to all zeros
-            double[] sum = new double[temp.Length * eeprom.activePixelsVert];
-
-            Task<bool> task = Task.Run(async () => await sendSWTriggerAsync());
-
-            for (int i = 0; i < eeprom.activePixelsVert; ++i)
-                {
-                    //temp = getSpectrumRaw(true)
-                    int pixelsRead = 0;
-                    foreach (UsbEndpointReader spectralReader in endpoints)
-                    {
-                        // read all expected pixels from the endpoint
-                        uint[] subspectrum = null;
-                        subspectrum = readSubspectrumLightweight(spectralReader, pixelsPerEndpoint);
-                        for (int j = 0; j < pixelsPerEndpoint; j++)
-                            temp[j + pixelsRead] = subspectrum[j];
-
-                        pixelsRead += pixelsPerEndpoint;
-                        Thread.Sleep(5);
-                    }
-
-                    temp.CopyTo(sum, temp.Length * i);
-                    //Thread.Sleep(detectorOffset + 1);
-                }
-            
-
-            return sum;
-        }
-
-        public virtual ushort[] getFrame(bool direct = true)
-        {
-            return null;
-        }
-
-        uint[] readImage(UsbEndpointReader spectralReader, int pixelsPerEndpoint)
-        {
-            ////////////////////////////////////////////////////////////////////
-            // Read all the expected bytes.  Don't mess with demarshalling into
-            // pixels yet, because we might get them in odd-sized batches.
-            ////////////////////////////////////////////////////////////////////
-
-            int chunk_size = pixelsPerEndpoint / 2;
-            int maxLines = 150;
-
-            int bytesPerEndpoint = pixelsPerEndpoint * 2 * maxLines;
-            bool triggerWasExternal = triggerSource == TRIGGER_SOURCE.EXTERNAL;
-
-            byte[] subspectrumBytes = new byte[bytesPerEndpoint];  // initialize to zeros
-
-            int bytesReadThisEndpoint = 0;
-            int bytesRemainingToRead = bytesPerEndpoint;
-            while (bytesReadThisEndpoint < bytesPerEndpoint)
-            {
-                // compute this inside the loop, just in case (if doing external
-                // triggering), someone changes integration time during trigger wait
-                int timeoutMS = generateTimeoutMS();
-
-                // read the next block of data
-                ErrorCode err = new ErrorCode();
-                int bytesRead = 0;
-                try
-                {
-                    int bytesToRead = chunk_size - bytesReadThisEndpoint;
-                    logger.debug("readImage: attempting to read {0} bytes of spectrum from endpoint {1} with timeout {2}ms", bytesToRead, spectralReader, timeoutMS);
-                    err = spectralReader.Read(subspectrumBytes, bytesReadThisEndpoint, chunk_size, timeoutMS, out bytesRead);
-                    logger.debug("readImage: read {0} bytes of spectrum from endpoint {1} (ErrorCode {2})", bytesRead, spectralReader, err.ToString());
-                }
-                catch (Exception ex)
-                {
-                    logger.error("readImage: caught exception reading endpoint: {0}", ex.Message);
-                    return null; 
-                }
-
-                bytesReadThisEndpoint += bytesRead;
-                logger.debug("readImage: bytesReadThisEndpoint now {0}", bytesReadThisEndpoint);
-
-                if (bytesReadThisEndpoint == 0 && !triggerWasExternal)
-                {
-                    logger.error("readImage: read nothing (timeout?)");
-                    return null; 
-                }
-
-                if (bytesReadThisEndpoint > bytesPerEndpoint)
-                {
-                    logger.error("readImage: read too many bytes on endpoint {0} (read {1} of expected {2})", spectralReader, bytesReadThisEndpoint, bytesPerEndpoint);
-                    break;
-                }
-
-                if (triggerWasExternal && triggerSource != TRIGGER_SOURCE.EXTERNAL)
-                {
-                    // need to do this so software can send an ACQUIRE command, else we'll
-                    // loop forever
-                    logger.debug("triggering switched from external to internal...resetting");
-                    return null; 
-                }
-
-                if (triggerSource == TRIGGER_SOURCE.EXTERNAL && !shuttingDown)
-                {
-                    // we don't know how long we'll have to wait for the trigger, so just loop and hope
-                    // (should probably only catch Timeout exceptions...)
-                    logger.debug("readImage: still waiting for external trigger");
-                }
-            }
-
-            ////////////////////////////////////////////////////////////////////
-            // To get here, we should have exactly the expected number of bytes
-            ////////////////////////////////////////////////////////////////////
-
-            // demarshall into pixels
-            uint[] subspectrum = new uint[pixelsPerEndpoint];
-            for (int i = 0; i < pixelsPerEndpoint; i++)
-                subspectrum[i] = (uint)(subspectrumBytes[i * 2] | (subspectrumBytes[i * 2 + 1] << 8));  // LSB-MSB
-
-            logger.debug("readImage: returning subspectrum");
-            return subspectrum;
-        }
-
-        uint[] readSubspectrumStroker(UsbEndpointReader spectralReader, int pixelsPerEndpoint)
-        {
-            ////////////////////////////////////////////////////////////////////
-            // Read all the expected bytes.  Don't mess with demarshalling into
-            // pixels yet, because we might get them in odd-sized batches.
-            ////////////////////////////////////////////////////////////////////
-
-            int chunk_size = pixelsPerEndpoint / 2;
-
-            int maxLines = LEGACY_VERTICAL_PIXELS;
-
-            int bytesPerEndpoint;
-            if (!areaScanEnabled)
-                bytesPerEndpoint = pixelsPerEndpoint * 2;
-            else
-            {
-                bytesPerEndpoint = pixelsPerEndpoint * 2 * maxLines;
-                pixelsPerEndpoint *= maxLines;
-            }
-
-            chunk_size = bytesPerEndpoint;
-
-            bool triggerWasExternal = triggerSource == TRIGGER_SOURCE.EXTERNAL;
-
-            byte[] subspectrumBytes = new byte[bytesPerEndpoint];  // initialize to zeros
-
-            int bytesReadThisEndpoint = 0;
-            int bytesRemainingToRead = bytesPerEndpoint;
-            while (bytesReadThisEndpoint < bytesPerEndpoint)
-            {
-                // compute this inside the loop, just in case (if doing external
-                // triggering), someone changes integration time during trigger wait
-                int timeoutMS = generateTimeoutMS();
-
-                // read the next block of data
-                ErrorCode err = new ErrorCode();
-                int bytesRead = 0;
-                try
-                {
-                    int bytesToRead = chunk_size - bytesReadThisEndpoint;
-                    logger.debug("readSubspectrumStroker: attempting to read {0} bytes of spectrum from endpoint {1} with timeout {2}ms", bytesToRead, spectralReader, timeoutMS);
-                    err = spectralReader.Read(subspectrumBytes, bytesReadThisEndpoint, chunk_size, timeoutMS, out bytesRead);
-                    logger.debug("readSubspectrumStroker: read {0} bytes of spectrum from endpoint {1} (ErrorCode {2})", bytesRead, spectralReader, err.ToString());
-                }
-                catch (Exception ex)
-                {
-                    logger.error("readSubspectrumStroker: caught exception reading endpoint: {0}", ex.Message);
-                    return null; //  break;  // should be return null;
-                }
-
-                bytesReadThisEndpoint += bytesRead;
-                logger.debug("readSubspectrumStroker: bytesReadThisEndpoint now {0}", bytesReadThisEndpoint);
-
-                if (bytesReadThisEndpoint == 0 && !triggerWasExternal)
-                {
-                    logger.error("readSubspectrumStroker: read nothing (timeout?)");
-                    return null;
-                }
-
-                if (bytesReadThisEndpoint > bytesPerEndpoint)
-                {
-                    logger.error("readSubspectrumStroker: read too many bytes on endpoint {0} (read {1} of expected {2})", spectralReader, bytesReadThisEndpoint, bytesPerEndpoint);
-                    break;
-                }
-
-                if (triggerWasExternal && triggerSource != TRIGGER_SOURCE.EXTERNAL)
-                {
-                    // need to do this so software can send an ACQUIRE command, else we'll
-                    // loop forever
-                    logger.debug("readSubspectrumStroker: triggering switched from external to internal...resetting");
-                    return null; 
-                }
-
-                if (triggerSource == TRIGGER_SOURCE.EXTERNAL && !shuttingDown)
-                {
-                    // we don't know how long we'll have to wait for the trigger, so just loop and hope
-                    // (should probably only catch Timeout exceptions...)
-                    logger.debug("readSubspectrumStroker: still waiting for external trigger");
-                }
-            }
-
-            ////////////////////////////////////////////////////////////////////
-            // To get here, we should have exactly the expected number of bytes
-            ////////////////////////////////////////////////////////////////////
-
-            // demarshall into pixels
-            uint[] subspectrum = new uint[pixelsPerEndpoint];
-            for (int i = 0; i < pixelsPerEndpoint; i++)
-                subspectrum[i] = (uint)(subspectrumBytes[i * 2] | (subspectrumBytes[i * 2 + 1] << 8));  // LSB-MSB
-
-            logger.debug("readSubspectrumStroker: returning subspectrum");
-            return subspectrum;
-        }
-
-        int generateTimeoutMS()
-        {
-            ////////////////////////////////////////////////////////////////////
-            // if an explicit timeout was provided, use that
-            ////////////////////////////////////////////////////////////////////
-
-            if (acquisitionTimeoutMS != null)
-                return (int)acquisitionTimeoutMS;
-            else if (acquisitionTimeoutTimestamp != null)
-            {
-                var now = DateTime.Now;
-                DateTime then = (DateTime)acquisitionTimeoutTimestamp;
-                if (acquisitionTimeoutTimestamp > now)
-                    return (int)(then - now).TotalMilliseconds;
-            }
-
-            ////////////////////////////////////////////////////////////////////
-            // compute a default timeout
-            ////////////////////////////////////////////////////////////////////
-
-            // give SiG more time, as it may need to do 6 internal throwaway
-            // if it's coming back from a power-save mode
-            int acquisitions = isSiG ? 8 : 2;
-
-            // give more time if we have lots of connected spectrometers, as 
-            // USB is ultimately serial
-            const int windowMS = 500;
-
-            return (int)(integrationTimeMS_ * acquisitions +
-                         windowMS * Driver.getInstance().getNumberOfSpectrometers());
-        }
-
-        // Given one endpoint (e.g. Ep02 or Ep06), read exactly the number of pixels 
-        // expected on the endpoint.  Try to do it in one go, but loop around if
-        // it comes out in chunks.  Log an error and return NULL if anything goes
-        // wrong (timeout in non-triggering context, or reading too many bytes).
-        //
-        // MZ: I don't like that "pixelsPerEndpoint" (which is already a Spectrometer
-        //     attribute) is here being "shadowed" (overwritten) by a local parameter
-        //     name.  Recommend picking a different parameter name.
-        uint[] readSubspectrum(UsbEndpointReader spectralReader, int pixelsPerEndpoint)
-        {
-            Task<uint[]> task = Task.Run(async () => await readSubspectrumAsync(spectralReader, pixelsPerEndpoint));
-            return task.Result;
-        }
-        async Task<uint[]> readSubspectrumAsync(UsbEndpointReader spectralReader, int pixelsPerEndpoint)
-        {
-            ////////////////////////////////////////////////////////////////////
-            // Read all the expected bytes.  Don't mess with demarshalling into
-            // pixels yet, because we might get them in odd-sized batches.
-            ////////////////////////////////////////////////////////////////////
-
-            int bytesPerEndpoint = pixelsPerEndpoint * 2;
-            bool triggerWasExternal = triggerSource == TRIGGER_SOURCE.EXTERNAL;
-
-            byte[] subspectrumBytes = new byte[bytesPerEndpoint];  // initialize to zeros
-
-            int bytesReadThisEndpoint = 0;
-            int bytesRemainingToRead = bytesPerEndpoint;
-
-            while (bytesReadThisEndpoint < bytesPerEndpoint)
-            {
-                // compute this inside the loop, just in case (if doing external
-                // triggering), someone changes integration time during trigger wait
-                int timeoutMS = generateTimeoutMS();
-
-                // read the next block of data
-                ErrorCode err = new ErrorCode();
-                int bytesRead = 0;
-                try
-                {
-                    int bytesToRead = bytesPerEndpoint - bytesReadThisEndpoint;
-                    logger.debug($"readSubspectrum: attempting to read {bytesToRead} bytes of spectrum from endpoint 0x{spectralReader.EpNum:x2} with timeout {timeoutMS}ms ({id})");
-                    err = await Task.Run(() => spectralReader.Read(subspectrumBytes, bytesReadThisEndpoint, bytesPerEndpoint - bytesReadThisEndpoint, timeoutMS, out bytesRead));
-                    logger.debug($"readSubspectrum: read {bytesRead} bytes of spectrum from endpoint 0x{spectralReader.EpNum:x2} ({err}) ({id})");
-                }
-                catch (Exception ex)
-                {
-                    logger.error("readSubspectrum: caught exception reading endpoint ({id}): {0}", ex.Message);
-                    return null; 
-                }
-
-                bytesReadThisEndpoint += bytesRead;
-                logger.debug($"readSubspectrum: bytesReadThisEndpoint now {bytesReadThisEndpoint} ({id})");
-                if (bytesReadThisEndpoint == bytesPerEndpoint)
-                    break;
-
-                if (bytesRead == 0 && !triggerWasExternal)
-                {
-                    logger.error($"readSubspectrum: read nothing (timeout?) ({id})");
-                    return null; 
-                }
-
-                if (bytesReadThisEndpoint > bytesPerEndpoint)
-                {
-                    logger.error($"readSubspectrum: read too many bytes on endpoint 0x{spectralReader.EpNum:x2} (read {bytesReadThisEndpoint} of expected {bytesPerEndpoint}) ({id})");
-                    break; 
-                }
-
-                if (triggerWasExternal && triggerSource != TRIGGER_SOURCE.EXTERNAL)
-                {
-                    // need to do this so software can send an ACQUIRE command, else we'll
-                    // loop forever
-                    logger.debug($"triggering switched from external to internal...resetting ({id})");
-                    return null; 
-                }
-
-                if (currentAcquisitionCancelled)
-                {
-                    logger.debug("readSubspectrum: current acquisition cancelled");
-                    return null;
-                }
-
-                if (triggerSource == TRIGGER_SOURCE.EXTERNAL && !shuttingDown)
-                {
-                    // Note that we may fall down this path following a SW-triggered
-                    // throwaway initiated by integration time change, even if the overall
-                    // triggering strategy is external.  In that case the following error
-                    // is misleading (it wasn't externally-triggered) but valid (it did
-                    // timeout).
-
-                    // if we were given an explicit timeout, give up
-                    if (acquisitionTimeoutMS != null || acquisitionTimeoutTimestamp != null)
-                    {
-                        if (errorOnTimeout)
-                            logger.error("failed to receive externally-triggered spectrum within explicit timeout");
-                        acquisitionTimeoutTimestamp = null;
-                        return null;
-                    }
-                    else
-                    {
-                        logger.debug($"readSubspectrum: still waiting for external trigger ({id})");
-                    }
-                }
-
-                logger.error("throwing away partial spectrum, try again");
-                return null;
-            }
-
-            ////////////////////////////////////////////////////////////////////
-            // To get here, we should have exactly the expected number of bytes
-            ////////////////////////////////////////////////////////////////////
-
-            // demarshall into pixels
-            uint[] subspectrum = new uint[pixelsPerEndpoint];
-            for (int i = 0; i < pixelsPerEndpoint; i++)
-                subspectrum[i] = (uint)(subspectrumBytes[i * 2] | (subspectrumBytes[i * 2 + 1] << 8));  // LSB-MSB
-
-            logger.debug("readSubspectrum: returning subspectrum");
-            return subspectrum;
-        }
-
-        uint[] readSubspectrumLightweight(UsbEndpointReader spectralReader, int pixelsPerEndpoint)
-        {
-            ////////////////////////////////////////////////////////////////////
-            // Read all the expected bytes.  Don't mess with demarshalling into
-            // pixels yet, because we might get them in odd-sized batches.
-            ////////////////////////////////////////////////////////////////////
-
-            int bytesPerEndpoint = pixelsPerEndpoint * 2;
-            bool triggerWasExternal = triggerSource == TRIGGER_SOURCE.EXTERNAL;
-
-            byte[] subspectrumBytes = new byte[bytesPerEndpoint];  // initialize to zeros
-
-            int bytesReadThisEndpoint = 0;
-            int bytesRemainingToRead = bytesPerEndpoint;
-
-            while (bytesReadThisEndpoint < bytesPerEndpoint)
-            {
-                // compute this inside the loop, just in case (if doing external
-                // triggering), someone changes integration time during trigger wait
-                int timeoutMS = generateTimeoutMS();
-
-                // read the next block of data
-                ErrorCode err = new ErrorCode();
-                int bytesRead = 0;
-                try
-                {
-                    int bytesToRead = bytesPerEndpoint - bytesReadThisEndpoint;
-                    err = spectralReader.Read(subspectrumBytes, bytesReadThisEndpoint, bytesPerEndpoint - bytesReadThisEndpoint, timeoutMS, out bytesRead);
-                }
-                catch 
-                {
-                    return null;
-                }
-
-                bytesReadThisEndpoint += bytesRead;
-                if (bytesReadThisEndpoint == bytesPerEndpoint)
-                    break;
-
-                if (bytesRead == 0 && !triggerWasExternal)
-                {
-                    return null;
-                }
-
-                if (bytesReadThisEndpoint > bytesPerEndpoint)
-                {
-                    break;
-                }
-
-                if (triggerWasExternal && triggerSource != TRIGGER_SOURCE.EXTERNAL)
-                {
-                    // need to do this so software can send an ACQUIRE command, else we'll
-                    // loop forever
-                    return null;
-                }
-
-                if (currentAcquisitionCancelled)
-                {
-                    return null;
-                }
-
-                if (triggerSource == TRIGGER_SOURCE.EXTERNAL && !shuttingDown)
-                {
-                    // Note that we may fall down this path following a SW-triggered
-                    // throwaway initiated by integration time change, even if the overall
-                    // triggering strategy is external.  In that case the following error
-                    // is misleading (it wasn't externally-triggered) but valid (it did
-                    // timeout).
-
-                    // if we were given an explicit timeout, give up
-                    if (acquisitionTimeoutMS != null || acquisitionTimeoutTimestamp != null)
-                    {
-                        acquisitionTimeoutTimestamp = null;
-                        return null;
-                    }
-                }
-
-                return null;
-            }
-
-            ////////////////////////////////////////////////////////////////////
-            // To get here, we should have exactly the expected number of bytes
-            ////////////////////////////////////////////////////////////////////
-
-            // demarshall into pixels
-            uint[] subspectrum = new uint[pixelsPerEndpoint];
-            for (int i = 0; i < pixelsPerEndpoint; i++)
-                subspectrum[i] = (uint)(subspectrumBytes[i * 2] | (subspectrumBytes[i * 2 + 1] << 8));  // LSB-MSB
-
-            return subspectrum;
-        }
-
-        public void cancelCurrentAcquisition() => currentAcquisitionCancelled = true;
-        protected bool currentAcquisitionCancelled;
-    }
-}
+using System;
+using System.CodeDom;
+using System.Collections.Generic;
+using System.Runtime.InteropServices;
+using System.Text.RegularExpressions;
+using System.Threading;
+using System.Threading.Tasks;
+using LibUsbDotNet;
+using LibUsbDotNet.Main;
+using Newtonsoft.Json.Linq;
+
+namespace WasatchNET
+{
+    /// <summary>
+    /// Encapsulates a logical Wasatch Photonics spectrometer for communication. 
+    /// </summary>
+    ///
+    /// <remarks>
+    /// For WP spectrometer API, see ENG-0001 "WP Raman USB Interface Specification r1.4"
+    ///
+    /// NOT rigorously tested for thread-safety. It MAY be thread-safe, 
+    /// it WILL be thread-safe, but currently it is not GUARANTEED thread-safe.
+    ///
+    /// Currently the only supported bus is USB (using LibUsbDotNet). There are
+    /// relatively few accesses to the raw USB objects in this implementation, 
+    /// so it should be fairly easy to refactor to support Bluetooth, Ethernet 
+    /// etc when I get test units.
+    /// </remarks>
+    ///
+    /// <todo>
+    /// Should really just add getAreaScan() method, which correctly does 
+    /// everything for whatever spectrometer is connected, returning the 2D array.
+    /// </todo>
+    [ComVisible(true)]
+    [Guid("06DF0AB6-741E-43D8-92EF-E14CB74070D7")]
+    [ProgId("WasatchNET.Spectrometer")]
+    [ClassInterface(ClassInterfaceType.None)]
+    public class Spectrometer : ISpectrometer
+    {
+        ////////////////////////////////////////////////////////////////////////
+        // Constants
+        ////////////////////////////////////////////////////////////////////////
+
+        public const byte HOST_TO_DEVICE = 0x40;
+        public const byte DEVICE_TO_HOST = 0xc0;
+        public const float UNINITIALIZED_TEMPERATURE_DEG_C = -999;
+        public const int LEGACY_VERTICAL_PIXELS = 70;           //!< for Stroker Area Scan
+        public const ushort SPECTRUM_START_MARKER = 0xffff;
+
+        ////////////////////////////////////////////////////////////////////////
+        // data types
+        ////////////////////////////////////////////////////////////////////////
+
+        /// <summary>
+        /// When setting laser power as a percentage (see setLaserPowerPercentage), 
+        /// this enum determines the possible resolution (granularity) of the 
+        /// selectable power.
+        /// </summary>
+        /// <remarks>
+        /// - 100 = 1% resolution (74.4% would round down to 74% power), using pulse period of 100us
+        /// - 1000 = 0.1% resolution (74.4% would yield 74.4% power), use pulse period of 1000us
+        /// - MANUAL = "use whatever laserModulationPulseWidth has been set by the caller"
+        /// </remarks>
+        public enum LaserPowerResolution { LASER_POWER_RESOLUTION_100, LASER_POWER_RESOLUTION_1000, LASER_POWER_RESOLUTION_MANUAL }
+
+        public enum LaserTECMode { OFF, ON, AUTO, AUTO_ON }
+
+        public enum UntetheredCaptureStatus {  IDLE = 0, DARK = 1, WARMUP = 2, SAMPLE = 3, PROCESSING = 4, ERROR = 5 }
+
+        ////////////////////////////////////////////////////////////////////////
+        // Private attributes
+        ////////////////////////////////////////////////////////////////////////
+
+        UsbRegistry usbRegistry;
+        UsbDevice usbDevice;
+        IUsbDevice wholeUsbDevice;
+
+        // technically these are Read Endpoints 2 and 6, but keeping naming
+        // consistent with Wasatch.PY
+        UsbEndpointReader spectralReader82;
+        UsbEndpointReader spectralReader86;
+        bool usingDualEndpoints;
+
+        internal Dictionary<Opcodes, byte> cmd = OpcodeHelper.getInstance().getDict();
+        HashSet<Opcodes> armInvertedRetvals = OpcodeHelper.getInstance().getArmInvertedRetvals();
+
+        protected Logger logger = Logger.getInstance();
+
+        protected object adcLock = new object();
+        protected object acquisitionLock = new object(); //!< synchronizes getSpectrum, integrationTimeMS, scanAveraging, dark and boxcarHalfWidth
+        object commsLock = new object(); //!< synchronizes getCmd, getCmd2, sendCmd
+        DateTime lastUsbTimestamp = DateTime.Now;
+        internal bool shuttingDown = false;
+
+        /// <summary>
+        /// Whether to synchronize all spectral reads with a class-level (static) 
+        /// mutex.  
+        /// </summary>
+        ///
+        /// <remarks>
+        /// This doesn't include the sending of ACQUIRE software triggers, just 
+        /// the bulk readouts over Ep2 and Ep6.  As USB is fundamentally serial,
+        /// this probably doesn't change behavior much, but it will ensure whole
+        /// whole spectra are transferred atomically, even when spanning endpoints.
+        /// 
+        /// This is a developmental test feature, and not intended for production
+        /// applications.
+        /// </remarks>
+        public bool useReadoutMutex { get; set; }
+        static Mutex readoutMutex = new Mutex();
+
+        List<UsbEndpointReader> endpoints = new List<UsbEndpointReader>();
+        int pixelsPerEndpoint = 0;
+        ulong throwawaySum = 0;
+
+        ////////////////////////////////////////////////////////////////////////
+        // Convenience lookups
+        ////////////////////////////////////////////////////////////////////////
+
+        public bool prioritizeVirtualEEPROM { get; protected set; } = false;
+
+        /// <summary>how many pixels does the spectrometer have (spectrum length)</summary>
+        public uint pixels { get; protected set; }
+
+        public int linesPerFrame { get; protected set; }
+
+        /// <summary>pre-populated array of wavelengths (nm) by pixel, generated from eeprom.wavecalCoeffs</summary>
+        /// <remarks>see Util.generateWavelengths</remarks>
+        public double[] wavelengths { get; protected set; }
+
+        /// <summary>pre-populated array of Raman shifts in wavenumber (1/cm) by pixel, generated from wavelengths[] and excitationNM</summary>
+        /// <remarks>see Util.wavelengthsToWavenumbers</remarks>
+        public double[] wavenumbers { get; protected set; }
+
+        /// <summary>
+        /// convenience accesor for pixel axis (lazy-loaded), for parallelism
+        /// with wavelengths and wavenumbers
+        /// </summary>
+        public double[] pixelAxis
+        {
+            get
+            {
+                if (pixelAxis_ != null)
+                    return pixelAxis_;
+                pixelAxis_ = new double[pixels];
+                for (int i = 0; i < pixels; i++)
+                    pixelAxis_[i] = i;
+                return pixelAxis_;
+            }
+        }
+        double[] pixelAxis_ = null;
+
+        /// <summary>
+        /// Useful if you lost the results of getSpectrum, or if you want to 
+        /// peek into ongoing multi-acquisition tasks like scan averaging or 
+        /// optimization.
+        /// </summary>
+        public double[] lastSpectrum { get; protected set; }
+
+        /// <summary>
+        /// Whether the spectrometer uses Serial Peripheral Interface
+        /// (as opposed to USB for instance).
+        /// </summary>
+        public bool isSPI { get; protected set; } = false;
+
+        /// <summary>
+        /// Whether the spectrometer uses a "Gen 1.5" accessory connector
+        /// </summary>
+        public bool isGen15 { get => eeprom.featureMask.gen15; }
+
+        /// <summary>
+        /// Stroker is a legacy board firmware with older PID (not 0x1000, 0x2000 
+        /// or 0x4000), doesn't conform to Feature Identification Device (FID) 
+        /// Protocol, and lacking an EEPROM.
+        /// </summary>
+        public bool isStroker { get; protected set; } = false;
+
+        /// <summary>
+        /// Optical Coherence Tomography (OCT) spectrometers differ from "standard"
+        /// spectrometers in several respects, such as producing both 2D and 3D imagery.
+        /// </summary>
+        public bool isOCT { get; protected set; } = false;
+
+        /// <summary>
+        /// XL-series spectrometers use an Andor camera requiring special drivers and
+        /// EEPROM handling.
+        /// </summary>
+        public bool isAndor { get; protected set; } = false;
+
+        /// <summary>
+        /// This is a quick way to know if we should expect our spectrometer to
+        /// generate wavenumbers or not, all values above 0 are considered viable 
+        /// </summary>
+        public bool looksRaman
+        {
+            get { return excitationWavelengthNM > 0; } 
+        }
+
+        /// <summary>
+        /// Some spectrometers send a start-of-frame marker in the first pixel of
+        /// the spectrum.
+        /// </summary>
+        public bool hasMarker
+        {
+            get
+            {
+                // if we decide to keep this, change to EEPROM.featureMask.hasFraming
+                return hasMarker_ || eeprom.model == "WPX-8CHANNEL";
+            }
+            set
+            {
+                hasMarker_ = value;
+            }
+        }
+        bool hasMarker_;
+
+        /// <summary>spectrometer serial number</summary>
+        public virtual string serialNumber
+        {
+            get { return eeprom.serialNumber; }
+        }
+
+        /// <summary>spectrometer model</summary>
+        public string model
+        {
+            get { return eeprom.model; }
+        }
+
+        /// <summary>couples serial number with channel position</summary>
+        public string id
+        {
+            get
+            {
+                if (multiChannelPosition > -1)
+                    return $"{serialNumber} (pos {multiChannelPosition})";
+                else
+                    return serialNumber;
+            }
+        }
+
+        ////////////////////////////////////////////////////////////////////////
+        // Spectrometer Components
+        ////////////////////////////////////////////////////////////////////////
+
+        /// <summary>metadata inferred from the spectrometer's USB PID</summary>
+        public FeatureIdentification featureIdentification { get; set; }
+
+        /// <summary>set of compilation options used to compile the FPGA firmware in this spectrometer</summary>
+        public FPGAOptions fpgaOptions { get; private set; }
+
+        /// <summary>configuration settings stored in the spectrometer's EEPROM</summary>
+
+        public EEPROM eeprom { get; protected set; }
+        public FRAM fram { get; protected set; }
+        ////////////////////////////////////////////////////////////////////////
+        // internal driver attributes (no direct corresponding HW component)
+        ////////////////////////////////////////////////////////////////////////
+
+        /// <summary>
+        /// If there is an error reading one of the bulk endpoints, pause this 
+        /// many milliseconds in hopes of the bus resetting itself (does not
+        /// automatically retry).
+        /// </summary>
+        public int delayAfterBulkEndpointErrorMS = 100;
+
+        /// <summary>
+        /// For spectrometer firmware providing "start of spectrum markers", 
+        /// provides a count of how many INCORRECT markers were found in the MOST
+        /// RECENT spectrum.
+        /// </summary>
+        public int shiftedMarkerCount { get; private set; } = 0;
+
+        /// <summary>
+        /// Whether the driver should automatically perform a throwaway ADC read
+        /// when changing the selected ADC.  (defaults true)
+        /// </summary>
+        bool throwawayADCRead { get; set; } = true;
+
+        /// <summary>
+        /// Whether the driver should automatically generate a throwaway 
+        /// "stability" measurement after changing integration time.
+        /// (defaults false)
+        /// </summary>
+        ///
+        /// <todo>
+        /// Change such that only used if the trigger source is internal (SW-triggered)
+        /// and autoTrigger is enabled (both the default).
+        /// </todo>
+        public bool throwawayAfterIntegrationTime { get; set; }
+
+
+        /// <summary>
+        /// Determines whether or not the Gen1.5 accessory connector's features can be used
+        /// </summary>
+        ///
+        /// <todo>
+        /// Cache getter and use actual command once implemented...for now it only exists in software
+        /// </todo>
+        public virtual bool accessoryEnabled
+        {
+            get
+            {
+                return accessoryEnabled_;
+            }
+
+            set
+            {
+                if (isGen15)
+                {
+                    //TO-DO: add cache here once GETTER enabled in firmware
+                    if (value == accessoryEnabled_)
+                        return;
+
+
+                    sendCmd(Opcodes.SET_ACCESSORY_ENABLE, (ushort)((accessoryEnabled_ = value) ? 1 : 0));
+                }
+            }
+        }
+        protected bool accessoryEnabled_ = false;
+
+        /// <summary>
+        /// Whether the driver should automatically send a software trigger on
+        /// calls to getSpectrum() when triggerSource is set to INTERNAL.
+        /// (defaults true)
+        /// </summary>
+        ///
+        /// <remarks>
+        /// This is provided in case the caller wishes to call sendSWTrigger()
+        /// explicitly, for instance to send software triggers to a series of
+        /// devices at once, before beginning reads on any of them.
+        /// </remarks>
+        public bool autoTrigger
+        {
+            get => autoTrigger_;
+            set
+            {
+                logger.debug($"Spectrometer.autoTrigger -> {value}");
+                autoTrigger_ = value;
+            }
+        }
+        bool autoTrigger_ = true;
+
+        /// <summary>
+        /// Whether the "scanAveraging" property should automatically configure
+        /// continuousAcquisitionEnable and continuousFrames.
+        /// (default false)
+        /// </summary>
+        ///
+        /// <remarks>
+        /// EXPERIMENTAL -- NOT RECOMMENDED FOR PRODUCTION APPLICATIONS.
+        /// 
+        /// Setting false will automatically reset continuousAcquisitionEnable
+        /// and continuousFrames to default (off) values.
+        /// </remarks>
+        public bool scanAveragingIsContinuous
+        {
+            get => scanAveragingIsContinuous_;
+            set
+            {
+                scanAveragingIsContinuous_ = value;
+
+                if (value)
+                {
+                    configureContinuousAcquisition();
+                }
+                else
+                {
+                    continuousAcquisitionEnable = false;
+                    continuousFrames = 1;
+                }
+            }
+        }
+        bool scanAveragingIsContinuous_;
+
+        /// <summary>
+        /// How many acquisitions to average together (0 or 1 for no averaging).
+        /// (default 1)
+        /// </summary>
+        ///
+        /// <remarks>
+        /// Note that while SW triggering supports 2^16 scans to average, HW 
+        /// triggering (necessarily using continuousFrames) is limited to 255.
+        /// </remarks>
+        public virtual uint scanAveraging
+        {
+            get { return scanAveraging_; }
+            set
+            {
+                logger.debug($"scanAveraging -> {value}");
+                scanAveraging_ = value;
+                configureContinuousAcquisition();
+            }
+        }
+        protected uint scanAveraging_ = 1;
+
+        void configureContinuousAcquisition()
+        {
+            if (!scanAveragingIsContinuous)
+                return;
+
+            if (scanAveraging > 1 && !continuousAcquisitionEnable)
+            {
+                logger.debug("auto-enabling continuous acquisition");
+                continuousAcquisitionEnable = true;
+            }
+            else if (scanAveraging <= 1 && continuousAcquisitionEnable)
+            {
+                logger.debug("auto-disabling continuous acquisition");
+                continuousAcquisitionEnable = false;
+                continuousFrames = 1;
+            }
+
+            if (continuousAcquisitionEnable)
+            {
+                if (scanAveraging <= 0xff)
+                {
+                    logger.debug($"auto-setting continuousFrames to {scanAveraging}");
+                    continuousFrames = (byte)scanAveraging;
+                }
+                else
+                {
+                    logger.error($"can't auto-configure continuousFrames ({scanAveraging} out of range)");
+                }
+            }
+        }
+
+        /// <summary>
+        /// Perform post-acquisition high-frequency smoothing by averaging
+        /// together "n" pixels to either side of each acquired pixel; zero
+        /// to disable (default).
+        /// </summary>
+        public virtual uint boxcarHalfWidth
+        {
+            get { return boxcarHalfWidth_; }
+            set
+            {
+                boxcarHalfWidth_ = value;
+            }
+        }
+        protected uint boxcarHalfWidth_;
+
+        /// <summary>
+        /// Perform automatic dark subtraction by setting this property to
+        /// an acquired dark spectrum; leave "null" to disable.
+        /// </summary>
+        public virtual double[] dark
+        {
+            get { return dark_; }
+            set
+            {
+                dark_ = value;
+            }
+        }
+        protected double[] dark_;
+
+        /// <summary>
+        /// Simplify reference-based techniques (absorbance, reflectance, 
+        /// transmission etc) by allowing a reference to be stored with the 
+        /// Spectrometer, similar to dark.  
+        /// 
+        /// Unlike dark, which will be automatically subtracted from Raw to form
+        /// Processed, no automatic processing is performed with the Reference, 
+        /// as different techniques use it differently.  This is a convenience 
+        /// attribute for application programmers.
+        /// </summary>
+        public virtual double[] reference
+        {
+            get { return reference_; }
+            set { reference_ = value; }
+        }
+        protected double[] reference_;
+
+        /// <summary>
+        /// If the spectrometer is deployed in a multi-channel configuration,
+        /// this provides a place to store an integral position in the Spectrometer
+        /// object.  (defaults to -1, an invalid position)
+        /// </summary>
+        ///
+        /// <remarks>
+        /// This may be populated from EEPROM.UserText or other sources.
+        /// This value is not used by anything except MultiChannelWrapper and 
+        /// end-user code.
+        /// </remarks>
+        public int multiChannelPosition = -1;
+
+        /// <summary>
+        /// Multichannel convenience accessor (default false)
+        /// </summary>
+        public bool multiChannelSelected { get; set; }
+
+        /// <summary>
+        /// Whether an ERROR should be logged on a timeout event (default true)
+        /// </summary>
+        public bool errorOnTimeout { get; set; } = true;
+
+        /// <summary>
+        /// If enabled, Wasatch.NET will automatically read the detector temperature
+        /// following every successful call to getSpectrum().  That temperature 
+        /// can then be read from lastDetectorTemperatureDegC, without inducing
+        /// any spectrometer communications.
+        /// </summary>
+        ///
+        /// <remarks>
+        /// Many customer applications wish to monitor detector temperature.
+        /// However, attempting to read temperature asynchronously from the 
+        /// spectrometer over USB can complicate timing in the midst of 
+        /// acquisitions.  This provides a controlled process to obtain fairly-
+        /// current temperature without adding interrupts to the USB 
+        /// communciation cycle.  (It's also very similar to what ENLIGHTEN does)
+        /// </remarks>
+        public bool readTemperatureAfterSpectrum = false;
+
+        /// <summary>
+        /// If a call to Spectrometer.getSpectrum() fails, how many internal
+        /// (within WasatchNET) retries should be attempted (includes re-sending
+        /// an ACQUIRE opcode).
+        /// </summary>
+        public int acquisitionMaxRetries = 2;
+
+        /// <summary>
+        /// Allows application to track how many ACQUIRE_SPECTRUM commands have
+        /// been sent to the spectrometer (including throwaways and retries).
+        /// </summary>
+        public int acquireCount { get; protected set; } = 0;
+
+        /// <summary>
+        /// Allows application to track how many successful (non-null) calls
+        /// have been made to getSpectrum (whether averaged or otherwise).
+        /// </summary>
+        public int spectrumCount { get; protected set; } = 0;
+
+        public string uniqueKey { get; set; }
+        internal SpectrometerUptime uptime;
+
+        /// <summary>
+        /// Untethered operation requires an argument to ACQUIRE, and polls
+        /// before reading spectrum.
+        /// </summary>
+        public bool untetheredAcquisitionEnabled { get; set; } = false;
+
+        ////////////////////////////////////////////////////////////////////////
+        // property caching 
+        ////////////////////////////////////////////////////////////////////////
+
+        private HashSet<Opcodes> readOnce = new HashSet<Opcodes>();
+        private HashSet<Opcodes> noCache = new HashSet<Opcodes>();
+
+        public void useCache(Opcodes op) { noCache.Remove(op); }
+        public void dontCache(Opcodes op) { noCache.Add(op); }
+        public bool haveCache(Opcodes op) { return readOnce.Contains(op) && !noCache.Contains(op); }
+
+        ////////////////////////////////////////////////////////////////////////
+        // device properties (please maintain in alphabetical order)
+        ////////////////////////////////////////////////////////////////////////
+
+        /// <summary>
+        /// Convenience accessor to set an explicit acquisition timeout.  
+        /// </summary>
+        /// <remarks>
+        /// - If no timeout is set by the user, an internal timeout will be 
+        ///   dynamically generated for software-triggered acquisitions.
+        /// </remarks>
+        public uint? acquisitionTimeoutMS { get; set; }
+
+        /// <summary>
+        /// Allows the NEXT acquisition timeout to be set relative to "now" as an
+        /// offiset in milliseconds.
+        /// </summary>
+        /// <remarks>
+        /// - If no timeout is set by the user, an internal timeout will be 
+        ///   dynamically generated for software-triggered acquisitions.
+        /// - This timeout applies to external hardware triggers as well (which
+        ///   have no default internal timeout.)
+        /// </remarks>
+        public uint acquisitionTimeoutRelativeMS
+        {
+            set
+            {
+                if (value > 0)
+                    acquisitionTimeoutTimestamp = DateTime.Now.AddMilliseconds(value);
+                else
+                    acquisitionTimeoutTimestamp = null;
+            }
+        }
+
+        /// <summary>
+        /// Allows the NEXT acquisition timeout to be set to an explicit objective
+        /// future timestamp.
+        /// </summary>
+        /// <remarks>
+        /// - If no timeout is set by the user, an internal timeout will be 
+        ///   dynamically generated for software-triggered acquisitions.
+        /// - This timeout applies to external hardware triggers as well (which
+        ///   have no default internal timeout.)
+        /// </remarks>
+        public DateTime? acquisitionTimeoutTimestamp { get; set; } = null;
+
+        public ushort actualFrames
+        {
+            get
+            {
+                return Unpack.toUshort(getCmd(Opcodes.GET_ACTUAL_FRAMES, 2));
+            }
+        }
+
+        public uint actualIntegrationTimeUS
+        {
+            get
+            {
+                uint value = Unpack.toUint(getCmd(Opcodes.GET_ACTUAL_INTEGRATION_TIME, 6));
+                return (value == 0xffffff) ? 0 : value;
+            }
+        }
+
+        /// <warning>
+        /// The photodiode (calling this as secondary ADC) should NOT swap the byte order!
+        /// Does laserTemperatureRaw require the byte order to be swapped?!?
+        /// </warning>
+        /// <remarks>protected because caller should access via primaryADC or secondaryADC</remarks>
+        protected ushort adcRaw
+        {
+            get
+            {
+                //if (!adcHasBeenSelected_)
+                //    return 0;
+                //if (isSiG)
+                //    return 0;
+
+                ushort orig = Unpack.toUshort(getCmd(Opcodes.GET_ADC_RAW, 2));
+                // ushort corrected = swapBytes(orig);
+                ushort retval = (ushort)(orig & 0xfff);
+                logger.debug("adcRaw: raw 0x{0:x4} ({0,4})  retval 0x{1:x4} ({1,4})",
+                       orig, retval);
+                return retval;
+            }
+        }
+
+        public uint batteryStateRaw
+        {
+            get
+            {
+                if (!eeprom.hasBattery)
+                    return 0;
+
+                // don't check the battery faster than 1Hz
+                DateTime now = DateTime.Now;
+                if (batteryStateTimestamp_ != null)
+                    if (now < batteryStateTimestamp_.Value.AddSeconds(1))
+                        return batteryStateRaw_;
+
+                // Unpack.toUint assumes little-endian order, but this is a custom 
+                // register, so let's re-order the received bytes to match the ICD
+                uint tmp = Unpack.toUint(getCmd2(Opcodes.GET_BATTERY_STATE, 3));
+                uint lsb = (byte)(tmp & 0xff);
+                uint msb = (byte)((tmp >> 8) & 0xff);
+                uint chg = (byte)((tmp >> 16) & 0xff);
+                batteryStateRaw_ = (lsb << 16) | (msb << 8) | chg;
+
+                batteryStateTimestamp_ = now;
+                return batteryStateRaw_;
+            }
+        }
+        DateTime? batteryStateTimestamp_ = null;
+        uint batteryStateRaw_ = 0;
+
+        public virtual float batteryPercentage
+        {
+            get
+            {
+                if (!eeprom.hasBattery)
+                    return 0;
+
+                uint raw = batteryStateRaw;
+                byte lsb = (byte)((raw >> 16) & 0xff);
+                byte msb = (byte)((raw >> 8) & 0xff);
+                return ((float)(1.0 * msb)) + ((float)(1.0 * lsb / 256.0));
+            }
+        }
+
+        public virtual bool batteryCharging
+        {
+            get
+            {
+                if (!eeprom.hasBattery)
+                    return false;
+
+                return 0 != (batteryStateRaw & 0xff);
+            }
+        }
+
+        public virtual bool continuousAcquisitionEnable
+        {
+            get
+            {
+                const Opcodes op = Opcodes.GET_CONTINUOUS_ACQUISITION;
+                if (haveCache(op))
+                    return continuousAcquisitionEnable_;
+                readOnce.Add(op);
+                return continuousAcquisitionEnable_ = Unpack.toBool(getCmd(op, 1));
+            }
+            set
+            {
+                const Opcodes op = Opcodes.GET_CONTINUOUS_ACQUISITION;
+                if (haveCache(op) && value == continuousAcquisitionEnable_)
+                    return;
+
+                sendCmd(Opcodes.SET_CONTINUOUS_ACQUISITION, (ushort)((continuousAcquisitionEnable_ = value) ? 1 : 0));
+                readOnce.Add(op);
+            }
+        }
+        bool continuousAcquisitionEnable_;
+
+        public virtual byte continuousFrames
+        {
+            get
+            {
+                const Opcodes op = Opcodes.GET_CONTINUOUS_FRAMES;
+                if (haveCache(op))
+                    return continuousFrames_;
+                readOnce.Add(op);
+                return continuousFrames_ = Unpack.toByte(getCmd(op, 1));
+            }
+            set
+            {
+                const Opcodes op = Opcodes.GET_CONTINUOUS_FRAMES;
+                if (haveCache(op) && value == continuousFrames_)
+                    return;
+
+                sendCmd(Opcodes.SET_CONTINUOUS_FRAMES, continuousFrames_ = value);
+                readOnce.Add(Opcodes.GET_CONTINUOUS_FRAMES);
+            }
+        }
+        byte continuousFrames_;
+
+        public virtual float detectorGain
+        {
+            get
+            {
+                const Opcodes op = Opcodes.GET_DETECTOR_GAIN;
+                if (haveCache(op))
+                    return detectorGain_;
+                readOnce.Add(op);
+                return detectorGain_ = FunkyFloat.toFloat(Unpack.toUshort(getCmd(op, 2)));
+            }
+            set
+            {
+                const Opcodes op = Opcodes.GET_DETECTOR_GAIN;
+                if (haveCache(op) && value == detectorGain_)
+                    return;
+
+                sendCmd(Opcodes.SET_DETECTOR_GAIN, FunkyFloat.fromFloat(detectorGain_ = value));
+                readOnce.Add(op);
+            }
+        }
+        float detectorGain_;
+
+        public virtual float detectorGainOdd
+        {
+            get
+            {
+                if (featureIdentification.boardType != BOARD_TYPES.INGAAS_FX2)
+                {
+                    logger.debug("detectorGainOdd not supported on non-InGaAs detectors");
+                    return 0;
+                }
+                const Opcodes op = Opcodes.GET_DETECTOR_GAIN_ODD;
+                if (haveCache(op))
+                    return detectorGainOdd_;
+                readOnce.Add(op);
+                return detectorGainOdd_ = FunkyFloat.toFloat(Unpack.toUshort(getCmd(op, 2)));
+            }
+            set
+            {
+                if (featureIdentification.boardType != BOARD_TYPES.INGAAS_FX2)
+                {
+                    logger.debug("detectorGainOdd not supported on non-InGaAs detectors");
+                    return;
+                }
+                const Opcodes op = Opcodes.GET_DETECTOR_GAIN_ODD;
+                if (haveCache(op) && value == detectorGainOdd_)
+                    return;
+
+                sendCmd(Opcodes.SET_DETECTOR_GAIN_ODD, FunkyFloat.fromFloat(detectorGainOdd_ = value));
+                readOnce.Add(op);
+            }
+        }
+        float detectorGainOdd_;
+
+        public virtual short detectorOffset
+        {
+            get
+            {
+                const Opcodes op = Opcodes.GET_DETECTOR_OFFSET;
+                if (haveCache(op))
+                    return detectorOffset_;
+                readOnce.Add(op);
+                return detectorOffset_ = Unpack.toShort(getCmd(op, 2));
+            }
+            set
+            {
+                const Opcodes op = Opcodes.GET_DETECTOR_OFFSET;
+                if (haveCache(op) && value == detectorOffset_)
+                    return;
+
+                sendCmd(Opcodes.SET_DETECTOR_OFFSET, ParseData.shortAsUshort(detectorOffset_ = value));
+                readOnce.Add(op);
+            }
+        }
+        short detectorOffset_;
+
+        public virtual short detectorOffsetOdd
+        {
+            get
+            {
+                if (featureIdentification.boardType != BOARD_TYPES.INGAAS_FX2)
+                {
+                    logger.debug("detectorOffsetOdd not supported on non-InGaAs detectors");
+                    return 0;
+                }
+                const Opcodes op = Opcodes.GET_DETECTOR_OFFSET_ODD;
+                if (haveCache(op))
+                    return detectorOffsetOdd_;
+                readOnce.Add(op);
+                return detectorOffsetOdd_ = Unpack.toShort(getCmd(op, 2));
+            }
+            set
+            {
+                if (featureIdentification.boardType != BOARD_TYPES.INGAAS_FX2)
+                {
+                    logger.debug("detectorOffsetOdd not supported on non-InGaAs detectors");
+                    return;
+                }
+                const Opcodes op = Opcodes.GET_DETECTOR_OFFSET_ODD;
+                if (haveCache(op) && value == detectorOffsetOdd_)
+                    return;
+
+                sendCmd(Opcodes.SET_DETECTOR_OFFSET_ODD, ParseData.shortAsUshort(detectorOffsetOdd_ = value));
+                readOnce.Add(op);
+            }
+        }
+        short detectorOffsetOdd_;
+
+        public bool detectorSensingThresholdEnabled
+        {
+            get
+            {
+                const Opcodes op = Opcodes.GET_DETECTOR_SENSING_THRESHOLD_ENABLE;
+                if (haveCache(op))
+                    return detectorSensingThresholdEnabled_;
+                readOnce.Add(op);
+                return detectorSensingThresholdEnabled_ = Unpack.toBool(getCmd(op, 1));
+            }
+            set
+            {
+                const Opcodes op = Opcodes.GET_DETECTOR_SENSING_THRESHOLD_ENABLE;
+                if (haveCache(op) && value == detectorSensingThresholdEnabled_)
+                    return;
+
+                sendCmd(Opcodes.SET_DETECTOR_SENSING_THRESHOLD_ENABLE, (ushort)((detectorSensingThresholdEnabled_ = value) ? 1 : 0));
+                readOnce.Add(op);
+            }
+        }
+        bool detectorSensingThresholdEnabled_;
+
+        public ushort detectorSensingThreshold
+        {
+            get
+            {
+                const Opcodes op = Opcodes.GET_DETECTOR_SENSING_THRESHOLD;
+                if (haveCache(op))
+                    return detectorSensingThreshold_;
+                readOnce.Add(op);
+                return detectorSensingThreshold_ = Unpack.toUshort(getCmd(op, 2));
+            }
+            set
+            {
+                const Opcodes op = Opcodes.GET_DETECTOR_SENSING_THRESHOLD;
+                if (haveCache(op) && value == detectorSensingThreshold_)
+                    return;
+
+                sendCmd(Opcodes.SET_DETECTOR_SENSING_THRESHOLD, detectorSensingThreshold_ = value);
+                readOnce.Add(op);
+            }
+        }
+        ushort detectorSensingThreshold_;
+
+        public virtual UInt16 detectorStartLine
+        {
+            get
+            {
+                const Opcodes op = Opcodes.GET_DETECTOR_START_LINE;
+                if (haveCache(op))
+                    return detectorStartLine_;
+                readOnce.Add(op);
+                return detectorStartLine_ = Unpack.toUshort(getCmd2(op, 2));
+            }
+            set
+            {
+                const Opcodes op = Opcodes.GET_DETECTOR_START_LINE;
+                if (haveCache(op) && value == detectorStartLine_)
+                    return;
+                sendCmd2(Opcodes.SET_DETECTOR_START_LINE, (ushort)(detectorStartLine_ = value));
+                readOnce.Add(op);
+            }
+
+        }
+        ushort detectorStartLine_ = 0;
+
+        public virtual UInt16 detectorStopLine
+        {
+            get
+            {
+                const Opcodes op = Opcodes.GET_DETECTOR_STOP_LINE;
+                if (haveCache(op))
+                    return detectorStopLine_;
+                readOnce.Add(op);
+                return detectorStopLine_ = Unpack.toUshort(getCmd2(op, 2));
+            }
+            set
+            {
+                const Opcodes op = Opcodes.GET_DETECTOR_STOP_LINE;
+                if (haveCache(op) && value == detectorStopLine_)
+                    return;
+                sendCmd2(Opcodes.SET_DETECTOR_STOP_LINE, (ushort)(detectorStopLine_ = value));
+                readOnce.Add(op);
+            }
+
+        }
+        ushort detectorStopLine_ = 0;
+
+        public virtual bool detectorTECEnabled
+        {
+            get
+            {
+                const Opcodes op = Opcodes.GET_DETECTOR_TEC_ENABLE;
+                if (!eeprom.hasCooling)
+                    return false;
+                if (haveCache(op))
+                    return detectorTECEnabled_;
+                readOnce.Add(op);
+                return detectorTECEnabled_ = Unpack.toBool(getCmd(op, 1));
+            }
+            set
+            {
+                const Opcodes op = Opcodes.GET_DETECTOR_TEC_ENABLE;
+                if (eeprom.hasCooling)
+                {
+                    if (haveCache(op) && value == detectorTECEnabled_)
+                        return;
+
+                    sendCmd(Opcodes.SET_DETECTOR_TEC_ENABLE, (ushort)((detectorTECEnabled_ = value) ? 1 : 0));
+                    readOnce.Add(op);
+                }
+            }
+        }
+        protected bool detectorTECEnabled_;
+
+        public virtual float detectorTECSetpointDegC
+        {
+            get
+            {
+                // Normal cache doesn't work, because there is no opcode to read
+                // TEC setpoint in DegC, because that isn't a spectrometer property.
+                return detectorTECSetpointDegC_;
+            }
+            set
+            {
+                // generate and cache the DegC version
+                detectorTECSetpointDegC_ = Math.Max(eeprom.detectorTempMin, Math.Min(eeprom.detectorTempMax, value));
+
+                // convert to raw and apply
+                float dac = eeprom.degCToDACCoeffs[0]
+                          + eeprom.degCToDACCoeffs[1] * detectorTECSetpointDegC_
+                          + eeprom.degCToDACCoeffs[2] * detectorTECSetpointDegC_ * detectorTECSetpointDegC_;
+                detectorTECSetpointRaw = Math.Min((ushort)0xfff, (ushort)Math.Round(dac));
+            }
+        }
+        protected float detectorTECSetpointDegC_ = UNINITIALIZED_TEMPERATURE_DEG_C;
+
+        public virtual ushort detectorTECSetpointRaw
+        {
+            get
+            {
+                const Opcodes op = Opcodes.GET_DETECTOR_TEC_SETPOINT;
+                if (!eeprom.hasCooling)
+                    return 0;
+                if (haveCache(op))
+                    return detectorTECSetpointRaw_;
+                readOnce.Add(op);
+                return detectorTECSetpointRaw_ = Unpack.toUshort(getCmd(op, 2, wIndex: 0));
+            }
+            set
+            {
+                const Opcodes op = Opcodes.GET_DETECTOR_TEC_SETPOINT;
+                if (eeprom.hasCooling)
+                {
+                    if (haveCache(op) && value == detectorTECSetpointRaw_)
+                        return;
+
+                    sendCmd(Opcodes.SET_DETECTOR_TEC_SETPOINT, detectorTECSetpointRaw_ = value);
+                    readOnce.Add(op);
+                }
+            }
+        }
+        protected ushort detectorTECSetpointRaw_;
+
+        public virtual float detectorTemperatureDegC
+        {
+            get
+            {
+                ushort raw = detectorTemperatureRaw;
+                float degC = eeprom.adcToDegCCoeffs[0]
+                           + eeprom.adcToDegCCoeffs[1] * raw
+                           + eeprom.adcToDegCCoeffs[2] * raw * raw;
+                return lastDetectorTemperatureDegC = degC;
+            }
+        }
+
+        /// <summary>
+        /// A cached value of the last-measured detector temperature.  This
+        /// is automatically updated following spectral reads if 
+        /// readTemperatureAfterSpectrum is set.
+        /// </summary>
+        public float lastDetectorTemperatureDegC = UNINITIALIZED_TEMPERATURE_DEG_C;
+
+        /// <remarks>
+        /// Caches results so it won't query the spectrometer faster than 1Hz
+        /// </remarks>
+        public virtual ushort detectorTemperatureRaw
+        {
+            get
+            {
+                if (!eeprom.hasCooling)
+                    return 0;
+
+                DateTime now = DateTime.Now;
+                if (detectorTemperatureRaw_ == 0 || ((now - detectorTemperatureRawTimestamp).TotalMilliseconds >= detectorTemperatureCacheTimeMS))
+                {
+                    detectorTemperatureRaw_ = swapBytes(Unpack.toUshort(getCmd(Opcodes.GET_DETECTOR_TEMPERATURE, 2)));
+                    detectorTemperatureRawTimestamp = now;
+                }
+                return detectorTemperatureRaw_;
+            }
+        }
+        ushort detectorTemperatureRaw_ = 0;
+        DateTime detectorTemperatureRawTimestamp = DateTime.Now;
+        public double detectorTemperatureCacheTimeMS { get; set; } = 1000;
+
+        public virtual short ambientTemperatureDegC
+        {
+            get
+            {
+                if (!isSiG)
+                    return 0;
+
+                const Opcodes op = Opcodes.GET_AMBIENT_TEMPERATURE_ARM;
+                if (haveCache(op))
+                    return ambientTemperatureDegC_;
+                readOnce.Add(op);
+                byte temp = Unpack.toByte(getCmd2(op, 1));
+
+                short result = temp;
+                unchecked
+                {
+                    result = (sbyte)temp;
+                }
+
+                ambientTemperatureDegC_ = result;
+
+                return result;
+            }
+        }
+        short ambientTemperatureDegC_ = 0;
+
+        public virtual string firmwareRevision
+        {
+            get
+            {
+                const Opcodes op = Opcodes.GET_FIRMWARE_REVISION;
+                if (haveCache(op))
+                    return firmwareRevision_;
+                byte[] buf = getCmd(op, 4);
+                if (buf is null)
+                    return "ERROR";
+                string s = "";
+                for (int i = 3; i >= 0; i--)
+                {
+                    s += String.Format("{0}", buf[i]);
+                    if (i > 0)
+                        s += ".";
+                }
+                readOnce.Add(op);
+                return firmwareRevision_ = s;
+            }
+        }
+        string firmwareRevision_;
+
+        public virtual string fpgaRevision
+        {
+            get
+            {
+                const Opcodes op = Opcodes.GET_FPGA_REVISION;
+                if (haveCache(op))
+                    return fpgaRevision_;
+                byte[] buf = getCmd(op, 7);
+                if (buf is null)
+                    return "UNKNOWN";
+                string s = "";
+                for (uint i = 0; i < 7; i++)
+                    s += (char)buf[i];
+                readOnce.Add(op);
+                return fpgaRevision_ = s.TrimEnd();
+            }
+        }
+        string fpgaRevision_;
+
+        public virtual string bleRevision
+        {
+            get
+            {
+                const Opcodes op = Opcodes.GET_BLE_FW_VER_INFO;
+                if (haveCache(op))
+                    return bleRevision_;
+                byte[] buf = getCmd2(op, 32);
+                if (buf is null)
+                    return "UNKNOWN";
+                string s = "";
+                for (uint i = 0; i < buf.Length; i++)
+                {
+                    if (buf[i] == 0)
+                        break;
+                    s += (char)buf[i];
+                }
+                readOnce.Add(op);
+                return bleRevision_ = s.TrimEnd();
+            }
+        }
+        string bleRevision_;
+
+        public virtual bool highGainModeEnabled
+        {
+            get
+            {
+                if (featureIdentification.boardType != BOARD_TYPES.INGAAS_FX2)
+                    return false;
+                const Opcodes op = Opcodes.GET_CF_SELECT;
+                if (haveCache(op))
+                    return highGainModeEnabled_;
+                readOnce.Add(op);
+                return highGainModeEnabled_ = Unpack.toBool(getCmd(op, 1));
+            }
+            set
+            {
+                if (featureIdentification.boardType != BOARD_TYPES.INGAAS_FX2)
+                    return;
+                const Opcodes op = Opcodes.GET_CF_SELECT;
+                if (haveCache(op) && value == highGainModeEnabled_)
+                    return;
+
+                sendCmd(Opcodes.SET_CF_SELECT, (ushort)((highGainModeEnabled_ = value) ? 1 : 0));
+                readOnce.Add(op);
+            }
+        }
+        bool highGainModeEnabled_;
+
+        public HORIZONTAL_BINNING horizontalBinning
+        {
+            get
+            {
+                if (featureIdentification.boardType == BOARD_TYPES.RAMAN_FX2)
+                    return HORIZONTAL_BINNING.ERROR;
+
+                const Opcodes op = Opcodes.GET_HORIZONTAL_BINNING;
+                if (haveCache(op))
+                    return horizontalBinning_;
+                horizontalBinning_ = HORIZONTAL_BINNING.ERROR;
+                byte[] buf = getCmd(op, 1);
+                if (buf != null)
+                    switch (buf[0])
+                    {
+                        case 0: horizontalBinning_ = HORIZONTAL_BINNING.NONE; break;
+                        case 1: horizontalBinning_ = HORIZONTAL_BINNING.TWO_PIXEL; break;
+                        case 2: horizontalBinning_ = HORIZONTAL_BINNING.FOUR_PIXEL; break;
+                    }
+                if (horizontalBinning_ != HORIZONTAL_BINNING.ERROR)
+                    readOnce.Add(op);
+                return horizontalBinning_;
+            }
+            set
+            {
+                if (featureIdentification.boardType == BOARD_TYPES.RAMAN_FX2 || value == HORIZONTAL_BINNING.ERROR)
+                    return;
+                const Opcodes op = Opcodes.GET_HORIZONTAL_BINNING;
+                if (haveCache(op) && value == horizontalBinning_)
+                    return;
+
+                sendCmd(Opcodes.SET_HORIZONTAL_BINNING, (ushort)(horizontalBinning_ = value));
+                readOnce.Add(op);
+            }
+        }
+        HORIZONTAL_BINNING horizontalBinning_;
+
+        public virtual uint integrationTimeMS
+        {
+            get
+            {
+                const Opcodes op = Opcodes.GET_INTEGRATION_TIME;
+                if (haveCache(op))
+                    return integrationTimeMS_;
+                byte[] buf = getCmd(op, 3, fullLen: 6);
+                if (buf is null)
+                    return 0;
+                readOnce.Add(op);
+                return integrationTimeMS_ = Unpack.toUint(buf);
+            }
+            set
+            {
+                const Opcodes op = Opcodes.GET_INTEGRATION_TIME;
+                if (haveCache(op) && value == integrationTimeMS_)
+                    return;
+
+                // temporarily disabled EEPROM range-checking by customer 
+                // request; range limits in EEPROM are defined as 16-bit 
+                // values, while integration time is actually a 24-bit value,
+                // such that the EEPROM is artificially limiting our range.
+                //
+                // uint ms = Math.Max(eeprom.minIntegrationTimeMS, Math.Min(eeprom.maxIntegrationTimeMS, value));
+
+                /*
+                lock (acquisitionLock)
+                {
+                    logger.debug("acquired acquisition lock for integration time");
+                }
+                */
+
+                uint ms = value;
+                ushort lsw = (ushort)(ms & 0xffff);
+                ushort msw = (ushort)((ms >> 16) & 0x00ff);
+
+                // logger.debug("setIntegrationTimeMS: {0} ms = lsw {1:x4} msw {2:x4}", ms, lsw, msw);
+                byte[] buf = null;
+                if (isARM || isStroker)
+                    buf = new byte[8];
+
+                sendCmd(Opcodes.SET_INTEGRATION_TIME, lsw, msw, buf: buf);
+                integrationTimeMS_ = ms;
+                readOnce.Add(op);
+
+                if (throwawayAfterIntegrationTime)
+                {
+                    Task task = Task.Run(async () => await performThrowawaySpectrumAsync());
+                    task.Wait();
+                }
+            }
+        }
+        protected uint integrationTimeMS_;
+
+
+        public virtual bool lampEnabled
+        {
+            get
+            {
+                if (isGen15)
+                {
+                    const Opcodes op = Opcodes.GET_LAMP_ENABLE;
+                    if (haveCache(op))
+                        return lampEnabled_;
+                    readOnce.Add(op);
+                    return lampEnabled_ = Unpack.toBool(getCmd(op, 1));
+                }
+                else
+                {
+                    return lampEnabled_;
+                }
+            }
+            set
+            {
+                if (isGen15 && accessoryEnabled)
+                {
+                    const Opcodes op = Opcodes.GET_LAMP_ENABLE;
+                    if (haveCache(op) && value == lampEnabled_)
+                        return;
+
+                    var buf = isARM ? new byte[8] : new byte[0];
+                    sendCmd(Opcodes.SET_LAMP_ENABLE, (ushort)((lampEnabled_ = value) ? 1 : 0), buf: buf);
+                    readOnce.Add(op);
+                }
+            }
+        }
+        protected bool lampEnabled_ = false;
+
+
+        public virtual bool laserEnabled // dangerous one to cache...
+        {
+            get
+            {
+                const Opcodes op = Opcodes.GET_LASER_ENABLE;
+                if (haveCache(op))
+                    return laserEnabled_;
+                readOnce.Add(op);
+                return laserEnabled_ = Unpack.toBool(getCmd(op, 1));
+            }
+            set
+            {
+                var buf = isARM ? new byte[8] : new byte[0];
+                readOnce.Add(Opcodes.GET_LASER_ENABLE);
+                sendCmd(Opcodes.SET_LASER_ENABLE, (ushort)((laserEnabled_ = value) ? 1 : 0), buf: buf);
+                if (value)
+                    laserHasFired_ = true;
+            }
+        }
+        protected bool laserEnabled_;
+        protected bool laserHasFired_;
+
+        public bool laserModulationEnabled
+        {
+            get
+            {
+                const Opcodes op = Opcodes.GET_LASER_MOD_ENABLE;
+                if (haveCache(op))
+                    return laserModulationEnabled_;
+                readOnce.Add(op);
+                return laserModulationEnabled_ = Unpack.toBool(getCmd(op, 1));
+            }
+            set
+            {
+                const Opcodes op = Opcodes.GET_LASER_MOD_ENABLE;
+                if (haveCache(op) && value == laserModulationEnabled_)
+                    return;
+
+                sendCmd(Opcodes.SET_LASER_MOD_ENABLE, (ushort)((laserModulationEnabled_ = value) ? 1 : 0)); // TODO: missing fake 8-byte buf?
+                readOnce.Add(op);
+            }
+        }
+        bool laserModulationEnabled_;
+
+        public virtual bool laserFiring
+        {
+            get
+            {
+                if (!eeprom.featureMask.hasInterlockFeedback)
+                {
+                    logger.debug("GET_LASER_FIRING requires HAS_INTERLOCK_FEEDBACK");
+                    return false;
+                }
+                return Unpack.toBool(getCmd2(Opcodes.GET_LASER_FIRING, 1));
+            }
+        }
+
+        public virtual bool laserInterlockEnabled
+        {
+            get
+            {
+                if (!eeprom.featureMask.hasInterlockFeedback)
+                {
+                    logger.debug("GET_LASER_INTERLOCK requires HAS_INTERLOCK_FEEDBACK");
+                    return false;
+                }
+                return Unpack.toBool(getCmd(Opcodes.GET_LASER_INTERLOCK, 1));
+            }
+        }
+
+        public bool laserModulationLinkedToIntegrationTime
+        {
+            get
+            {
+                const Opcodes op = Opcodes.GET_LINK_LASER_MOD_TO_INTEGRATION_TIME;
+                if (haveCache(op))
+                    return laserModulationLinkedToIntegrationTime_;
+                readOnce.Add(op);
+                return laserModulationLinkedToIntegrationTime_ = Unpack.toBool(getCmd(op, 1));
+            }
+            set
+            {
+                const Opcodes op = Opcodes.GET_LINK_LASER_MOD_TO_INTEGRATION_TIME;
+                if (haveCache(op) && value == laserModulationLinkedToIntegrationTime_)
+                    return;
+
+                sendCmd(Opcodes.SET_LINK_LASER_MOD_TO_INTEGRATION_TIME, (ushort)((laserModulationLinkedToIntegrationTime_ = value) ? 1 : 0));
+                readOnce.Add(op);
+            }
+        }
+        bool laserModulationLinkedToIntegrationTime_;
+
+        public UInt64 laserModulationPulseDelay
+        {
+            get
+            {
+                const Opcodes op = Opcodes.GET_LASER_MOD_PULSE_DELAY;
+                if (haveCache(op))
+                    return laserModulationPulseDelay_;
+                readOnce.Add(op);
+                return Unpack.toUint64(getCmd(op, 5));
+            }
+            set
+            {
+                const Opcodes op = Opcodes.GET_LASER_MOD_PULSE_DELAY;
+                if (haveCache(op) && value == laserModulationPulseDelay_)
+                    return;
+
+                UInt40 val = new UInt40(laserModulationPulseDelay_ = value);
+                sendCmd(Opcodes.SET_LASER_MOD_PULSE_DELAY, val.LSW, val.MidW, val.buf);
+                readOnce.Add(op);
+            }
+        }
+        UInt64 laserModulationPulseDelay_;
+
+        public UInt64 laserModulationDuration
+        {
+            get
+            {
+                const Opcodes op = Opcodes.GET_LASER_MOD_DURATION;
+                if (haveCache(op))
+                    return laserModulationDuration_;
+                readOnce.Add(op);
+                return laserModulationDuration_ = Unpack.toUint64(getCmd(op, 5));
+            }
+            set
+            {
+                const Opcodes op = Opcodes.GET_LASER_MOD_DURATION;
+                if (haveCache(op) && value == laserModulationDuration_)
+                    return;
+
+                UInt40 val = new UInt40(laserModulationDuration_ = value);
+                sendCmd(Opcodes.SET_LASER_MOD_DURATION, val.LSW, val.MidW, val.buf);
+                readOnce.Add(op);
+            }
+        }
+        UInt64 laserModulationDuration_;
+
+        public virtual UInt64 laserModulationPeriod
+        {
+            get
+            {
+                const Opcodes op = Opcodes.GET_LASER_MOD_PERIOD;
+                if (haveCache(op))
+                    return laserModulationPeriod_;
+                readOnce.Add(op);
+                return laserModulationPeriod_ = Unpack.toUint64(getCmd(op, 5));
+            }
+            set
+            {
+                const Opcodes op = Opcodes.GET_LASER_MOD_PERIOD;
+                if (haveCache(op) && value == laserModulationPeriod_)
+                    return;
+
+                UInt40 val = new UInt40(laserModulationPeriod_ = value);
+                sendCmd(Opcodes.SET_LASER_MOD_PERIOD, val.LSW, val.MidW, val.buf);
+                readOnce.Add(op);
+            }
+        }
+        protected UInt64 laserModulationPeriod_;
+
+        public virtual UInt64 laserModulationPulseWidth
+        {
+            get
+            {
+                const Opcodes op = Opcodes.GET_LASER_MOD_PULSE_WIDTH;
+                if (haveCache(op))
+                    return laserModulationPulseWidth_;
+                readOnce.Add(op);
+                return laserModulationPulseWidth_ = Unpack.toUint64(getCmd(op, 5));
+            }
+            set
+            {
+                const Opcodes op = Opcodes.GET_LASER_MOD_PULSE_WIDTH;
+                if (haveCache(op) && value == laserModulationPulseWidth_)
+                    return;
+
+                UInt40 val = new UInt40(laserModulationPulseWidth_ = value);
+                sendCmd(Opcodes.SET_LASER_MOD_PULSE_WIDTH, val.LSW, val.MidW, val.buf);
+                readOnce.Add(op);
+            }
+        }
+        protected UInt64 laserModulationPulseWidth_;
+
+        /// <summary>disabled to deconflict area scan</summary>
+        public bool laserRampingEnabled
+        {
+            get
+            {
+                if (fpgaOptions.hasAreaScan)
+                {
+                    logger.debug("laserRampingEnabled feature currently disabled");
+                    return false; // disabled
+                }
+                else
+                    return false;
+                /*
+                if (featureIdentification.boardType != BOARD_TYPES.ARM)
+                    return false;
+                const Opcodes op = Opcodes.GET_LASER_RAMPING_MODE;
+                if (haveCache(op))
+                    return laserRampingEnabled_;
+                readOnce.Add(op);
+                return laserRampingEnabled_ = Unpack.toBool(getCmd(op, 1));
+                */
+            }
+            set
+            {
+                logger.error("laserRampingEnabled feature currently disabled");
+                /*
+                if (featureIdentification.boardType != BOARD_TYPES.RAMAN_FX2)
+                    return;
+
+                // should we check for fpgaOptions.laserControl == FPGA_LASER_CONTROL.RAMPING here?
+
+                readOnce.Add(Opcodes.GET_LASER_RAMPING_MODE);
+
+                // sendCmd(Opcodes.SET_LASER_RAMPING_MODE, (ushort)((laserRampingEnabled_ = value) ? 1 : 0));
+                */
+            }
+        }
+        // bool laserRampingEnabled_;
+
+        public virtual UInt16 laserWatchdogSec
+        {
+
+            get
+            {
+                const Opcodes op = Opcodes.GET_LASER_WATCHDOG_SEC;
+                if (haveCache(op))
+                    return laserWatchdogSec_;
+                readOnce.Add(op);
+                return laserWatchdogSec_ = Unpack.toUshort(getCmd2(op, 2));
+            }
+            set
+            {
+                const Opcodes op = Opcodes.GET_DETECTOR_START_LINE;
+                if (haveCache(op) && value == laserWatchdogSec_)
+                    return;
+                ushort temp = swapBytes(value);
+                laserWatchdogSec_ = value;
+                sendCmd2(Opcodes.SET_LASER_WATCHDOG_SEC, (ushort)temp);
+                readOnce.Add(op);
+            }
+
+        }
+        UInt16 laserWatchdogSec_ = 0;
+
+    
+
+    public virtual bool areaScanEnabled
+        {
+            get
+            {
+                return areaScanEnabled_;
+            }
+            set
+            {
+                _ = sendCmd(Opcodes.SET_AREA_SCAN_ENABLE, (ushort)((areaScanEnabled_ = value) ? 1 : 0), 0, new byte[] { 0, 0, 0, 0, 0, 0, 0, 0, 0, 0 }); // MZ: 10?
+                readOnce.Remove(Opcodes.GET_DETECTOR_OFFSET);
+            }
+        }
+        protected bool areaScanEnabled_ = false;
+
+        public bool fastAreaScan = false;
+
+        public virtual float laserTemperatureDegC
+        {
+            get
+            {
+                ushort raw = laserTemperatureRaw;
+                if (raw == 0)
+                {
+                    logger.debug("laserTemperatureDegC.get: can't take log of zero");
+                    return 0;
+                }
+
+                double rawD = raw;
+
+                if (isSiG)
+                {
+                    double[] coeffs = new double[] { 1.5712971947853123e+000,
+                           1.4453391889061071e-002,
+                          -1.8534086153440592e-006,
+                           4.2553356470494626e-010 };
+
+                    double degC = 0;
+
+                    for (int i = 0; i < coeffs.Length; ++i)
+                    {
+                        degC += coeffs[i] * Math.Pow(raw, i);
+                    }
+
+                    return (float)degC;
+                }
+                else
+                {
+                    // should this be 2.468? (see Dash3/WasatchDevices/Stroker785L_LaserTempSetpoint.py)
+                    double voltage = 2.5 * rawD / 4096;
+                    double resistance = 21450.0 * voltage / (2.5 - voltage);
+                    if (resistance <= 0)
+                    {
+                        logger.error("laserTemperatureDegC.get: invalid resistance (raw {0:x4}, voltage {1}, resistance {2:f2} ohms)",
+                            raw, voltage, resistance);
+                        return 0;
+                    }
+
+                    // Original Dash / ENLIGHTEN math:
+                    //
+                    // double logVal = Math.Log(resistance / 10000);
+                    // double insideMain = logVal + 3977.0 / (25 + 273.0);
+                    // double degC = 3977.0 / insideMain - 273.0;
+
+                    double C1 = 0.00113;
+                    double C2 = 0.000234;
+                    double C3 = 8.78e-8;
+                    double lnOhms = Math.Log(resistance);
+                    double degC = 1.0 / (C1
+                                         + C2 * lnOhms
+                                         + C3 * Math.Pow(lnOhms, 3)
+                                        ) - 273.15;
+
+                    logger.debug("laserTemperatureDegC.get: {0:f2} deg C (raw 0x{1:x4}, resistance {2:f2} ohms)", degC, raw, resistance);
+
+                    return (float)degC;
+                }
+            }
+        }
+
+        public virtual ushort laserTemperatureRaw => primaryADC;
+
+        public virtual ushort laserTemperatureSetpointRaw
+        {
+            get
+            {
+                // if (!laserHasFired_) return 0;
+
+                if (!eeprom.hasLaser)
+                    return 0;
+
+                const Opcodes op = Opcodes.GET_LASER_TEC_SETPOINT;
+                if (haveCache(op))
+                    return laserTemperatureSetpointRaw_;
+                if (isSiG) // || featureIdentification.boardType == BOARD_TYPES.RAMAN_FX2)
+                    return 0;
+                readOnce.Add(op);
+                return laserTemperatureSetpointRaw_ = Unpack.toUshort(getCmd(op, 1));
+            }
+            set
+            {
+                if (!eeprom.hasLaser)
+                    return;
+
+                const Opcodes op = Opcodes.GET_LASER_TEC_SETPOINT;
+                if (haveCache(op) && value == laserTemperatureSetpointRaw_)
+                    return;
+
+                sendCmd(Opcodes.SET_LASER_TEC_SETPOINT, laserTemperatureSetpointRaw_ =  value);
+                readOnce.Add(op);
+            }
+        }
+        protected ushort laserTemperatureSetpointRaw_;
+
+        public virtual bool laserTECEnabled
+        {
+            get
+            {
+                if (!eeprom.hasLaser)
+                    return false;
+
+                if (laserTECMode == (ushort)LaserTECMode.OFF)
+                    return false;
+                else
+                    return true;
+            }
+            set
+            {
+                if (!eeprom.hasLaser)
+                    return;
+
+                if (value)
+                    laserTECMode = (ushort)LaserTECMode.ON;
+                else
+                    laserTECMode = (ushort)LaserTECMode.OFF;
+            }
+        }
+        protected bool laserTECEnabled_ = false;
+
+        public virtual ushort laserTECMode
+        {
+            get
+            {
+                if (!eeprom.hasLaser)
+                    return 0;
+
+
+                const Opcodes op = Opcodes.GET_LASER_TEC_MODE;
+                if (haveCache(op))
+                    return laserTECMode_;
+                readOnce.Add(op);
+                return laserTECMode_ = Unpack.toUshort(getCmd(op, 1));
+            }
+            set
+            {
+                if (!eeprom.hasLaser)
+                    return;
+
+                const Opcodes op = Opcodes.GET_LASER_TEC_MODE;
+                if (haveCache(op) && value == laserTECMode_)
+                    return;
+
+                sendCmd(Opcodes.SET_LASER_TEC_MODE, (ushort)((laserTECMode_ = value)));
+                readOnce.Add(op);
+            }
+        }
+        protected ushort laserTECMode_ = 0;
+
+        public uint lineLength
+        {
+            get
+            {
+                const Opcodes op = Opcodes.GET_LINE_LENGTH;
+                if (haveCache(op))
+                    return lineLength_;
+                readOnce.Add(op);
+                return lineLength_ = Unpack.toUshort(getCmd2(op, 2));
+            }
+        }
+        uint lineLength_;
+
+        public bool optAreaScan
+        {
+            get
+            {
+                const Opcodes op = Opcodes.GET_OPT_AREA_SCAN;
+                if (haveCache(op))
+                    return optAreaScan_;
+                readOnce.Add(op);
+                return optAreaScan_ = Unpack.toBool(getCmd2(op, 1));
+            }
+        }
+        bool optAreaScan_;
+
+        public bool optActualIntegrationTime
+        {
+            get
+            {
+                const Opcodes op = Opcodes.GET_OPT_ACTUAL_INTEGRATION_TIME;
+                if (haveCache(op))
+                    return optActualIntegrationTime_;
+                readOnce.Add(op);
+                return optActualIntegrationTime_ = Unpack.toBool(getCmd2(op, 1));
+            }
+        }
+        bool optActualIntegrationTime_;
+
+        public bool optCFSelect
+        {
+            get
+            {
+                const Opcodes op = Opcodes.GET_OPT_CF_SELECT;
+                if (haveCache(op))
+                    return optCFSelect_;
+                readOnce.Add(op);
+                return optCFSelect_ = Unpack.toBool(getCmd2(op, 1));
+            }
+        }
+        bool optCFSelect_;
+
+        public FPGA_DATA_HEADER optDataHeaderTag
+        {
+            get
+            {
+                const Opcodes op = Opcodes.GET_OPT_DATA_HEADER_TAG;
+                if (haveCache(op))
+                    return optDataHeaderTag_;
+                readOnce.Add(op);
+                return optDataHeaderTag_ = fpgaOptions.parseDataHeader(Unpack.toInt(getCmd2(op, 1)));
+            }
+        }
+        FPGA_DATA_HEADER optDataHeaderTag_ = FPGA_DATA_HEADER.ERROR;
+
+        public bool optHorizontalBinning
+        {
+            get
+            {
+                const Opcodes op = Opcodes.GET_OPT_HORIZONTAL_BINNING;
+                if (haveCache(op))
+                    return optHorizontalBinning_;
+                readOnce.Add(op);
+                return optHorizontalBinning_ = Unpack.toBool(getCmd2(op, 1));
+            }
+        }
+        bool optHorizontalBinning_;
+
+        public FPGA_INTEG_TIME_RES optIntegrationTimeResolution
+        {
+            get
+            {
+                const Opcodes op = Opcodes.GET_OPT_INTEGRATION_TIME_RESOLUTION;
+                if (haveCache(op))
+                    return optIntegrationTimeResolution_;
+                readOnce.Add(op);
+                return optIntegrationTimeResolution_ = fpgaOptions.parseResolution(Unpack.toInt(getCmd2(op, 1)));
+            }
+        }
+        FPGA_INTEG_TIME_RES optIntegrationTimeResolution_ = FPGA_INTEG_TIME_RES.ERROR;
+
+        public FPGA_LASER_CONTROL optLaserControl
+        {
+            get
+            {
+                const Opcodes op = Opcodes.GET_OPT_LASER_CONTROL;
+                if (haveCache(op))
+                    return optLaserControl_;
+                readOnce.Add(op);
+                return optLaserControl_ = fpgaOptions.parseLaserControl(Unpack.toInt(getCmd2(op, 1)));
+            }
+        }
+        FPGA_LASER_CONTROL optLaserControl_ = FPGA_LASER_CONTROL.ERROR;
+
+        public FPGA_LASER_TYPE optLaserType
+        {
+            get
+            {
+                const Opcodes op = Opcodes.GET_OPT_LASER_TYPE;
+                if (haveCache(op))
+                    return optLaserType_;
+                readOnce.Add(op);
+                return optLaserType_ = fpgaOptions.parseLaserType(Unpack.toInt(getCmd2(op, 1)));
+            }
+        }
+        FPGA_LASER_TYPE optLaserType_ = FPGA_LASER_TYPE.ERROR;
+
+        public ushort primaryADC
+        {
+            get
+            {
+                if (selectedADC != 0)
+                    selectedADC = 0;
+                return adcRaw;
+            }
+        }
+
+        public bool hasSecondaryADC { get; set; } = false;
+
+        public virtual ushort secondaryADC
+        {
+            get
+            {
+                if (!hasSecondaryADC)
+                    return 0;
+
+                if (selectedADC != 1)
+                    selectedADC = 1;
+                return adcRaw;
+            }
+        }
+
+        protected byte selectedADC
+        {
+            get
+            {
+                if (!adcHasBeenSelected_)
+                    return 0;
+                const Opcodes op = Opcodes.GET_SELECTED_ADC;
+                if (haveCache(op))
+                    return selectedADC_;
+                readOnce.Add(op);
+                return selectedADC_ = Unpack.toByte(getCmd(op, 1));
+            }
+            set
+            {
+                readOnce.Add(Opcodes.SET_SELECTED_ADC);
+                sendCmd(Opcodes.SET_SELECTED_ADC, selectedADC_ = value);
+                if (throwawayADCRead)
+                    throwawaySum += adcRaw;
+                adcHasBeenSelected_ = true;
+            }
+        }
+        byte selectedADC_;
+        bool adcHasBeenSelected_;
+
+        public virtual TRIGGER_SOURCE triggerSource
+        {
+            get
+            {
+                const Opcodes op = Opcodes.GET_TRIGGER_SOURCE;
+                if (haveCache(op))
+                    return triggerSource_;
+
+                if (featureIdentification.boardType != BOARD_TYPES.ARM || isSiG)
+                {
+                    // possibly no longer true...but only log once in any case
+                    logger.debug("GET_TRIGGER_SOURCE disabled for boardType {0} and SiG", featureIdentification.boardType.ToString());
+                    readOnce.Add(op);
+                    return triggerSource_;
+                }
+
+                byte[] buf = getCmd(Opcodes.GET_TRIGGER_SOURCE, 1);
+                if (buf is null || buf[0] > 2)
+                    return TRIGGER_SOURCE.ERROR;
+                readOnce.Add(op);
+                return triggerSource_ = buf[0] == 0 ? TRIGGER_SOURCE.INTERNAL : TRIGGER_SOURCE.EXTERNAL;
+            }
+            set
+            {
+                const Opcodes op = Opcodes.GET_TRIGGER_SOURCE;
+                if (value == TRIGGER_SOURCE.ERROR)
+                    return;
+                if (haveCache(op) && value == triggerSource_)
+                    return;
+
+                UInt40 val = new UInt40((ushort)(triggerSource_ = value));
+                readOnce.Add(op);
+                if (featureIdentification.boardType != BOARD_TYPES.ARM)
+                    sendCmd(Opcodes.SET_TRIGGER_SOURCE, val.LSW, val.MidW, val.buf);
+                else
+                    logger.debug("not sending SET_TRIGGER_SOURCE (0x{0:x2}) -> {1} because ARM", cmd[Opcodes.SET_TRIGGER_SOURCE], triggerSource_);
+            }
+        }
+        protected TRIGGER_SOURCE triggerSource_ = TRIGGER_SOURCE.INTERNAL; // not ERROR
+
+        // MZ: I'm not sure what GPIO pin would support this triggerOutput...
+        //     on one recent "outbound" triggering project, we ended up using
+        //     laserEnable as the outbound trigger because we couldn't find a
+        //     usable GPIO.
+        public EXTERNAL_TRIGGER_OUTPUT triggerOutput
+        {
+            get
+            {
+                if (featureIdentification.boardType != BOARD_TYPES.ARM)
+                {
+                    logger.debug("GET_TRIGGER_OUTPUT disabled for boardType {0}", featureIdentification.boardType.ToString());
+                    return EXTERNAL_TRIGGER_OUTPUT.ERROR;
+                }
+                const Opcodes op = Opcodes.GET_TRIGGER_OUTPUT;
+                if (haveCache(op))
+                    return triggerOutput_;
+                triggerOutput_ = EXTERNAL_TRIGGER_OUTPUT.ERROR;
+                byte[] buf = getCmd(Opcodes.GET_TRIGGER_OUTPUT, 1);
+                if (buf != null)
+                {
+                    switch (buf[0])
+                    {
+                        case 0: triggerOutput_ = EXTERNAL_TRIGGER_OUTPUT.LASER_MODULATION; break;
+                        case 1: triggerOutput_ = EXTERNAL_TRIGGER_OUTPUT.INTEGRATION_ACTIVE_PULSE; break;
+                    }
+                }
+                if (triggerOutput_ != EXTERNAL_TRIGGER_OUTPUT.ERROR)
+                    readOnce.Add(op);
+                return triggerOutput_;
+            }
+            set
+            {
+                if (value == EXTERNAL_TRIGGER_OUTPUT.ERROR)
+                    return;
+                readOnce.Add(Opcodes.GET_TRIGGER_OUTPUT);
+                sendCmd(Opcodes.SET_TRIGGER_OUTPUT, (ushort)(triggerOutput_ = value));
+            }
+        }
+        EXTERNAL_TRIGGER_OUTPUT triggerOutput_ = EXTERNAL_TRIGGER_OUTPUT.ERROR;
+
+        public uint triggerDelay
+        {
+            get
+            {
+                if (featureIdentification.boardType != BOARD_TYPES.ARM)
+                {
+                    logger.debug("GET_TRIGGER_DELAY disabled for boardType {0}", featureIdentification.boardType.ToString());
+                    return 0;
+                }
+                const Opcodes op = Opcodes.GET_TRIGGER_DELAY;
+                if (haveCache(op))
+                    return triggerDelay_;
+                readOnce.Add(op);
+                return triggerDelay_ = Unpack.toUint(getCmd(op, 3));
+            }
+            set
+            {
+                if (featureIdentification.boardType == BOARD_TYPES.RAMAN_FX2)
+                    return;
+                const Opcodes op = Opcodes.GET_TRIGGER_DELAY;
+                if (haveCache(op) && value == triggerDelay_)
+                    return;
+
+                ushort lsw = (ushort)((triggerDelay_ = value) & 0xffff);
+                byte msb = (byte)(value >> 16);
+                sendCmd(Opcodes.SET_TRIGGER_DELAY, lsw, msb);
+                readOnce.Add(op);
+            }
+        }
+        uint triggerDelay_;
+
+        ////////////////////////////////////////////////////////////////////////
+        // Untethered
+        ////////////////////////////////////////////////////////////////////////
+
+        public async Task<byte[]> getStorageAsync(UInt16 page)
+        {
+            if (featureIdentification.boardType != BOARD_TYPES.ARM)
+                return null;
+            return await getCmd2Async(Opcodes.GET_STORAGE, 64, page);
+        }
+
+        public async Task<bool> eraseStorageAsync()
+        {
+            if (featureIdentification.boardType != BOARD_TYPES.ARM)
+                return false;
+            return await sendCmd2Async(Opcodes.ERASE_STORAGE);
+        }
+
+        public async Task<bool> sendFeedbackAsync(UInt16 sequence)
+        {
+            if (featureIdentification.boardType != BOARD_TYPES.ARM)
+                return false;
+            return await sendCmd2Async(Opcodes.SET_FEEDBACK, sequence);
+        }
+
+        public async Task<UntetheredCaptureStatus> getUntetheredCaptureStatusAsync()
+        {
+            UntetheredCaptureStatus status = UntetheredCaptureStatus.ERROR;
+            if (!isSiG)
+                return status;
+
+            byte result = Unpack.toByte(await getCmdAsync(Opcodes.POLL_DATA, 1));
+            if (result < (byte)UntetheredCaptureStatus.ERROR)
+                status = (UntetheredCaptureStatus)result;
+            return status;
+        }
+
+        
+        public byte[] getStorage(UInt16 page)
+        {
+            Task<byte[]> task = Task.Run(async () => await getStorageAsync(page));
+            return task.Result;
+        }
+
+        public bool eraseStorage()
+        {
+            Task<bool> task = Task.Run(async () => await eraseStorageAsync());
+            return task.Result;
+        }
+
+        public bool sendFeedback(UInt16 sequence)
+        {
+            Task<bool> task = Task.Run(async () => await sendFeedbackAsync(sequence));
+            return task.Result;
+        }
+
+        public UntetheredCaptureStatus getUntetheredCaptureStatus()
+        {
+            Task<UntetheredCaptureStatus> task = Task.Run(async () => await getUntetheredCaptureStatusAsync());
+            return task.Result;
+        }
+        
+
+        ////////////////////////////////////////////////////////////////////////
+        // Lifecycle
+        ////////////////////////////////////////////////////////////////////////
+
+        // keywords: ctor, constructor
+        internal Spectrometer(UsbRegistry usbReg)
+        {
+            usbRegistry = usbReg;
+            pixels = 0;
+            uniqueKey = generateUniqueKey(usbReg);
+        }
+
+        virtual internal bool open()
+        {
+            Task<bool> task = Task.Run(async () => await openAsync());
+            return task.Result;
+        }
+        virtual internal async Task<bool> openAsync()
+        {
+            logger.header($"Spectrometer.open: VID = 0x{usbRegistry.Vid:x4}, PID = 0x{usbRegistry.Pid:x4}");
+
+            // decide if we need to [re]initialize all settings to defaults
+            // (arguably Driver could pass this to open())
+            bool needsInitialization = uptime.needsInitialization(uniqueKey);
+            uptime.setUnknown(uniqueKey);
+            logger.debug($"needsInitialization = {needsInitialization}");
+            
+            // clear cache
+            readOnce.Clear();
+
+            if (!reconnect())
+                return logger.error("Spectrometer.open: couldn't reconnect");
+
+            // derive some values from VID/PID
+            featureIdentification = new FeatureIdentification(usbRegistry.Vid, usbRegistry.Pid);
+            if (!featureIdentification.isSupported)
+                return false;
+            if (featureIdentification.boardType == BOARD_TYPES.STROKER)
+                isStroker = true;
+            else
+                isStroker = false;
+
+            // load EEPROM configuration
+            logger.debug("reading EEPROM");
+            eeprom = new EEPROM(this);
+            fram = new FRAM(this);
+            if (!(await eeprom.readAsync()))
+            {
+                logger.error("Spectrometer: failed to GET_MODEL_CONFIG");
+                usbDevice.Close();
+                return false;
+            }
+            logger.debug("back from reading EEPROM");
+            if (!fram.read())
+            {
+                logger.error("Spectrometer: failed to read FRAM");
+                usbDevice.Close();
+                return false;
+            }
+            logger.debug("back from reading FRAM");
+            // see how the FPGA was compiled
+            logger.debug("reading FPGA Options");
+            fpgaOptions = new FPGAOptions(this);
+            logger.debug("back from FPGA Options");
+
+            logger.debug($"firmwareRevision = {firmwareRevision}");
+            logger.debug($"fpgaRevision = {fpgaRevision}");
+
+            // MustardTree uses 2048-pixel version of the S11510, and all InGaAs are 512
+            pixels = (uint)eeprom.activePixelsHoriz;
+            if (pixels > 2048)
+            {
+                logger.error("Unlikely pixels count found ({0}); defaulting to {1}",
+                    eeprom.activePixelsHoriz, featureIdentification.defaultPixels);
+                pixels = featureIdentification.defaultPixels;
+            }
+
+            // figure out what endpoints we'll use, and sizes for each
+            pixelsPerEndpoint = (int)pixels;
+            endpoints.Add(spectralReader82);
+            if (pixels == 2048 && !isARM)
+            {
+                logger.debug("splitting over two endpoints");
+                endpoints.Add(spectralReader86);
+                pixelsPerEndpoint = 1024;
+                usingDualEndpoints = true;
+            }
+
+            // flush anything left-over from prior exchanges
+            spectralReader82.ReadFlush();
+            if (usingDualEndpoints)
+                spectralReader86.ReadFlush();
+            else
+                spectralReader86 = null;
+
+            regenerateWavelengths();
+
+            // decide what value we should use for detector TEC setpoint
+            //
+            // Note that we are currently doing this every time, even on re-
+            // initializations, because there is no hardware cache of this value,
+            // and I am CHOOSING NOT to recompute the "default raw" from the
+            // logic-determined degC, read the current raw, and then make a decision
+            // based on the difference between those values.
+            float degC = UNINITIALIZED_TEMPERATURE_DEG_C;
+            if (eeprom.TECSetpoint >= eeprom.detectorTempMin && 
+                eeprom.TECSetpoint <= eeprom.detectorTempMax)
+                degC = eeprom.TECSetpoint;
+            else if (featureIdentification.hasDefaultTECSetpointDegC)
+                degC = featureIdentification.defaultTECSetpointDegC;
+            else if (Regex.IsMatch(eeprom.detectorName, @"S10141|G9214", RegexOptions.IgnoreCase))
+                degC = -15;
+            else if (Regex.IsMatch(eeprom.detectorName, @"S11511|S11850|S13971|S7031", RegexOptions.IgnoreCase))
+                degC = 10;
+
+            if (eeprom.hasCooling && degC != UNINITIALIZED_TEMPERATURE_DEG_C)
+            {
+                // TEC doesn't do anything unless you give it a temperature first
+                logger.debug("setting TEC setpoint to {0} deg C", degC);
+                detectorTECSetpointDegC = degC;
+
+                if (Util.validTECCal(this))
+                {
+                    logger.debug("enabling detector TEC");
+                    detectorTECEnabled = true;
+                }
+                else
+                {
+                    // user can manually enable it if they wish and feel this is a safe thing to do
+                    logger.info("declining to auto-enable detector TEC because no valid TEC calibration found");
+                }
+            }
+
+            if (!eeprom.hasCooling && isSiG && eeprom.TECSetpoint > 100)
+            {
+                laserTemperatureSetpointRaw = (ushort)eeprom.TECSetpoint;
+            }
+
+            if (isSiG)
+            {
+                ushort start = eeprom.ROIVertRegionStart[0];
+                ushort end = eeprom.ROIVertRegionEnd[0];
+
+                if (start < end && start < eeprom.activePixelsVert && end < eeprom.activePixelsVert)
+                {
+                    detectorStartLine = start;
+                    detectorStopLine = end;
+                }
+            }
+
+
+            // if this was intended to be a relatively lightweight "change as
+            // little as possible" re-opening, we're done now
+            //
+            // TS: this has caused some weird issues in production when fired.
+            //     It's well intentioned but unnecessary. We can revisit in the
+            //     future.
+            /*
+            if (!needsInitialization)
+            {
+                ////////////////////////////////////////////////////////////////
+                // IMPORTANT: these debug lines HAVE SIDE-EFFECTS, in that they
+                // literally READ AND CACHE the current values from the 
+                // spectrometer hardware.  DO NOT try to disable them with 
+                // "if (logger.debugEnabled)" etc.  (Yes, I just wrote "don't 
+                // remove this debug printf() or the application will fail" :-)
+                ////////////////////////////////////////////////////////////////
+
+                logger.debug("retaining existing spectrometer hardware state:");
+                logger.debug("  laserEnabled        = {0}",    laserEnabled); // I'm nervous about this one
+                logger.debug("  integrationTimeMS   = {0}",    integrationTimeMS);
+                logger.debug("  detectorGain        = {0:f2}", detectorGain);
+                logger.debug("  detectorOffset      = {0}",    detectorOffset);
+                logger.debug("  detectorGainOdd     = {0:f2}", detectorGainOdd);
+                logger.debug("  detectorOffsetOdd   = {0}",    detectorOffsetOdd);
+
+                logger.debug("Spectrometer.open: complete (initialization not required)");
+                return true;
+            }
+            */
+
+            ////////////////////////////////////////////////////////////////////
+            // initialize default values for newly opened spectrometers
+            ////////////////////////////////////////////////////////////////////
+
+            // by default, integration time is zero in HW, so set to something
+            // (ignore startup value if it's unreasonable)
+            if (eeprom.startupIntegrationTimeMS >= eeprom.minIntegrationTimeMS &&
+                eeprom.startupIntegrationTimeMS < 5000)
+                integrationTimeMS = eeprom.startupIntegrationTimeMS;
+            else
+                integrationTimeMS = eeprom.minIntegrationTimeMS;
+
+            if (hasLaser)
+            {
+                // ENLIGHTEN doesn't do this, doesn't seem to matter
+                logger.debug("unlinking laser modulation from integration time");
+                laserModulationLinkedToIntegrationTime = false;
+
+                logger.debug("disabling laser modulation");
+                laserModulationEnabled = false;
+
+                logger.debug("disabling laser");
+                laserEnabled = false;
+            }
+
+            detectorGain = eeprom.detectorGain != 0f ? eeprom.detectorGain : 1.9f;
+            detectorOffset = eeprom.detectorOffset;
+            if (featureIdentification.boardType == BOARD_TYPES.INGAAS_FX2)
+            {
+                detectorGainOdd = eeprom.detectorGainOdd;
+                detectorOffsetOdd = eeprom.detectorOffsetOdd;
+            }
+
+            // default high for InGaAs (1064, NIR1, NIR2); note Andor logic is in AndorSpectrometer
+            highGainModeEnabled = isInGaAs;
+
+            logger.debug("Spectrometer.open: complete (initialized)");
+            return true;
+        }
+
+        public virtual void close()
+        {
+            Task task = Task.Run(async () => await closeAsync());
+            task.Wait();
+        }
+        public async virtual Task closeAsync()
+        {
+            logger.debug($"Spectrometer.close: closing {id}");
+
+            // quit whatever we're doing
+            cancelCurrentAcquisition();
+
+            // turn off the laser
+            if (usbDevice != null && usbDevice.IsOpen && hasLaser)
+            {
+                laserEnabled = false;
+                //Thread.Sleep(100);
+            }
+            // ensure we're no longer acquiring
+            
+                // stop all USB comms
+            shuttingDown = true;
+
+            logger.debug("Spectrometer.close: throwawaySum = {0}", throwawaySum); // just make sure it gets used
+
+            if (usbDevice != null)
+            {
+                if (usbDevice.IsOpen)
+                {
+                    waitForUsbAvailable();
+                    IUsbDevice wholeUsbDevice = usbDevice as IUsbDevice;
+                    if (!ReferenceEquals(wholeUsbDevice, null))
+                        await Task.Run(() => wholeUsbDevice.ReleaseInterface(0));
+                    await Task.Run(() => usbDevice.Close());
+                }
+                usbDevice = null;
+            }
+            logger.debug($"Spectrometer.close: {id} closed");
+        }
+
+        /// <summary>
+        /// This generates a string identifier for the spectrometer which should be enough
+        /// to distinguish it from others with the same VID/PID using nothing but UsbRegistry
+        /// information (e.g. bus address).  Note that this is to be used for recognizing
+        /// previously-opened spectrometers BEFORE reading their EEPROM.
+        /// </summary>
+        /// <param name="usbRegistry"></param>
+        /// <returns></returns>
+        string generateUniqueKey(UsbRegistry usbRegistry)
+        {
+            UsbDevice device;
+            if (usbRegistry == null || !usbRegistry.Open(out device))
+                return "error";
+
+            SortedDictionary<string, string> props = new SortedDictionary<string, string>();
+            foreach (KeyValuePair<string, object> pair in usbRegistry.DeviceProperties)
+            {
+                string key = pair.Key;
+                object value = pair.Value;
+
+                // we only include these properties in our key
+                if (key != "LocationInformation" &&
+                    key != "PhysicalDeviceObjectName" &&
+                    key != "Address" &&
+                    key != "Driver")
+                    continue;
+
+                if (value is string[])
+                    props[key] = string.Format("[ {0} ]", string.Join(", ", value as string[]));
+                else if (value is string)
+                    props[key] = value as string;
+            }
+            device.Close();
+
+            // flatten 
+            List<string> tok = new List<string>();
+            foreach (var pair in props)
+                tok.Add($"{pair.Key}={pair.Value}");
+            return string.Join("|", tok);
+        }
+
+        ////////////////////////////////////////////////////////////////////////
+        // Convenience Accessors
+        ////////////////////////////////////////////////////////////////////////
+
+        public virtual bool isARM => featureIdentification.boardType == BOARD_TYPES.ARM;
+        public bool isSiG => eeprom.model.ToLower().Contains("sig") || eeprom.detectorName.ToLower().Contains("imx");
+        public virtual bool isInGaAs => (featureIdentification.boardType == BOARD_TYPES.INGAAS_FX2 || eeprom.detectorName.StartsWith("g", StringComparison.CurrentCultureIgnoreCase)); 
+
+        public virtual bool hasLaser
+        {
+            get
+            {
+                return eeprom.hasLaser;
+                // return eeprom.hasLaser && (fpgaOptions.laserType == FPGA_LASER_TYPE.INTERNAL || fpgaOptions.laserType == FPGA_LASER_TYPE.EXTERNAL);
+            }
+        }
+
+        public virtual float excitationWavelengthNM
+        {
+            get
+            {
+                float old = eeprom.excitationNM;
+                float newer = eeprom.laserExcitationWavelengthNMFloat;
+
+                // if float is corrupt or zero, return original EEPROM field
+                if (Double.IsNaN(newer) || newer == 0.0)
+                    return old;
+
+                // if float looks valid, use it
+                if (200 <= newer && newer <= 2500)
+                    return newer;
+
+                // default to old value
+                return old;
+            }
+
+            set
+            {
+                eeprom.excitationNM = (ushort) value;
+                eeprom.laserExcitationWavelengthNMFloat = value;
+            }
+        }
+
+        ////////////////////////////////////////////////////////////////////////
+        // Utilities
+        ////////////////////////////////////////////////////////////////////////
+
+        public virtual bool loadFromJSON(string pathname)
+        {
+            logger.error("only implemented for Andor/XL spectrometers");
+            return false;
+        }
+
+        public virtual void regenerateWavelengths()
+        {
+            wavelengths = Util.generateWavelengths(pixels, eeprom.wavecalCoeffs);
+            if (looksRaman)
+                wavenumbers = Util.wavelengthsToWavenumbers(excitationWavelengthNM, wavelengths);
+        }
+
+        string stringifyPacket(UsbSetupPacket packet)
+        {
+            return String.Format("bRequestType: 0x{0:x2}, bRequest: 0x{1:x4}, wValue: 0x{2:x4}, wIndex: 0x{3:x4}, wLength: 0x{4:x4}",
+                packet.RequestType, packet.Request, packet.Value, packet.Index, packet.Length);
+        }
+
+        /// <summary>
+        /// Although most values read from the spectrometer are little-endian by
+        /// design, a few are big-endian.
+        /// </summary>
+        /// <param name="raw">input value in one endian</param>
+        /// <returns>same value with the bytes reversed</returns>
+        ushort swapBytes(ushort raw)
+        {
+            byte lsb = (byte)(raw & 0xff);
+            byte msb = (byte)((raw >> 8) & 0xff);
+            return (ushort)((lsb << 8) | msb);
+        }
+
+        uint[] correctIngaasEvenOdd(uint[] spectrum)
+        {
+            uint[] final = new uint[spectrum.Length];
+            if (eeprom.detectorGain == eeprom.detectorGainOdd && eeprom.detectorOffset == eeprom.detectorOffsetOdd)
+                return spectrum;
+
+            for (int i = 0; i < spectrum.Length; ++i)
+            {
+                if (i % 2 == 0)
+                {
+                    final[i] = spectrum[i];
+                }
+                else
+                {
+                    double old = spectrum[i];
+                    double raw = (old - eeprom.detectorOffset) / eeprom.detectorGain;
+                    double newVal = (raw * eeprom.detectorGainOdd) + eeprom.detectorOffsetOdd;
+
+                    final[i] = (uint)Math.Round(Math.Max(0,Math.Min(newVal, 0xffff)));
+                }
+            }
+
+            return final;
+        }
+
+        public virtual void changeSPITrigger(bool edge, bool firmwareThrow)
+        {
+
+        }
+
+        void waitForUsbAvailable()
+        {
+            if (featureIdentification != null && featureIdentification.usbDelayMS > 0)
+            {
+                var usbDelayMS = featureIdentification.usbDelayMS;
+                DateTime nextUsbTimestamp = lastUsbTimestamp.AddMilliseconds(usbDelayMS);
+                int delayMS = (int)(nextUsbTimestamp - DateTime.Now).TotalMilliseconds;
+                if (delayMS > 0)
+                {
+                    do
+                    {
+                        logger.debug("sleeping {0} ms to enforce {1} ms USB interval", delayMS, usbDelayMS);
+                        Thread.Sleep(delayMS);
+                    } while (!usbDevice.IsOpen);
+                }
+                // else
+                //     logger.debug($"no need to sleep, as last {lastUsbTimestamp} is more than {usbDelayMS}ms before next {nextUsbTimestamp}");
+            }
+            lastUsbTimestamp = DateTime.Now;
+        }
+
+        public virtual bool reconnect()
+        {
+            logger.debug("Spectrometer.reconnect: starting");
+
+            // clear the info so far
+            if (usbDevice != null)
+            {
+                logger.debug("Spectrometer.reconnect: clearing");
+                spectralReader82.Dispose();
+                if (spectralReader86 != null)
+                    spectralReader86.Dispose();
+                // statusReader.Dispose();
+                wholeUsbDevice.ReleaseInterface(0);
+                wholeUsbDevice.Close();
+                usbDevice.Close();
+                UsbDevice.Exit();
+
+                usbDevice = null;
+                wholeUsbDevice = null;
+                // statusReader = null;
+                spectralReader82 = null;
+                spectralReader86 = null;
+
+                Thread.Sleep(10);
+            }
+
+            // now start over
+            logger.debug("Spectrometer.reconnect: opening");
+            if (!usbRegistry.Open(out usbDevice))
+                return logger.error("Spectrometer: failed to re-open UsbRegistry");
+
+            wholeUsbDevice = usbDevice as IUsbDevice;
+            if (wholeUsbDevice != null)
+            {
+                logger.debug("Spectrometer.reconnect: claiming interface");
+                wholeUsbDevice.SetConfiguration(1);
+                wholeUsbDevice.ClaimInterface(0);
+            }
+            else
+            {
+                logger.debug("Spectrometer.reconnect: WinUSB detected");
+            }
+
+            // should this be moved to AFTER we've read the EEPROM and know what
+            // we need?  We would then have to handle in-flight reconnects; however,
+            // this is a little fudgy right now in that it instantiates endpoint 6
+            // on spectrometers which may not actually have an endpoint 6.  It seems
+            // to be okay, as long as we don't actually use the extra endpoint for
+            // anything (including ReadFlush).
+            logger.debug("Spectrometer.reconnect: creating readers");
+            spectralReader82 = usbDevice.OpenEndpointReader(ReadEndpointID.Ep02);
+            spectralReader86 = usbDevice.OpenEndpointReader(ReadEndpointID.Ep06);
+
+            logger.debug("Spectrometer.reconnect: done");
+            return true;
+        }
+
+        // TODO: refactor this into Bus, UsbBus etc
+
+        /// <summary>
+        /// Execute a request-response control transaction using the given opcode.
+        /// </summary>
+        /// <param name="opcode">the opcode of the desired request</param>
+        /// <param name="len">the number of needed return bytes</param>
+        /// <param name="wIndex">an optional numeric argument used by some opcodes</param>
+        /// <param name="fullLen">the actual number of expected return bytes (not all needed)</param>
+        /// <remarks>not sure fullLen is actually required...testing</remarks>
+        /// <returns>the array of returned bytes (null on error)</returns>
+
+        internal byte[] getCmd(Opcodes opcode, int len, ushort wIndex = 0, int fullLen = 0)
+        {
+            if (shuttingDown)
+                return null;
+
+            int bytesToRead = Math.Max(len, fullLen);
+            if (isARM || isStroker) // ARM should always read at least 8 bytes
+                bytesToRead = Math.Min(8, bytesToRead);
+            byte[] buf = new byte[bytesToRead];
+
+            UsbSetupPacket setupPacket = new UsbSetupPacket(
+                DEVICE_TO_HOST, // bRequestType
+                cmd[opcode],    // bRequest
+                0,              // wValue
+                wIndex,         // wIndex
+                bytesToRead);   // wLength
+
+            bool expectedSuccessResult = true;
+            if (isARM && armInvertedRetvals.Contains(opcode))
+                expectedSuccessResult = !expectedSuccessResult;
+
+            // Question: if the device returns 6 bytes on Endpoint 0, but I only
+            // need the first so pass byte[1], are the other 5 bytes discarded or
+            // queued?
+            lock (commsLock)
+            {
+                waitForUsbAvailable();
+                logger.debug("getCmd: about to send {0} ({1}) with buffer length {2}", opcode.ToString(), stringifyPacket(setupPacket), buf.Length);
+                bool result = usbDevice.ControlTransfer(ref setupPacket, buf, buf.Length, out int bytesRead);
+
+                if (result != expectedSuccessResult || bytesRead < len)
+                {
+                    logger.error("getCmd: failed to get {0} (0x{1:x4}) via DEVICE_TO_HOST ({2} of {3} bytes read, expected {4} got {5})",
+                        opcode.ToString(), cmd[opcode], bytesRead, len, expectedSuccessResult, result);
+                    return null;
+                }
+            }
+
+            if (logger.debugEnabled())
+                logger.hexdump(buf, String.Format("getCmd: {0} (0x{1:x2}) index 0x{2:x4} ->", opcode.ToString(), cmd[opcode], wIndex));
+
+            // extract just the bytes we really needed
+            return Util.truncateArray(buf, len);
+        }
+        internal async Task<byte[]> getCmdAsync(Opcodes opcode, int len, ushort wIndex = 0, int fullLen = 0)
+        {
+            if (shuttingDown)
+                return null;
+
+            int bytesToRead = Math.Max(len, fullLen);
+            if (isARM || isStroker) // ARM should always read at least 8 bytes
+                bytesToRead = Math.Min(8, bytesToRead);
+            byte[] buf = new byte[bytesToRead];
+
+            UsbSetupPacket setupPacket = new UsbSetupPacket(
+                DEVICE_TO_HOST, // bRequestType
+                cmd[opcode],    // bRequest
+                0,              // wValue
+                wIndex,         // wIndex
+                bytesToRead);   // wLength
+
+            bool expectedSuccessResult = true;
+            if (isARM && armInvertedRetvals.Contains(opcode))
+                expectedSuccessResult = !expectedSuccessResult;
+
+            // Question: if the device returns 6 bytes on Endpoint 0, but I only
+            // need the first so pass byte[1], are the other 5 bytes discarded or
+            // queued?
+            waitForUsbAvailable();
+
+            logger.debug("getCmd: about to send {0} ({1}) with buffer length {2}", opcode.ToString(), stringifyPacket(setupPacket), buf.Length);
+            int bytesRead = 0;
+            Task<bool> task = Task.Run(() => usbDevice.ControlTransfer(ref setupPacket, buf, buf.Length, out bytesRead));
+            task.Wait();
+            bool result = await task;
+            if (result != expectedSuccessResult || bytesRead < len)
+            {
+                logger.error("getCmd: failed to get {0} (0x{1:x4}) via DEVICE_TO_HOST ({2} of {3} bytes read, expected {4} got {5})",
+                    opcode.ToString(), cmd[opcode], bytesRead, len, expectedSuccessResult, result);
+                return null;
+            }
+            
+
+            if (logger.debugEnabled())
+                logger.hexdump(buf, String.Format("getCmd: {0} (0x{1:x2}) index 0x{2:x4} ->", opcode.ToString(), cmd[opcode], wIndex));
+
+            // extract just the bytes we really needed
+            return await Task.Run(() => Util.truncateArray(buf, len));
+        }
+
+        /// <summary>
+        /// Execute a request-response transfer with a "second-tier" request.
+        /// </summary>
+        /// <param name="opcode">the wValue to send along with the "second-tier" command</param>
+        /// <param name="len">how many bytes of response are expected</param>
+        /// <returns>array of returned bytes (null on error)</returns>
+        /// 
+        internal byte[] getCmd2(Opcodes opcode, int len, ushort wIndex = 0, int fakeBufferLengthARM = 0)
+        {
+            if (shuttingDown)
+                return null;
+
+            int bytesToRead = len;
+            if (isARM || isStroker)
+                bytesToRead = Math.Max(bytesToRead, fakeBufferLengthARM);
+
+            UsbSetupPacket setupPacket = new UsbSetupPacket(
+                DEVICE_TO_HOST,                     // bRequestType
+                cmd[Opcodes.SECOND_TIER_COMMAND],   // bRequest
+                cmd[opcode],                        // wValue
+                wIndex,                             // wIndex
+                bytesToRead);                       // wLength
+
+            byte[] buf = new byte[bytesToRead];
+
+            bool expectedSuccessResult = true;
+            if (isARM && armInvertedRetvals.Contains(opcode))
+                expectedSuccessResult = !expectedSuccessResult;
+
+            bool result = false;
+            lock (commsLock)
+            {
+                waitForUsbAvailable();
+                logger.debug("getCmd2: about to send {0} ({1}) with buffer length {2}", opcode.ToString(), stringifyPacket(setupPacket), buf.Length);
+                result = usbDevice.ControlTransfer(ref setupPacket, buf, buf.Length, out int bytesRead);
+
+                if (result != expectedSuccessResult || bytesRead < len)
+                {
+                    logger.error("getCmd2: failed to get SECOND_TIER_COMMAND {0} (0x{1:x4}) via DEVICE_TO_HOST ({2} of {3} bytes read, expected {4} got {5})",
+                        opcode.ToString(), cmd[opcode], bytesRead, len, expectedSuccessResult, result);
+                    logger.hexdump(buf, $"{opcode} result");
+                    return null;
+                }
+            }
+
+            if (logger.debugEnabled())
+                logger.hexdump(buf, String.Format("getCmd2: {0} (0x{1:x2}) index 0x{2:x4} (result {3}, expected {4}) ->",
+                    opcode.ToString(), cmd[opcode], wIndex, result, expectedSuccessResult));
+
+            // extract just the bytes we really needed
+            return Util.truncateArray(buf, len);
+        }
+        internal async Task<byte[]> getCmd2Async(Opcodes opcode, int len, ushort wIndex = 0, int fakeBufferLengthARM = 0)
+        {
+            if (shuttingDown)
+                return null;
+
+            int bytesToRead = len;
+            if (isARM || isStroker)
+                bytesToRead = Math.Max(bytesToRead, fakeBufferLengthARM);
+
+            UsbSetupPacket setupPacket = new UsbSetupPacket(
+                DEVICE_TO_HOST,                     // bRequestType
+                cmd[Opcodes.SECOND_TIER_COMMAND],   // bRequest
+                cmd[opcode],                        // wValue
+                wIndex,                             // wIndex
+                bytesToRead);                       // wLength
+
+            byte[] buf = new byte[bytesToRead];
+
+            bool expectedSuccessResult = true;
+            if (isARM && armInvertedRetvals.Contains(opcode))
+                expectedSuccessResult = !expectedSuccessResult;
+
+            bool result = false;
+
+            waitForUsbAvailable();
+
+            logger.debug("getCmd2: about to send {0} ({1}) with buffer length {2}", opcode.ToString(), stringifyPacket(setupPacket), buf.Length);
+            int bytesRead = 0;
+            Task<bool> task = Task.Run(() => usbDevice.ControlTransfer(ref setupPacket, buf, buf.Length, out bytesRead));
+            task.Wait();
+            result = await task; 
+
+            if (result != expectedSuccessResult || bytesRead < len)
+            {
+                logger.error("getCmd2: failed to get SECOND_TIER_COMMAND {0} (0x{1:x4}) via DEVICE_TO_HOST ({2} of {3} bytes read, expected {4} got {5})",
+                    opcode.ToString(), cmd[opcode], bytesRead, len, expectedSuccessResult, result);
+                logger.hexdump(buf, $"{opcode} result");
+                return null;
+            }
+            
+
+            if (logger.debugEnabled())
+                logger.hexdump(buf, String.Format("getCmd2: {0} (0x{1:x2}) index 0x{2:x4} (result {3}, expected {4}) ->",
+                    opcode.ToString(), cmd[opcode], wIndex, result, expectedSuccessResult));
+
+            // extract just the bytes we really needed
+            return Util.truncateArray(buf, len);
+        }
+
+        /// <summary>
+        /// send a single control transfer command (response not checked)
+        /// </summary>
+        /// <param name="opcode">the desired command</param>
+        /// <param name="wValue">an optional secondary argument used by most commands</param>
+        /// <param name="wIndex">an optional tertiary argument used by some commands</param>
+        /// <param name="buf">a data buffer used by some commands</param>
+        /// <returns>true on success, false on error</returns>
+        /// <todo>should support return code checking...most cmd opcodes return a success/failure byte</todo>
+        /// 
+        internal bool sendCmd(Opcodes opcode, ushort wValue = 0, ushort wIndex = 0, byte[] buf = null)
+        {
+            if (shuttingDown)
+                return false;
+
+            if ((isARM || isStroker) && (buf is null || buf.Length < 8))
+                buf = new byte[8];
+
+            ushort wLength = (ushort)((buf is null) ? 0 : buf.Length);
+
+            UsbSetupPacket packet = new UsbSetupPacket(
+                HOST_TO_DEVICE, // bRequestType
+                cmd[opcode],    // bRequest
+                wValue,         // wValue
+                wIndex,         // wIndex
+                wLength);       // wLength
+
+            bool? expectedSuccessResult = true;
+            if (isARM)
+            {
+                if (opcode != Opcodes.SECOND_TIER_COMMAND)
+                    expectedSuccessResult = armInvertedRetvals.Contains(opcode);
+                else
+                    expectedSuccessResult = null; // no easy way to know, as we don't pass wValue as enum (MZ: whut?)
+            }
+
+            lock (commsLock)
+            {
+                // don't enforce USB delay on laser commands...that could be dangerous
+                // or on acquire commands, which would disrupt integration throwaways 
+                // and soft synchronization
+                if (opcode != Opcodes.SET_LASER_ENABLE && opcode != Opcodes.ACQUIRE_SPECTRUM)
+                    waitForUsbAvailable();
+
+                logger.debug("sendCmd: about to send {0} ({1}) ({2})", opcode, stringifyPacket(packet), id);
+
+                bool result = usbDevice.ControlTransfer(ref packet, buf, wLength, out int bytesWritten);
+
+                if (expectedSuccessResult != null && expectedSuccessResult.Value != result)
+                {
+                    logger.error("sendCmd: failed to send {0} (0x{1:x2}) (wValue 0x{2:x4}, wIndex 0x{3:x4}, wLength 0x{4:x4}) (received {5}, expected {6})",
+                        opcode.ToString(), cmd[opcode], wValue, wIndex, wLength, result, expectedSuccessResult);
+                    return false;
+                }
+            }
+            return true;
+        }
+        internal async Task<bool> sendCmdAsync(Opcodes opcode, ushort wValue = 0, ushort wIndex = 0, byte[] buf = null)
+        {
+            if (shuttingDown)
+                return false;
+
+            if ((isARM || isStroker) && (buf is null || buf.Length < 8))
+                buf = new byte[8];
+
+            ushort wLength = (ushort)((buf is null) ? 0 : buf.Length);
+
+            UsbSetupPacket packet = new UsbSetupPacket(
+                HOST_TO_DEVICE, // bRequestType
+                cmd[opcode],    // bRequest
+                wValue,         // wValue
+                wIndex,         // wIndex
+                wLength);       // wLength
+
+            bool? expectedSuccessResult = true;
+            if (isARM)
+            {
+                if (opcode != Opcodes.SECOND_TIER_COMMAND)
+                    expectedSuccessResult = armInvertedRetvals.Contains(opcode);
+                else
+                    expectedSuccessResult = null; // no easy way to know, as we don't pass wValue as enum (MZ: whut?)
+            }
+
+            // don't enforce USB delay on laser commands...that could be dangerous
+            // or on acquire commands, which would disrupt integration throwaways 
+            // and soft synchronization
+            if (opcode != Opcodes.SET_LASER_ENABLE && opcode != Opcodes.ACQUIRE_SPECTRUM)
+                waitForUsbAvailable();
+
+            logger.debug("sendCmd: about to send {0} ({1}) ({2})", opcode, stringifyPacket(packet), id);
+
+            bool result = await Task.Run(() => usbDevice.ControlTransfer(ref packet, buf, wLength, out int bytesWritten));
+
+            if (expectedSuccessResult != null && expectedSuccessResult.Value != result)
+            {
+                logger.error("sendCmd: failed to send {0} (0x{1:x2}) (wValue 0x{2:x4}, wIndex 0x{3:x4}, wLength 0x{4:x4}) (received {5}, expected {6})",
+                    opcode.ToString(), cmd[opcode], wValue, wIndex, wLength, result, expectedSuccessResult);
+                return false;
+            }
+            
+            return true;
+        }
+
+        /// <summary>
+        /// send a single 2nd-tier control transfer command (response not checked)
+        /// </summary>
+        /// <param name="opcode">the desired command</param>
+        /// <param name="wIndex">an optional secondary argument used by some 2nd-tier commands</param>
+        /// <param name="buf">a data buffer used by some commands</param>
+        /// <returns>true on success, false on error</returns>
+        /// <todo>should support return code checking...most cmd opcodes return a success/failure byte</todo>
+        internal bool sendCmd2(Opcodes opcode, ushort wIndex = 0, byte[] buf = null)
+        {
+            if (shuttingDown)
+                return false;
+
+            if ((isARM || isStroker) && (buf is null || buf.Length < 8))
+                buf = new byte[8];
+
+            ushort wLength = (ushort)((buf is null) ? 0 : buf.Length);
+
+            UsbSetupPacket packet = new UsbSetupPacket(
+                HOST_TO_DEVICE,                     // bRequestType
+                cmd[Opcodes.SECOND_TIER_COMMAND],   // bRequest
+                cmd[opcode],                        // wValue
+                wIndex,                             // wIndex
+                wLength);                           // wLength
+
+            lock (commsLock)
+            {
+                waitForUsbAvailable();
+                logger.debug("sendCmd2: about to send {0} ({1}) ({2})", opcode, stringifyPacket(packet), id);
+                return usbDevice.ControlTransfer(ref packet, buf, wLength, out int bytesWritten);
+            }
+        }
+        internal async Task<bool> sendCmd2Async(Opcodes opcode, ushort wIndex = 0, byte[] buf = null)
+        {
+            if (shuttingDown)
+                return false;
+
+            if ((isARM || isStroker) && (buf is null || buf.Length < 8))
+                buf = new byte[8];
+
+            ushort wLength = (ushort)((buf is null) ? 0 : buf.Length);
+
+
+            UsbSetupPacket packet = new UsbSetupPacket(
+                HOST_TO_DEVICE,                     // bRequestType
+                cmd[Opcodes.SECOND_TIER_COMMAND],   // bRequest
+                cmd[opcode],                        // wValue
+                wIndex,                             // wIndex
+                wLength);                           // wLength
+
+            waitForUsbAvailable();
+
+            await Task.Run(() =>logger.debug("sendCmd2: about to send {0} ({1}) ({2})", opcode, stringifyPacket(packet), id));
+            int bytesWritten;
+            return await Task.Run(() => usbDevice.ControlTransfer(ref packet, buf, wLength, out bytesWritten));
+            
+        }
+
+
+        ////////////////////////////////////////////////////////////////////////
+        // laser
+        ////////////////////////////////////////////////////////////////////////
+
+        public virtual LaserPowerResolution laserPowerResolution { get; set; } = LaserPowerResolution.LASER_POWER_RESOLUTION_1000;
+
+        /// <param name="perc">a normalized floating-point percentage from 0.0 to 1.0 (100%)</param>
+        /// <remarks>
+        /// Not implemented as a property because it truly isn't; it's a complex 
+        /// combination of actual spectrometer properties.
+        ///
+        /// Technically you don't need to call this function at all, and can set 
+        /// the laserModulationPulseWidth, laserModulationPulsePeriod and 
+        /// laserModulationEnabled properties directly if you wish.
+        ///
+        /// Alternately, you can use the laserPowerSetpointMW property to set
+        /// laser power in mW, provided a suitable laser power calibration is
+        /// loaded onto the EEPROM.
+        /// </remarks>
+        public virtual bool setLaserPowerPercentage(float perc)
+        {
+            if (perc < 0 || perc > 1)
+                return logger.error("invalid laser power percentage (should be in range (0, 1)): {0}", perc);
+
+            UInt64 periodUS = laserModulationPeriod;
+            if (laserPowerResolution == LaserPowerResolution.LASER_POWER_RESOLUTION_100)
+                periodUS = 100;
+            else if (laserPowerResolution == LaserPowerResolution.LASER_POWER_RESOLUTION_1000)
+                periodUS = 1000;
+
+            if (periodUS == 0)
+                return logger.error("unsupported laser modulation pulse width {0}", periodUS);
+
+            UInt64 widthUS = (UInt64)Math.Round(perc * periodUS, 0);
+
+            // Turn off modulation at full laser power, exit
+            if (widthUS >= periodUS)
+            {
+                logger.debug("Turning off laser modulation (full power)");
+                laserModulationEnabled = false;
+                return true;
+            }
+
+            if (laserModulationPeriod != periodUS)
+                laserModulationPeriod = periodUS;
+            UInt64 actualPeriodUS = laserModulationPeriod;
+            if (actualPeriodUS != periodUS) // double-check
+                logger.error("Set laserModulationPeriod {0}, but actual value {1}", periodUS, actualPeriodUS);
+
+            if (laserModulationPulseWidth != widthUS)
+                laserModulationPulseWidth = widthUS;
+            UInt64 actualWidthUS = laserModulationPulseWidth;
+            if (actualWidthUS != widthUS) // double-check
+                logger.error("Set laserModulationPulseWidth {0}, but actual value {1}", widthUS, actualWidthUS);
+
+            if (!laserModulationEnabled)
+                laserModulationEnabled = true;
+
+            logger.debug("Laser power set to: {0:f2}% ({1} / {2})", 
+                (float)(100.0 * widthUS / periodUS), 
+                widthUS, 
+                periodUS);
+            return true;
+        }
+
+        /// <summary>
+        /// Use this to set the laser output power in milliWatts.
+        /// </summary>
+        ///
+        /// <remarks>
+        /// You should only attempt to set this property if you have already 
+        /// verified EEPROM.hasLaserPowerCalibration().
+        ///
+        /// You should only attempt to read this property AFTER setting a value;
+        /// the getter simply returns the most recently successfully set setpoint.
+        ///
+        /// Setting this property will yield undefined results if no laser power 
+        /// calibration is provided in the spectrometer, but never outside the 
+        /// physical PWM duty cycle bounds (0, 100%).
+        /// </remarks>
+        ///
+        /// <see cref="EEPROM.hasLaserPowerCalibration"/>
+        public virtual float laserPowerSetpointMW
+        {
+            get
+            {
+                return laserPowerSetpointMW_;
+            }
+            set
+            {
+                if (!eeprom.hasLaserPowerCalibration())
+                {
+                    logger.error("can't set laser power in mW without a laser power calibration");
+                    laserPowerSetpointMW_ = 0;
+                    return;
+                }
+
+                // generate and cache the MW
+                if (ignorePowerLimits)
+                    laserPowerSetpointMW_ = value;
+                else
+                    laserPowerSetpointMW_ = Math.Min(eeprom.maxLaserPowerMW, Math.Max(eeprom.minLaserPowerMW, value));
+
+                // convert to percent and apply
+                float perc = eeprom.laserPowerCoeffs[0]
+                          + eeprom.laserPowerCoeffs[1] * laserPowerSetpointMW_
+                          + eeprom.laserPowerCoeffs[2] * laserPowerSetpointMW_ * laserPowerSetpointMW_
+                          + eeprom.laserPowerCoeffs[3] * laserPowerSetpointMW_ * laserPowerSetpointMW_ * laserPowerSetpointMW_;
+                perc /= 100;
+                if (perc > 1.0f)
+                    perc = 1.0f;
+                if (perc < 0.0f)
+                    perc = 0.0f;
+                setLaserPowerPercentage(perc);
+            }
+        }
+        protected float laserPowerSetpointMW_ = 0;
+
+        public bool ignorePowerLimits { get; set; } = false;
+
+        public ushort getDAC_UNUSED()
+        {
+            Task<ushort> task = Task.Run(async () => await getDAC_UNUSEDAsync());
+            return task.Result;
+        }
+        public async Task<ushort> getDAC_UNUSEDAsync() { return Unpack.toUshort(await getCmdAsync(Opcodes.GET_DETECTOR_TEC_SETPOINT, 2, 1)); }
+
+        public bool setDFUMode()
+        {
+            Task<bool> task = Task.Run(async () => await setDFUModeAsync());
+            return task.Result;
+        }
+
+        // this is not a Property because it has no value and cannot be undone
+        public bool resetFPGA()
+        {
+            Task<bool> task = Task.Run(async () => await resetFPGAAsync());
+            return task.Result;
+        }
+
+        // this is not a Property because it has no value and cannot be undone
+        public async Task<bool> setDFUModeAsync()
+        {
+            if (!isARM)
+                return logger.error("setDFUMode only applicable to ARM-based spectrometers (not {0})", featureIdentification.boardType);
+
+            logger.info("Setting DFU mode");
+            return await sendCmdAsync(Opcodes.SET_DFU_MODE);
+        }
+
+        // this is not a Property because it has no value and cannot be undone
+        public async Task<bool> resetFPGAAsync()
+        {
+            logger.info("Resetting FPGA");
+            bool good = sendCmd(Opcodes.FPGA_RESET);
+
+            bool cacheHighGain = highGainModeEnabled;
+            readOnce.Remove(Opcodes.GET_CF_SELECT);
+            highGainModeEnabled = cacheHighGain;
+
+            uint cacheIntTime = integrationTimeMS;
+            readOnce.Remove(Opcodes.GET_INTEGRATION_TIME);
+            integrationTimeMS = cacheIntTime;
+
+            float cacheGain = detectorGain;
+            readOnce.Remove(Opcodes.GET_DETECTOR_GAIN);
+            detectorGain = cacheGain;
+
+            short cacheOffset = detectorOffset;
+            readOnce.Remove(Opcodes.GET_DETECTOR_OFFSET);
+            detectorOffset = cacheOffset;
+
+            float cacheGainOdd = detectorGainOdd;
+            readOnce.Remove(Opcodes.GET_DETECTOR_GAIN_ODD);
+            detectorGainOdd = cacheGainOdd;
+
+            short cacheOffsetOdd = detectorOffsetOdd;
+            readOnce.Remove(Opcodes.GET_DETECTOR_OFFSET_ODD);
+            detectorOffsetOdd = cacheOffsetOdd;
+            return good;
+        }
+
+        ////////////////////////////////////////////////////////////////////////
+        // getSpectrum
+        ////////////////////////////////////////////////////////////////////////
+
+        /// <summary>
+        /// If a spectrometer has bad_pixels configured in the EEPROM, then average 
+        /// over them in the driver.
+        /// </summary> 
+        protected void correctBadPixels(ref double[] spectrum)
+        {
+            if (eeprom.badPixelList.Count == 0)
+                return;
+
+            if (spectrum is null || spectrum.Length == 0)
+                return;
+
+            // iterate over each bad pixel
+            int i = 0;
+            while (i < eeprom.badPixelList.Count)
+            {
+                short badPix = eeprom.badPixelList[i];
+
+                if (badPix == 0)
+                {
+                    // handle the left edge
+                    short nextGood = (short)(badPix + 1);
+                    while (eeprom.badPixelSet.Contains(nextGood) && nextGood < spectrum.Length)
+                    {
+                        nextGood++;
+                        i++;
+                    }
+                    if (nextGood < spectrum.Length)
+                        for (int j = 0; j < nextGood; j++)
+                            spectrum[j] = spectrum[nextGood];
+
+                    i++;
+                }
+                else
+                {
+                    // find previous good pixel
+                    short prevGood = (short)(badPix - 1);
+                    while (eeprom.badPixelSet.Contains(prevGood) && prevGood >= 0)
+                        prevGood -= 1;
+
+                    if (prevGood >= 0)
+                    {
+                        // find next good pixel
+                        short nextGood = (short)(badPix + 1);
+                        while (eeprom.badPixelSet.Contains(nextGood) && nextGood < spectrum.Length)
+                        {
+                            nextGood += 1;
+                            i += 1;
+                        }
+
+                        if (nextGood < spectrum.Length)
+                        {
+                            // For now, draw a line between previous and next good pixels.
+                            //
+                            // Note that obviously this is in pixel-space, and not non-linear
+                            // wavelength or wavenumber space.  It is debateable as to which
+                            // would be more accurate...but the difference would only matter
+                            // if we had multiple consecutative bad pixels which didn't fall
+                            // on an edge of the spectrum, which should not be a common 
+                            // allowed circumstance.
+                            //
+                            // TODO: consider some kind of curve-fit instead of this linear
+                            //       interpolation (THAT could matter in non-linear space).
+                            //       Note that if chosen, we'd still want that to be done
+                            //       BEFORE boxcar etc.
+                            double delta = spectrum[nextGood] - spectrum[prevGood];
+                            int rng = nextGood - prevGood;
+                            double step = delta / rng;
+                            for (int j = 0; j < rng - 1; j++)
+                                spectrum[prevGood + j + 1] = spectrum[prevGood] + step * (j + 1);
+                        }
+                        else
+                        {
+                            // we ran off the high end, so copy-right
+                            for (short j = badPix; j < spectrum.Length; j++)
+                                spectrum[j] = spectrum[prevGood];
+                        }
+                    }
+
+                    // advance to next bad pixel
+                    i++;
+                }
+            }
+        }
+
+        protected void correctBin2x2(ref double[] spectrum)
+        { 
+            if (eeprom.featureMask.bin2x2 && !areaScanEnabled)
+                for (int i = 0; i < spectrum.Length - 1; i++)
+                    spectrum[i] = (spectrum[i] + spectrum[i + 1]) / 2.0;
+        }
+
+        /// <summary>
+        /// Take a single complete spectrum, including any configured scan 
+        /// averaging, boxcar, dark subtraction, inversion, binning, and
+        /// optionally relative intensity correction.
+        /// </summary>
+        ///
+        /// <param name="forceNew">not used in base class (provided for specialized subclasses)</param>
+        ///
+        /// <returns>The acquired spectrum as an array of doubles</returns>
+        public virtual double[] getSpectrum(bool forceNew = false)
+        {
+            Task<double[]> task = Task.Run(async () => await getSpectrumAsync(forceNew));
+            return task.Result;
+        }
+        public virtual async Task<double[]> getSpectrumAsync(bool forceNew=false)
+        {
+            var driver = Driver.getInstance();
+            
+            uptime.setError(uniqueKey); // assume acquisition may fail
+            currentAcquisitionCancelled = false;
+
+            /*
+            lock (acquisitionLock)
+            {
+                logger.debug("acquired acquisition lock for get spectrum");
+            }
+            */
+
+            int retries = 0;
+            double[] sum = null;
+            while (true)
+            {
+                if (currentAcquisitionCancelled || shuttingDown)
+                    return null;
+
+                if (areaScanEnabled && fastAreaScan)
+                {
+                    try
+                    {
+                        sum = getAreaScanLightweight();
+                    }
+                    catch (Exception e)
+                    {
+                        logger.error("Area scan failed out with error {0}", e.Message);
+                    }
+                }
+                else
+                {
+                    sum = await getSpectrumRawAsync();
+                }
+                if (currentAcquisitionCancelled || shuttingDown)
+                    return null;
+
+                if (sum != null)
+                    break;
+
+                if (retries++ < acquisitionMaxRetries && !untetheredAcquisitionEnabled)
+                {
+                    // retry the whole thing (including ACQUIRE)
+                    logger.error($"getSpectrum: received null from getSpectrumRaw, attempting retry {retries}");
+                    continue;
+                }
+                else if (errorOnTimeout)
+                {
+                    // display error if configured
+                    logger.error($"getSpectrum: getSpectrumRaw returned null ({id})");
+                }
+                return null;
+            }
+            logger.debug("getSpectrum: received {0} pixels", sum.Length);
+
+            if (scanAveraging_ > 1)
+            {
+                // logger.debug("getSpectrum: getting additional spectra for averaging");
+                for (uint i = 1; i < scanAveraging_; i++)
+                {
+                    // don't send a new SW trigger if using continuous acquisition
+                    double[] tmp;
+                    while (true)
+                    {
+                        if (currentAcquisitionCancelled || shuttingDown)
+                            return null;
+
+                        if (areaScanEnabled && fastAreaScan)
+                        {
+                            tmp = getAreaScanLightweight();
+                        }
+                        else
+                        {
+                            tmp = await getSpectrumRawAsync();
+                        }
+
+                        if (currentAcquisitionCancelled || shuttingDown)
+                            return null;
+
+                        if (tmp != null)
+                            break;
+
+                        if (retries++ < acquisitionMaxRetries)
+                        {
+                            // retry the whole thing (including ACQUIRE)
+                            logger.error($"getSpectrum: received null from getSpectrumRaw, attempting retry {retries}");
+                            continue;
+                        }
+                        else if (errorOnTimeout)
+                        {
+                            // display error if configured
+                            logger.error($"getSpectrum: getSpectrumRaw returned null ({id})");
+                        }
+                        return null;
+                    }
+                    if (tmp is null)
+                        return null;
+
+                    for (int px = 0; px < sum.Length; px++)
+                        sum[px] += tmp[px];
+                }
+
+                for (int px = 0; px < sum.Length; px++)
+                    sum[px] /= scanAveraging_;
+            }
+
+            // This should come BEFORE bin2x2
+            correctBadPixels(ref sum);
+
+            correctBin2x2(ref sum);
+
+            if (dark != null && dark.Length == sum.Length)
+                for (int px = 0; px < pixels; px++)
+                    sum[px] -= dark_[px];
+
+            // important note on order of operations below - TS
+            if (ramanIntensityCorrectionEnabled)
+                sum = correctRamanIntensity(sum);
+
+            // this should be enough to update the cached value
+            if (readTemperatureAfterSpectrum && eeprom.hasCooling)
+                _ = detectorTemperatureDegC;
+
+            spectrumCount++;
+            uptime.setSuccess(uniqueKey);
+
+            if (boxcarHalfWidth_ > 0)
+                return Util.applyBoxcar(boxcarHalfWidth_, sum);
+            else
+                return sum;
+            
+        }
+
+
+        /// <summary>
+        /// Performs SRM correction on the given spectrum using the ROI and coefficients on EEPROM.
+        /// Non-ROI pixels are not corrected. If ROI or relative intensity coefficients appear
+        /// invalid, original spectrum is returned.
+        /// </summary>
+        ///
+        /// <returns>The given spectrum, with ROI srm-corrected, as an array of doubles</returns>
+        /// 
+        public double[] correctRamanIntensity(double[] spectrum) => eeprom.intensityCorrectionCoeffs != null && eeprom.intensityCorrectionOrder != 0 ? Util.applyRamanCorrection(spectrum, eeprom.intensityCorrectionCoeffs, eeprom.ROIHorizStart, eeprom.ROIHorizEnd) : spectrum;
+        
+
+        /// <summary>
+        /// Whether to correct the y-axis using SRM-derived correction factors,
+        /// stored as coefficients on the spectrometer.
+        /// </summary>
+        ///
+        /// <remarks>
+        /// This y-axis correction is only considered to be valid for raman spectrometers.
+        /// 
+        /// If a user plans on using dark correction, the dark should be collected BEFORE
+        /// raman correction is enabled, and if the dark needs to be retaken, the correction
+        /// should be toggled around the collection. 
+        /// 
+        /// So, the general flow for dark and y-axis corrected sample collection should be as follows:
+        /// Take Dark -> Enable Correction -> Take Raman Sample(s) -> Disable Correction -> Take Dark -> Repeat
+        /// 
+        /// </remarks>
+        public bool ramanIntensityCorrectionEnabled
+        {
+            get
+            {
+                return _ramanIntensityCorrectionEnabled;
+            }
+            set
+            {
+                _ramanIntensityCorrectionEnabled = value;
+            }
+        }
+
+        bool _ramanIntensityCorrectionEnabled = false;
+
+        public bool sendSWTrigger()
+        {
+            Task<bool> task = Task.Run(async () => await sendSWTriggerAsync());
+            return task.Result;
+        }
+        public async Task<bool> sendSWTriggerAsync()
+        {
+            byte[] buf = null;
+            if (isARM)
+                buf = new byte[8];
+
+            logger.debug("sending SW trigger");
+            acquireCount++;
+            var wValue = (ushort)(untetheredAcquisitionEnabled ? 1 : 0);
+            return await sendCmdAsync(Opcodes.ACQUIRE_SPECTRUM, wValue, buf: buf);
+        }
+
+        /// <summary>
+        /// Generate a throwaway spectrum, such as following a change in 
+        /// integration time on spectrometers requiring such.
+        /// </summary>
+        ///
+        /// <remarks>
+        /// If the caller doesn't want to block on this, they can always change
+        /// integrationTimeMS within a Task.Run closure.
+        /// </remarks>
+        ///
+        /// <todo>
+        /// Consider simply disabling this feature (returning from this function)
+        /// if autoTrigger is disabled or using HW triggering.  In such cases, if
+        /// the user wants a throwaway, they can generate it themselves.
+        /// </todo>
+        /// 
+        void performThrowawaySpectrum()
+        {
+            Task task = Task.Run(async () => await performThrowawaySpectrumAsync());
+            task.Wait();
+        }
+        async Task performThrowawaySpectrumAsync()
+        {
+            logger.debug("generating throwaway spectrum");
+            // send a trigger if getSpectrumRaw won't
+            if (!autoTrigger || triggerSource_ != TRIGGER_SOURCE.INTERNAL)
+                await sendSWTriggerAsync();
+            await getSpectrumRawAsync();
+        }
+
+        public void flushReaders()
+        {
+            foreach (UsbEndpointReader spectralReader in endpoints)
+                spectralReader.ReadFlush();
+        }
+
+        /// <summary>
+        /// just the bytes, ma'am
+        /// </summary> 
+        ///
+        /// <param name="skipTrigger">
+        /// allows getSpectrum to suppress SW triggers when scanAveraging, on scans after
+        /// the first, if scanAveragingIsContinuous
+        /// </param>
+        /// 
+        protected virtual double[] getSpectrumRaw(bool skipTrigger = false)
+        {
+            Task<double[]> task = Task.Run(async () => await getSpectrumRawAsync(skipTrigger));
+            return task.Result;
+        }
+
+        protected virtual async Task<double[]> getSpectrumRawAsync(bool skipTrigger=false)
+        {
+            logger.debug($"getSpectrumRaw: requesting spectrum {id}");
+            byte[] buf = null;
+            if (isARM)
+                buf = new byte[8];
+
+            // request a spectrum
+            if (triggerSource_ == TRIGGER_SOURCE.INTERNAL && autoTrigger && !skipTrigger)
+                await sendSWTriggerAsync();
+
+            if ((isStroker) && !areaScanEnabled)
+            {
+                var strokerDelayMS = integrationTimeMS_ + 5;
+                logger.debug($"getSpectrumRaw: extra Stroker delay {strokerDelayMS}ms");
+                Thread.Sleep((int)strokerDelayMS);
+            }
+
+            if (untetheredAcquisitionEnabled)
+                if (!(await waitForUntetheredDataAsync()))
+                    return null;
+
+            ////////////////////////////////////////////////////////////////////
+            // read spectrum
+            ////////////////////////////////////////////////////////////////////
+
+            if (useReadoutMutex)
+                readoutMutex.WaitOne();
+
+            double[] spec = new double[pixels]; // default to all zeros
+
+            int pixelsRead = 0;
+            foreach (UsbEndpointReader spectralReader in endpoints)
+            {
+                // read all expected pixels from the endpoint
+                uint[] subspectrum = null;
+
+                // with retry logic
+                const int maxRetries = 3;
+                int retries = 0;
+                while (true)
+                {
+                    try
+                    {
+                        // read all expected pixels from the endpoint
+                        if (isStroker && retries == 0)
+                        {
+                            subspectrum = readSubspectrumStroker(spectralReader, pixelsPerEndpoint);
+                            if (areaScanEnabled)
+                                pixelsPerEndpoint *= LEGACY_VERTICAL_PIXELS;
+                            spec = new double[pixelsPerEndpoint];
+                        }
+                        else
+                        {
+                            subspectrum = await readSubspectrumAsync(spectralReader, pixelsPerEndpoint);
+                        }
+                        break;
+                    }
+                    catch (Exception ex)
+                    {
+                        logger.error($"{id} Caught exception in WasatchNET.Spectrometer.getSpectrumRaw: {ex}");
+                        retries++;
+                        if (retries >= maxRetries)
+                        {
+                            logger.error($"giving up after {retries} retries");
+                            if (useReadoutMutex)
+                                readoutMutex.ReleaseMutex();
+                            return null;
+                        }
+
+                        logger.error("reconnecting");
+                        var ok = reconnect();
+                        if (ok)
+                        {
+                            logger.error("reconnection succeeded, retrying read");
+                            continue;
+                        }
+                        else
+                        {
+                            logger.error("reconnection failed, giving up");
+                            if (useReadoutMutex)
+                                readoutMutex.ReleaseMutex();
+                            return null;
+                        }
+                    }
+                }
+
+                // verify that exactly the number expected were received
+                if (subspectrum is null || subspectrum.Length != pixelsPerEndpoint)
+                {
+                    if (!currentAcquisitionCancelled && errorOnTimeout)
+                        logger.error($"failed when reading subspectrum from 0x{spectralReader.EpNum:x2} ({id})");
+                    Thread.Sleep(delayAfterBulkEndpointErrorMS);
+                    if (isStroker && areaScanEnabled)
+                        pixelsPerEndpoint /= LEGACY_VERTICAL_PIXELS;
+                    if (useReadoutMutex)
+                        readoutMutex.ReleaseMutex();
+                    return null;
+                }
+
+                if (isInGaAs && !eeprom.featureMask.evenOddHardwareCorrected)
+                    subspectrum = correctIngaasEvenOdd(subspectrum);
+
+                // append while converting to double
+                for (int i = 0; i < pixelsPerEndpoint; i++)
+                    spec[i + pixelsRead] = subspectrum[i];
+
+                pixelsRead += pixelsPerEndpoint;
+            }
+
+            // release the mutex...other spectrometers can proceed with their reads
+            if (useReadoutMutex)
+                readoutMutex.ReleaseMutex();
+
+            if (isStroker && areaScanEnabled)
+                pixelsPerEndpoint /= LEGACY_VERTICAL_PIXELS;
+
+            if (hasMarker)
+            {
+                shiftedMarkerCount = 0;
+                if (spec[0] != SPECTRUM_START_MARKER)
+                    logger.error($"MARKER: first pixel does not match marker ({id})");
+
+                for (int i = 1; i < spec.Length; i++)
+                {
+                    if (spec[i] == SPECTRUM_START_MARKER)
+                    {
+                        logger.error($"MARKER found at pixel {i} ({id})");
+                        shiftedMarkerCount++;
+                    }
+                }
+
+                // regardless, overwrite the marker now that we've processed it
+                spec[0] = spec[1];
+            }
+
+            if (eeprom.featureMask.invertXAxis)
+                Array.Reverse(spec);
+
+            if (isSiG)
+            {
+                // overwrite last pixel
+                spec[pixels - 1] = spec[pixels - 2];
+            }
+
+            if (eeprom.featureMask.bin2x2 && !areaScanEnabled)
+            {
+                if (eeprom.horizontalBinningMethod == EEPROM.HORIZONTAL_BINNING_METHOD.BIN_2X2)
+                {
+                    var smoothed = new double[spec.Length];
+                    for (int i = 0; i < spec.Length - 1; i++)
+                        smoothed[i] = (spec[i] + spec[i + 1]) / 2.0;
+                    smoothed[spec.Length - 1] = spec[spec.Length - 1];
+                    spec = smoothed;
+                }
+                else if (eeprom.horizontalBinningMethod == EEPROM.HORIZONTAL_BINNING_METHOD.BIN_4X2_AVG)
+                {
+                    var smoothed = new double[spec.Length];
+                    for (int i = 0; i < spec.Length - 1; i += 2)
+                    {
+                        smoothed[i] = (spec[i] + spec[i + 1]) / 2.0;
+                    }
+                    for (int i = 1; i < spec.Length - 1; i += 2)
+                    {
+                        if (i < spec.Length - 2)
+                        {
+                            smoothed[i] = (smoothed[i - 1] + smoothed[i + 1]) / 2.0;
+                        }
+                    }
+                    for (int i =  spec.Length - 3; i < spec.Length; ++i)
+                    {
+                        if (smoothed[i] == 0)
+                            smoothed[i] = spec[i];
+                    }
+
+                    smoothed[spec.Length - 1] = spec[spec.Length - 1];
+                    spec = smoothed;
+                }
+            }
+
+            logger.debug("getSpectrumRaw: returning {0} pixels", spec.Length);
+
+            // logger.debug("getSpectrumRaw({0}): {1}", id, string.Join<double>(", ", spec));
+
+            lastSpectrum = spec;
+            return spec;
+        }
+
+        /// <returns>true if poll was successful (data ready), false on error</returns>
+        bool waitForUntetheredData()
+        {
+            Task<bool> task = Task.Run(async () => await waitForUntetheredDataAsync());
+            return task.Result;
+        }
+        async Task<bool> waitForUntetheredDataAsync()
+        {
+            while (true)
+            {
+                Thread.Sleep(1000);
+                var status = await getUntetheredCaptureStatusAsync();
+                logger.debug($"waitForUntetheredData: UntetheredCaptureStatus {status}");
+                if (status == UntetheredCaptureStatus.IDLE)
+                    return true;
+                else if (status == UntetheredCaptureStatus.ERROR)
+                    return false;
+            }
+        }
+
+        
+
+        protected virtual double[] getAreaScanLightweight()
+        {
+            double[] temp = new double[pixels]; // default to all zeros
+            double[] sum = new double[temp.Length * eeprom.activePixelsVert];
+
+            Task<bool> task = Task.Run(async () => await sendSWTriggerAsync());
+
+            for (int i = 0; i < eeprom.activePixelsVert; ++i)
+                {
+                    //temp = getSpectrumRaw(true)
+                    int pixelsRead = 0;
+                    foreach (UsbEndpointReader spectralReader in endpoints)
+                    {
+                        // read all expected pixels from the endpoint
+                        uint[] subspectrum = null;
+                        subspectrum = readSubspectrumLightweight(spectralReader, pixelsPerEndpoint);
+                        for (int j = 0; j < pixelsPerEndpoint; j++)
+                            temp[j + pixelsRead] = subspectrum[j];
+
+                        pixelsRead += pixelsPerEndpoint;
+                        Thread.Sleep(5);
+                    }
+
+                    temp.CopyTo(sum, temp.Length * i);
+                    //Thread.Sleep(detectorOffset + 1);
+                }
+            
+
+            return sum;
+        }
+
+        public virtual ushort[] getFrame(bool direct = true)
+        {
+            return null;
+        }
+
+        uint[] readImage(UsbEndpointReader spectralReader, int pixelsPerEndpoint)
+        {
+            ////////////////////////////////////////////////////////////////////
+            // Read all the expected bytes.  Don't mess with demarshalling into
+            // pixels yet, because we might get them in odd-sized batches.
+            ////////////////////////////////////////////////////////////////////
+
+            int chunk_size = pixelsPerEndpoint / 2;
+            int maxLines = 150;
+
+            int bytesPerEndpoint = pixelsPerEndpoint * 2 * maxLines;
+            bool triggerWasExternal = triggerSource == TRIGGER_SOURCE.EXTERNAL;
+
+            byte[] subspectrumBytes = new byte[bytesPerEndpoint];  // initialize to zeros
+
+            int bytesReadThisEndpoint = 0;
+            int bytesRemainingToRead = bytesPerEndpoint;
+            while (bytesReadThisEndpoint < bytesPerEndpoint)
+            {
+                // compute this inside the loop, just in case (if doing external
+                // triggering), someone changes integration time during trigger wait
+                int timeoutMS = generateTimeoutMS();
+
+                // read the next block of data
+                ErrorCode err = new ErrorCode();
+                int bytesRead = 0;
+                try
+                {
+                    int bytesToRead = chunk_size - bytesReadThisEndpoint;
+                    logger.debug("readImage: attempting to read {0} bytes of spectrum from endpoint {1} with timeout {2}ms", bytesToRead, spectralReader, timeoutMS);
+                    err = spectralReader.Read(subspectrumBytes, bytesReadThisEndpoint, chunk_size, timeoutMS, out bytesRead);
+                    logger.debug("readImage: read {0} bytes of spectrum from endpoint {1} (ErrorCode {2})", bytesRead, spectralReader, err.ToString());
+                }
+                catch (Exception ex)
+                {
+                    logger.error("readImage: caught exception reading endpoint: {0}", ex.Message);
+                    return null; 
+                }
+
+                bytesReadThisEndpoint += bytesRead;
+                logger.debug("readImage: bytesReadThisEndpoint now {0}", bytesReadThisEndpoint);
+
+                if (bytesReadThisEndpoint == 0 && !triggerWasExternal)
+                {
+                    logger.error("readImage: read nothing (timeout?)");
+                    return null; 
+                }
+
+                if (bytesReadThisEndpoint > bytesPerEndpoint)
+                {
+                    logger.error("readImage: read too many bytes on endpoint {0} (read {1} of expected {2})", spectralReader, bytesReadThisEndpoint, bytesPerEndpoint);
+                    break;
+                }
+
+                if (triggerWasExternal && triggerSource != TRIGGER_SOURCE.EXTERNAL)
+                {
+                    // need to do this so software can send an ACQUIRE command, else we'll
+                    // loop forever
+                    logger.debug("triggering switched from external to internal...resetting");
+                    return null; 
+                }
+
+                if (triggerSource == TRIGGER_SOURCE.EXTERNAL && !shuttingDown)
+                {
+                    // we don't know how long we'll have to wait for the trigger, so just loop and hope
+                    // (should probably only catch Timeout exceptions...)
+                    logger.debug("readImage: still waiting for external trigger");
+                }
+            }
+
+            ////////////////////////////////////////////////////////////////////
+            // To get here, we should have exactly the expected number of bytes
+            ////////////////////////////////////////////////////////////////////
+
+            // demarshall into pixels
+            uint[] subspectrum = new uint[pixelsPerEndpoint];
+            for (int i = 0; i < pixelsPerEndpoint; i++)
+                subspectrum[i] = (uint)(subspectrumBytes[i * 2] | (subspectrumBytes[i * 2 + 1] << 8));  // LSB-MSB
+
+            logger.debug("readImage: returning subspectrum");
+            return subspectrum;
+        }
+
+        uint[] readSubspectrumStroker(UsbEndpointReader spectralReader, int pixelsPerEndpoint)
+        {
+            ////////////////////////////////////////////////////////////////////
+            // Read all the expected bytes.  Don't mess with demarshalling into
+            // pixels yet, because we might get them in odd-sized batches.
+            ////////////////////////////////////////////////////////////////////
+
+            int chunk_size = pixelsPerEndpoint / 2;
+
+            int maxLines = LEGACY_VERTICAL_PIXELS;
+
+            int bytesPerEndpoint;
+            if (!areaScanEnabled)
+                bytesPerEndpoint = pixelsPerEndpoint * 2;
+            else
+            {
+                bytesPerEndpoint = pixelsPerEndpoint * 2 * maxLines;
+                pixelsPerEndpoint *= maxLines;
+            }
+
+            chunk_size = bytesPerEndpoint;
+
+            bool triggerWasExternal = triggerSource == TRIGGER_SOURCE.EXTERNAL;
+
+            byte[] subspectrumBytes = new byte[bytesPerEndpoint];  // initialize to zeros
+
+            int bytesReadThisEndpoint = 0;
+            int bytesRemainingToRead = bytesPerEndpoint;
+            while (bytesReadThisEndpoint < bytesPerEndpoint)
+            {
+                // compute this inside the loop, just in case (if doing external
+                // triggering), someone changes integration time during trigger wait
+                int timeoutMS = generateTimeoutMS();
+
+                // read the next block of data
+                ErrorCode err = new ErrorCode();
+                int bytesRead = 0;
+                try
+                {
+                    int bytesToRead = chunk_size - bytesReadThisEndpoint;
+                    logger.debug("readSubspectrumStroker: attempting to read {0} bytes of spectrum from endpoint {1} with timeout {2}ms", bytesToRead, spectralReader, timeoutMS);
+                    err = spectralReader.Read(subspectrumBytes, bytesReadThisEndpoint, chunk_size, timeoutMS, out bytesRead);
+                    logger.debug("readSubspectrumStroker: read {0} bytes of spectrum from endpoint {1} (ErrorCode {2})", bytesRead, spectralReader, err.ToString());
+                }
+                catch (Exception ex)
+                {
+                    logger.error("readSubspectrumStroker: caught exception reading endpoint: {0}", ex.Message);
+                    return null; //  break;  // should be return null;
+                }
+
+                bytesReadThisEndpoint += bytesRead;
+                logger.debug("readSubspectrumStroker: bytesReadThisEndpoint now {0}", bytesReadThisEndpoint);
+
+                if (bytesReadThisEndpoint == 0 && !triggerWasExternal)
+                {
+                    logger.error("readSubspectrumStroker: read nothing (timeout?)");
+                    return null;
+                }
+
+                if (bytesReadThisEndpoint > bytesPerEndpoint)
+                {
+                    logger.error("readSubspectrumStroker: read too many bytes on endpoint {0} (read {1} of expected {2})", spectralReader, bytesReadThisEndpoint, bytesPerEndpoint);
+                    break;
+                }
+
+                if (triggerWasExternal && triggerSource != TRIGGER_SOURCE.EXTERNAL)
+                {
+                    // need to do this so software can send an ACQUIRE command, else we'll
+                    // loop forever
+                    logger.debug("readSubspectrumStroker: triggering switched from external to internal...resetting");
+                    return null; 
+                }
+
+                if (triggerSource == TRIGGER_SOURCE.EXTERNAL && !shuttingDown)
+                {
+                    // we don't know how long we'll have to wait for the trigger, so just loop and hope
+                    // (should probably only catch Timeout exceptions...)
+                    logger.debug("readSubspectrumStroker: still waiting for external trigger");
+                }
+            }
+
+            ////////////////////////////////////////////////////////////////////
+            // To get here, we should have exactly the expected number of bytes
+            ////////////////////////////////////////////////////////////////////
+
+            // demarshall into pixels
+            uint[] subspectrum = new uint[pixelsPerEndpoint];
+            for (int i = 0; i < pixelsPerEndpoint; i++)
+                subspectrum[i] = (uint)(subspectrumBytes[i * 2] | (subspectrumBytes[i * 2 + 1] << 8));  // LSB-MSB
+
+            logger.debug("readSubspectrumStroker: returning subspectrum");
+            return subspectrum;
+        }
+
+        int generateTimeoutMS()
+        {
+            ////////////////////////////////////////////////////////////////////
+            // if an explicit timeout was provided, use that
+            ////////////////////////////////////////////////////////////////////
+
+            if (acquisitionTimeoutMS != null)
+                return (int)acquisitionTimeoutMS;
+            else if (acquisitionTimeoutTimestamp != null)
+            {
+                var now = DateTime.Now;
+                DateTime then = (DateTime)acquisitionTimeoutTimestamp;
+                if (acquisitionTimeoutTimestamp > now)
+                    return (int)(then - now).TotalMilliseconds;
+            }
+
+            ////////////////////////////////////////////////////////////////////
+            // compute a default timeout
+            ////////////////////////////////////////////////////////////////////
+
+            // give SiG more time, as it may need to do 6 internal throwaway
+            // if it's coming back from a power-save mode
+            int acquisitions = isSiG ? 8 : 2;
+
+            // give more time if we have lots of connected spectrometers, as 
+            // USB is ultimately serial
+            const int windowMS = 500;
+
+            return (int)(integrationTimeMS_ * acquisitions +
+                         windowMS * Driver.getInstance().getNumberOfSpectrometers());
+        }
+
+        // Given one endpoint (e.g. Ep02 or Ep06), read exactly the number of pixels 
+        // expected on the endpoint.  Try to do it in one go, but loop around if
+        // it comes out in chunks.  Log an error and return NULL if anything goes
+        // wrong (timeout in non-triggering context, or reading too many bytes).
+        //
+        // MZ: I don't like that "pixelsPerEndpoint" (which is already a Spectrometer
+        //     attribute) is here being "shadowed" (overwritten) by a local parameter
+        //     name.  Recommend picking a different parameter name.
+        uint[] readSubspectrum(UsbEndpointReader spectralReader, int pixelsPerEndpoint)
+        {
+            Task<uint[]> task = Task.Run(async () => await readSubspectrumAsync(spectralReader, pixelsPerEndpoint));
+            return task.Result;
+        }
+        async Task<uint[]> readSubspectrumAsync(UsbEndpointReader spectralReader, int pixelsPerEndpoint)
+        {
+            ////////////////////////////////////////////////////////////////////
+            // Read all the expected bytes.  Don't mess with demarshalling into
+            // pixels yet, because we might get them in odd-sized batches.
+            ////////////////////////////////////////////////////////////////////
+
+            int bytesPerEndpoint = pixelsPerEndpoint * 2;
+            bool triggerWasExternal = triggerSource == TRIGGER_SOURCE.EXTERNAL;
+
+            byte[] subspectrumBytes = new byte[bytesPerEndpoint];  // initialize to zeros
+
+            int bytesReadThisEndpoint = 0;
+            int bytesRemainingToRead = bytesPerEndpoint;
+
+            while (bytesReadThisEndpoint < bytesPerEndpoint)
+            {
+                // compute this inside the loop, just in case (if doing external
+                // triggering), someone changes integration time during trigger wait
+                int timeoutMS = generateTimeoutMS();
+
+                // read the next block of data
+                ErrorCode err = new ErrorCode();
+                int bytesRead = 0;
+                try
+                {
+                    int bytesToRead = bytesPerEndpoint - bytesReadThisEndpoint;
+                    logger.debug($"readSubspectrum: attempting to read {bytesToRead} bytes of spectrum from endpoint 0x{spectralReader.EpNum:x2} with timeout {timeoutMS}ms ({id})");
+                    err = await Task.Run(() => spectralReader.Read(subspectrumBytes, bytesReadThisEndpoint, bytesPerEndpoint - bytesReadThisEndpoint, timeoutMS, out bytesRead));
+                    logger.debug($"readSubspectrum: read {bytesRead} bytes of spectrum from endpoint 0x{spectralReader.EpNum:x2} ({err}) ({id})");
+                }
+                catch (Exception ex)
+                {
+                    logger.error("readSubspectrum: caught exception reading endpoint ({id}): {0}", ex.Message);
+                    return null; 
+                }
+
+                bytesReadThisEndpoint += bytesRead;
+                logger.debug($"readSubspectrum: bytesReadThisEndpoint now {bytesReadThisEndpoint} ({id})");
+                if (bytesReadThisEndpoint == bytesPerEndpoint)
+                    break;
+
+                if (bytesRead == 0 && !triggerWasExternal)
+                {
+                    logger.error($"readSubspectrum: read nothing (timeout?) ({id})");
+                    return null; 
+                }
+
+                if (bytesReadThisEndpoint > bytesPerEndpoint)
+                {
+                    logger.error($"readSubspectrum: read too many bytes on endpoint 0x{spectralReader.EpNum:x2} (read {bytesReadThisEndpoint} of expected {bytesPerEndpoint}) ({id})");
+                    break; 
+                }
+
+                if (triggerWasExternal && triggerSource != TRIGGER_SOURCE.EXTERNAL)
+                {
+                    // need to do this so software can send an ACQUIRE command, else we'll
+                    // loop forever
+                    logger.debug($"triggering switched from external to internal...resetting ({id})");
+                    return null; 
+                }
+
+                if (currentAcquisitionCancelled)
+                {
+                    logger.debug("readSubspectrum: current acquisition cancelled");
+                    return null;
+                }
+
+                if (triggerSource == TRIGGER_SOURCE.EXTERNAL && !shuttingDown)
+                {
+                    // Note that we may fall down this path following a SW-triggered
+                    // throwaway initiated by integration time change, even if the overall
+                    // triggering strategy is external.  In that case the following error
+                    // is misleading (it wasn't externally-triggered) but valid (it did
+                    // timeout).
+
+                    // if we were given an explicit timeout, give up
+                    if (acquisitionTimeoutMS != null || acquisitionTimeoutTimestamp != null)
+                    {
+                        if (errorOnTimeout)
+                            logger.error("failed to receive externally-triggered spectrum within explicit timeout");
+                        acquisitionTimeoutTimestamp = null;
+                        return null;
+                    }
+                    else
+                    {
+                        logger.debug($"readSubspectrum: still waiting for external trigger ({id})");
+                    }
+                }
+
+                logger.error("throwing away partial spectrum, try again");
+                return null;
+            }
+
+            ////////////////////////////////////////////////////////////////////
+            // To get here, we should have exactly the expected number of bytes
+            ////////////////////////////////////////////////////////////////////
+
+            // demarshall into pixels
+            uint[] subspectrum = new uint[pixelsPerEndpoint];
+            for (int i = 0; i < pixelsPerEndpoint; i++)
+                subspectrum[i] = (uint)(subspectrumBytes[i * 2] | (subspectrumBytes[i * 2 + 1] << 8));  // LSB-MSB
+
+            logger.debug("readSubspectrum: returning subspectrum");
+            return subspectrum;
+        }
+
+        uint[] readSubspectrumLightweight(UsbEndpointReader spectralReader, int pixelsPerEndpoint)
+        {
+            ////////////////////////////////////////////////////////////////////
+            // Read all the expected bytes.  Don't mess with demarshalling into
+            // pixels yet, because we might get them in odd-sized batches.
+            ////////////////////////////////////////////////////////////////////
+
+            int bytesPerEndpoint = pixelsPerEndpoint * 2;
+            bool triggerWasExternal = triggerSource == TRIGGER_SOURCE.EXTERNAL;
+
+            byte[] subspectrumBytes = new byte[bytesPerEndpoint];  // initialize to zeros
+
+            int bytesReadThisEndpoint = 0;
+            int bytesRemainingToRead = bytesPerEndpoint;
+
+            while (bytesReadThisEndpoint < bytesPerEndpoint)
+            {
+                // compute this inside the loop, just in case (if doing external
+                // triggering), someone changes integration time during trigger wait
+                int timeoutMS = generateTimeoutMS();
+
+                // read the next block of data
+                ErrorCode err = new ErrorCode();
+                int bytesRead = 0;
+                try
+                {
+                    int bytesToRead = bytesPerEndpoint - bytesReadThisEndpoint;
+                    err = spectralReader.Read(subspectrumBytes, bytesReadThisEndpoint, bytesPerEndpoint - bytesReadThisEndpoint, timeoutMS, out bytesRead);
+                }
+                catch 
+                {
+                    return null;
+                }
+
+                bytesReadThisEndpoint += bytesRead;
+                if (bytesReadThisEndpoint == bytesPerEndpoint)
+                    break;
+
+                if (bytesRead == 0 && !triggerWasExternal)
+                {
+                    return null;
+                }
+
+                if (bytesReadThisEndpoint > bytesPerEndpoint)
+                {
+                    break;
+                }
+
+                if (triggerWasExternal && triggerSource != TRIGGER_SOURCE.EXTERNAL)
+                {
+                    // need to do this so software can send an ACQUIRE command, else we'll
+                    // loop forever
+                    return null;
+                }
+
+                if (currentAcquisitionCancelled)
+                {
+                    return null;
+                }
+
+                if (triggerSource == TRIGGER_SOURCE.EXTERNAL && !shuttingDown)
+                {
+                    // Note that we may fall down this path following a SW-triggered
+                    // throwaway initiated by integration time change, even if the overall
+                    // triggering strategy is external.  In that case the following error
+                    // is misleading (it wasn't externally-triggered) but valid (it did
+                    // timeout).
+
+                    // if we were given an explicit timeout, give up
+                    if (acquisitionTimeoutMS != null || acquisitionTimeoutTimestamp != null)
+                    {
+                        acquisitionTimeoutTimestamp = null;
+                        return null;
+                    }
+                }
+
+                return null;
+            }
+
+            ////////////////////////////////////////////////////////////////////
+            // To get here, we should have exactly the expected number of bytes
+            ////////////////////////////////////////////////////////////////////
+
+            // demarshall into pixels
+            uint[] subspectrum = new uint[pixelsPerEndpoint];
+            for (int i = 0; i < pixelsPerEndpoint; i++)
+                subspectrum[i] = (uint)(subspectrumBytes[i * 2] | (subspectrumBytes[i * 2 + 1] << 8));  // LSB-MSB
+
+            return subspectrum;
+        }
+
+        public void cancelCurrentAcquisition() => currentAcquisitionCancelled = true;
+        protected bool currentAcquisitionCancelled;
+    }
+}