<<<<<<< HEAD
﻿using Newtonsoft.Json.Linq;
=======
>>>>>>> 54fcd73b
using System;
using System.Collections.Generic;
using System.Data.SqlTypes;
using System.Linq;
using System.Text;
using System.Windows.Forms;

namespace WasatchNET
{
    /// <summary>
    /// A collection of static functions provided to automate common algorithms 
    /// and post-processing steps in spectroscopy applications.
    /// </summary>
    public class Util
    {
        static Logger logger = Logger.getInstance();

        /// <summary>
        /// Given a 4th-order wavelength calibration, generates the array of wavelengths.
        /// </summary>
        /// <param name="pixels">Number of wavelengths to generate</param>
        /// <param name="coeffs">4th-order polynomial coefficients (offset, x^1, x^2 and x^3)</param>
        /// <returns>array of 'pixel' wavalengths</returns>
        public static double[] generateWavelengths(uint pixels, float[] coeffs)
        {
            if (coeffs == null || coeffs.Length < 4 || coeffs.Length > 5)
            {
                logger.error("generateWavelengths: invalid wavecal, only 4th- or 5th-order fits are valid");
                return null;
            }

            
            if (pixels > 2048)
            {
                logger.info("generateWavelengths: unlikely pixel count {0}", pixels);
            }
              
            
            double[] wavelengths = new double[pixels];
            for (uint pixel = 0; pixel < pixels; pixel++)
            {
                wavelengths[pixel] = coeffs[0];
                for (int i = 1; i < coeffs.Length; ++i)
                    wavelengths[pixel] += (coeffs[i] * Math.Pow(pixel, i));
            }
            return wavelengths;
        }

        /// <summary>
        /// Given a dark spectrum, a reference spectrum and a sample spectrum, 
        /// computes the transmission or reflectance spectrum. All arguments must 
        /// be non-null and of equal length.
        /// </summary>
        /// <param name="dark">collected with the light source disabled or blocked by shutter</param>
        /// <param name="reference">a direct spectrum of the light source (transmission) or of the illuminated reference medium (reflectance)</param>
        /// <param name="sample">collected with the light source passing through the sample (transmission) or reflected directly from the sample (reflectance)</param>
        /// <returns>transmission or reflectance spectrum</returns>
        public static double[] computeTransmission(double[] dark, double[] reference, double[] sample)
        {
            if (dark == null || reference == null || sample == null || dark.Length != reference.Length || reference.Length != sample.Length)
            {
                logger.error("computeTransmission: invalid argument");
                return null;
            }

            double[] t = new double[dark.Length];
            for (int i = 0; i < t.Length; i++)
                t[i] = 100.0 * (sample[i] - dark[i]) / (reference[i] - dark[i]);
            return t;
        }

        /// <summary>
        /// Same as computeTransmission(dark, reference, sample), but assumes that both reference and sample
        /// spectra have already been dark-corrected.
        /// </summary>
        /// <param name="darkCorrectedReference">dark-corrected reference spectrum</param>
        /// <param name="darkCorrectedSample">dark-corrected sample spectrum</param>
        /// <returns>transmission or reflectance spectrum</returns>
        public static double[] computeTransmission(double[] darkCorrectedReference, double[] darkCorrectedSample)
        {
            if (darkCorrectedReference == null || darkCorrectedSample == null || darkCorrectedReference.Length != darkCorrectedSample.Length)
            {
                logger.error("computeTransmission: invalid argument");
                return null;
            }

            double[] t = new double[darkCorrectedReference.Length];
            for (int i = 0; i < t.Length; i++)
                t[i] = 100.0 * darkCorrectedSample[i] / darkCorrectedReference[i];
            return t;
        }

        /// <summary>
        /// Given dark, reference and sample spectra, compute the absorbance in AU (Absorbance Units) per Beer's Law.
        /// </summary>
        /// <param name="dark">collected with the light source disabled or blocked by shutter</param>
        /// <param name="reference">collected with the light source shining through the reference medium (e.g. cuvette filled with air or water)</param>
        /// <param name="sample">collected with the light source shining through the sample</param>
        /// <returns>absorbance spectrum in AU</returns>
        /// <see cref="https://en.wikipedia.org/wiki/Beer–Lambert_law"/>
        public static double[] computeAbsorbance(double[] dark, double[] reference, double[] sample)
        {
            if (dark == null || reference == null || sample == null || dark.Length != reference.Length || reference.Length != sample.Length)
            {
                logger.error("computeAbsorbance: invalid argument");
                return null;
            }

            double[] a = new double[dark.Length];
            for (int i = 0; i < a.Length; i++)
                a[i] = 0 - Math.Log10((sample[i] - dark[i]) / (reference[i] - dark[i]));
            return a;
        }

        /// <summary>
        /// Same as computeAbsorbance(dark, reference, sample), but assumes that both reference and sample have been previously dark-corrected.
        /// </summary>
        /// <param name="darkCorrectedReference">dark-corrected reference spectrum of the light source shining through the reference medium (e.g. cuvette filled with air or water)</param>
        /// <param name="darkCorrectedSample">dark-corrected sample spectrum light source shining through the sample</param>
        /// <returns>absorbance spectrum in AU</returns>
        /// <see cref="https://en.wikipedia.org/wiki/Beer–Lambert_law"/>
        public static double[] computeAbsorbance(double[] darkCorrectedReference, double[] darkCorrectedSample)
        {
            if (darkCorrectedReference == null || darkCorrectedSample == null || darkCorrectedReference.Length != darkCorrectedSample.Length)
            {
                logger.error("computeAbsorbance: invalid argument");
                return null;
            }

            double[] a = new double[darkCorrectedReference.Length];
            for (int i = 0; i < a.Length; i++)
                a[i] = 0 - Math.Log10(darkCorrectedSample[i] / darkCorrectedReference[i]);
            return a;
        }

        /// <summary>
        /// Given the center wavelength of a narrowband excitation source such as a laser, converts the
        /// passed x-axis of wavelengths (nm) into Raman shifts expressed in wavenumbers (1/cm).
        /// </summary>
        /// <param name="laserWavelengthNM">center wavelength of the excitation laser (nm)</param>
        /// <param name="wavelengths">array of calibrated wavelength values for each pixel</param>
        /// <returns>an array of the same length as the input wavelengths, with each element 
        ///          representing the corresponding Raman shift in wavenumbers from the excitation laser</returns>
        public static double[] wavelengthsToWavenumbers(double laserWavelengthNM, double[] wavelengths)
        {
            const double NM_TO_CM = 1.0 / 10000000.0;
            double LASER_WAVENUMBER = 1.0 / (laserWavelengthNM * NM_TO_CM);

            if (wavelengths == null)
            {
                logger.error("wavelengthsToWavenumbers: invalid wavelengths");
                return null;
            }

            double[] wavenumbers = new double[wavelengths.Length];
            for (int i = 0; i < wavelengths.Length; i++)
            {
                double wavenumber = LASER_WAVENUMBER - (1.0 / (wavelengths[i] * NM_TO_CM));
                if (Double.IsInfinity(wavenumber) || Double.IsNaN(wavenumber))
                    wavenumbers[i] = 0;
                else
                    wavenumbers[i] = wavenumber;
            }
            return wavenumbers;
        }

        /// <summary>
        /// Remove high-frequency noise by averaging "n" (halfWidth) pixels to either
        /// side of each measured sample pixel. Note: this implementation does not average
        /// any pixels for which the full boxcar can not be computed (leaving noise on both
        /// ends of the spectrum).
        /// </summary>
        /// <param name="halfWidth">How many pixels to average to either side of each sample pixel; 
        ///     higher values yield increased smoothing with commensurate loss of detail (zero disables)</param>
        /// <param name="spectrum">Input spectrum (unmodified)</param>
        /// <returns>de-noised, smoothed spectrum</returns>
        public static double[] applyBoxcar(uint halfWidth, double[] spectrum)
        {
            uint pixels = (uint) spectrum.Length;
            double[] proc = new double[pixels];

            uint limit = pixels - halfWidth - 1;
            uint range = 2 * halfWidth + 1;

            for (uint i = 0; i < pixels; i++)
            {
                if (i < halfWidth || i > limit)
                    proc[i] = spectrum[i];
                else
                {
                    double sum = spectrum[i];
                    for (int j = 1; j <= halfWidth; j++)
                        sum += spectrum[i - j] + spectrum[i + j]; 
                    proc[i] = sum / range;
                }
            }

            return proc;
        }

        /// <summary>
        /// Remove any "not a number" (sqrt(-1)) or "infinity" (1/0) values from
        /// an array, replacing them with the specified alternative.
        /// </summary>
        /// <param name="spectrum">input array</param>
        /// <param name="replacement">value to replace any NaN/INF entries (default zero)</param>
        /// <returns>cleansed array with no invalid values</returns>
        public static double[] cleanNan(double[] a, double replacement = 0)
        {
            double[] clean = new double[a.Length];
            for (uint i = 0; i < a.Length; i++)
                clean[i] = (double.IsNaN(a[i]) || double.IsInfinity(a[i])) ? replacement : a[i];
            return clean;
        }

        // you'd think you could do this with generics :-(
        // @see https://stackoverflow.com/q/32664/11615696
        public static float[] cleanNan(float[] a, float replacement = 0)
        {
            float[] clean = new float[a.Length];
            for (uint i = 0; i < a.Length; i++)
                clean[i] = (float.IsNaN(a[i]) || float.IsInfinity(a[i])) ? replacement : a[i];
            return clean;
        }

        // not usable for Properties :-(
        public static void fixOrder<T>(ref T lo, ref T hi) where T : IComparable
        {
            if (hi.CompareTo(lo) < 0)
            {
                T tmp = lo;
                lo = hi;
                hi = tmp;
            }    
        }

        public static byte[] truncateArray(byte[] src, int len)
        {
            if (src == null)
                return null;

            if (src.Length <= len)
                return src;

            byte[] tmp = new byte[len];
            Array.Copy(src, tmp, len);
            return tmp;
        }

        public static float coeffConvertForward(float value, float[] coeffs)
        {
            float total = coeffs[0];

            for (int i = 1; i < coeffs.Length; ++i)
                total += (float)(coeffs[i] * Math.Pow(value, i));

            return total;
        }

        public static float coeffConvertBackwardsNewton(float targetY, float[] coeffs, float minY, float maxY, float minX, float maxX)
        {
            double thresh = 0.01;

            float increments = (maxX - minX) / 1000;


            double pctY = (targetY - minY) / (maxY - minY);

            float guessX = minX + (float)pctY * (maxX - minX);

            if (guessX <= minX)
                return minX;
            if (guessX >= maxX)
                return maxX;

            float result = coeffConvertForward(guessX, coeffs);
            double delta = targetY - result;
            double absDelta = Math.Abs(targetY - result);

            while (absDelta > thresh) 
            {
                double momentarySlope = (coeffConvertForward(guessX + increments, coeffs) - coeffConvertForward(guessX, coeffs)) / increments;

                guessX = guessX + ((float)delta * (1 / (float)momentarySlope)); 
                result = coeffConvertForward(guessX, coeffs);
                delta = targetY - result;
                absDelta = Math.Abs(targetY - result);

                if (guessX <= minX)
                    return minX;
                if (guessX >= maxX)
                    return maxX;
            }

            return guessX;
        }


        /// <summary>
        /// Performs SRM correction on the given spectrum using the proivided ROI and coefficients.
        /// Non-ROI pixels are not corrected. 
        /// </summary>
        ///
        /// <returns>The given spectrum, with ROI srm-corrected, as an array of doubles</returns>
        /// 
        public static double[] applyRamanCorrection(double[] spectrum, float[] correctionCoeffs, int roiStart, int roiEnd)
        {
            if (roiStart >= roiEnd)
                return spectrum;

            double[] temp = new double[spectrum.Length];
            spectrum.CopyTo(temp, 0);

            for (int i = roiStart; i <= roiEnd; ++i)
            {
                double logTen = 0.0;
                for (int j = 0; j < correctionCoeffs.Length; j++)
                {
                    double x_to_i = Math.Pow(i, j);
                    double scaled = correctionCoeffs[j] * x_to_i;
                    logTen += scaled;
                }

                double expanded = Math.Pow(10, logTen);
                temp[i] *= expanded;
            }

            return temp;
        }

<<<<<<< HEAD
        public static double[] reverseRamanCorrection(double[] spectrum, float[] correctionCoeffs, int roiStart, int roiEnd)
        {
            if (roiStart >= roiEnd)
                return spectrum;

            double[] temp = new double[spectrum.Length];
            spectrum.CopyTo(temp, 0);

            for (int i = roiStart; i <= roiEnd; ++i)
            {
                double logTen = 0.0;
                for (int j = 0; j < correctionCoeffs.Length; j++)
                {
                    double x_to_i = Math.Pow(i, j);
                    double scaled = correctionCoeffs[j] * x_to_i;
                    logTen += scaled;
                }

                double expanded = Math.Pow(10, logTen);
                temp[i] /= expanded;
            }

            return temp;
        }

=======
        // copy-pasted directly from WPSC for consistency
        public static bool validTECCal(Spectrometer spec)
        {
            if (!spec.eeprom.hasCooling)
                return true;

            if (spec is HOCTSpectrometer || spec is BoulderSpectrometer || spec is SPISpectrometer || spec is AndorSpectrometer)
                return true;

            if (spec.eeprom.degCToDACCoeffs.Length != 3)
                return false;
            if (spec.eeprom.degCToDACCoeffs[0] == 2700)
                return false;
            if (spec.eeprom.degCToDACCoeffs[1] == 0)
                return false;
            if (spec.eeprom.degCToDACCoeffs[2] == 0)
                return false;

            return true;
        }
>>>>>>> 54fcd73b
    }
}
<|MERGE_RESOLUTION|>--- conflicted
+++ resolved
@@ -1,384 +1,379 @@
-<<<<<<< HEAD
-﻿using Newtonsoft.Json.Linq;
-=======
->>>>>>> 54fcd73b
-using System;
-using System.Collections.Generic;
-using System.Data.SqlTypes;
-using System.Linq;
-using System.Text;
-using System.Windows.Forms;
-
-namespace WasatchNET
-{
-    /// <summary>
-    /// A collection of static functions provided to automate common algorithms 
-    /// and post-processing steps in spectroscopy applications.
-    /// </summary>
-    public class Util
-    {
-        static Logger logger = Logger.getInstance();
-
-        /// <summary>
-        /// Given a 4th-order wavelength calibration, generates the array of wavelengths.
-        /// </summary>
-        /// <param name="pixels">Number of wavelengths to generate</param>
-        /// <param name="coeffs">4th-order polynomial coefficients (offset, x^1, x^2 and x^3)</param>
-        /// <returns>array of 'pixel' wavalengths</returns>
-        public static double[] generateWavelengths(uint pixels, float[] coeffs)
-        {
-            if (coeffs == null || coeffs.Length < 4 || coeffs.Length > 5)
-            {
-                logger.error("generateWavelengths: invalid wavecal, only 4th- or 5th-order fits are valid");
-                return null;
-            }
-
-            
-            if (pixels > 2048)
-            {
-                logger.info("generateWavelengths: unlikely pixel count {0}", pixels);
-            }
-              
-            
-            double[] wavelengths = new double[pixels];
-            for (uint pixel = 0; pixel < pixels; pixel++)
-            {
-                wavelengths[pixel] = coeffs[0];
-                for (int i = 1; i < coeffs.Length; ++i)
-                    wavelengths[pixel] += (coeffs[i] * Math.Pow(pixel, i));
-            }
-            return wavelengths;
-        }
-
-        /// <summary>
-        /// Given a dark spectrum, a reference spectrum and a sample spectrum, 
-        /// computes the transmission or reflectance spectrum. All arguments must 
-        /// be non-null and of equal length.
-        /// </summary>
-        /// <param name="dark">collected with the light source disabled or blocked by shutter</param>
-        /// <param name="reference">a direct spectrum of the light source (transmission) or of the illuminated reference medium (reflectance)</param>
-        /// <param name="sample">collected with the light source passing through the sample (transmission) or reflected directly from the sample (reflectance)</param>
-        /// <returns>transmission or reflectance spectrum</returns>
-        public static double[] computeTransmission(double[] dark, double[] reference, double[] sample)
-        {
-            if (dark == null || reference == null || sample == null || dark.Length != reference.Length || reference.Length != sample.Length)
-            {
-                logger.error("computeTransmission: invalid argument");
-                return null;
-            }
-
-            double[] t = new double[dark.Length];
-            for (int i = 0; i < t.Length; i++)
-                t[i] = 100.0 * (sample[i] - dark[i]) / (reference[i] - dark[i]);
-            return t;
-        }
-
-        /// <summary>
-        /// Same as computeTransmission(dark, reference, sample), but assumes that both reference and sample
-        /// spectra have already been dark-corrected.
-        /// </summary>
-        /// <param name="darkCorrectedReference">dark-corrected reference spectrum</param>
-        /// <param name="darkCorrectedSample">dark-corrected sample spectrum</param>
-        /// <returns>transmission or reflectance spectrum</returns>
-        public static double[] computeTransmission(double[] darkCorrectedReference, double[] darkCorrectedSample)
-        {
-            if (darkCorrectedReference == null || darkCorrectedSample == null || darkCorrectedReference.Length != darkCorrectedSample.Length)
-            {
-                logger.error("computeTransmission: invalid argument");
-                return null;
-            }
-
-            double[] t = new double[darkCorrectedReference.Length];
-            for (int i = 0; i < t.Length; i++)
-                t[i] = 100.0 * darkCorrectedSample[i] / darkCorrectedReference[i];
-            return t;
-        }
-
-        /// <summary>
-        /// Given dark, reference and sample spectra, compute the absorbance in AU (Absorbance Units) per Beer's Law.
-        /// </summary>
-        /// <param name="dark">collected with the light source disabled or blocked by shutter</param>
-        /// <param name="reference">collected with the light source shining through the reference medium (e.g. cuvette filled with air or water)</param>
-        /// <param name="sample">collected with the light source shining through the sample</param>
-        /// <returns>absorbance spectrum in AU</returns>
-        /// <see cref="https://en.wikipedia.org/wiki/Beer–Lambert_law"/>
-        public static double[] computeAbsorbance(double[] dark, double[] reference, double[] sample)
-        {
-            if (dark == null || reference == null || sample == null || dark.Length != reference.Length || reference.Length != sample.Length)
-            {
-                logger.error("computeAbsorbance: invalid argument");
-                return null;
-            }
-
-            double[] a = new double[dark.Length];
-            for (int i = 0; i < a.Length; i++)
-                a[i] = 0 - Math.Log10((sample[i] - dark[i]) / (reference[i] - dark[i]));
-            return a;
-        }
-
-        /// <summary>
-        /// Same as computeAbsorbance(dark, reference, sample), but assumes that both reference and sample have been previously dark-corrected.
-        /// </summary>
-        /// <param name="darkCorrectedReference">dark-corrected reference spectrum of the light source shining through the reference medium (e.g. cuvette filled with air or water)</param>
-        /// <param name="darkCorrectedSample">dark-corrected sample spectrum light source shining through the sample</param>
-        /// <returns>absorbance spectrum in AU</returns>
-        /// <see cref="https://en.wikipedia.org/wiki/Beer–Lambert_law"/>
-        public static double[] computeAbsorbance(double[] darkCorrectedReference, double[] darkCorrectedSample)
-        {
-            if (darkCorrectedReference == null || darkCorrectedSample == null || darkCorrectedReference.Length != darkCorrectedSample.Length)
-            {
-                logger.error("computeAbsorbance: invalid argument");
-                return null;
-            }
-
-            double[] a = new double[darkCorrectedReference.Length];
-            for (int i = 0; i < a.Length; i++)
-                a[i] = 0 - Math.Log10(darkCorrectedSample[i] / darkCorrectedReference[i]);
-            return a;
-        }
-
-        /// <summary>
-        /// Given the center wavelength of a narrowband excitation source such as a laser, converts the
-        /// passed x-axis of wavelengths (nm) into Raman shifts expressed in wavenumbers (1/cm).
-        /// </summary>
-        /// <param name="laserWavelengthNM">center wavelength of the excitation laser (nm)</param>
-        /// <param name="wavelengths">array of calibrated wavelength values for each pixel</param>
-        /// <returns>an array of the same length as the input wavelengths, with each element 
-        ///          representing the corresponding Raman shift in wavenumbers from the excitation laser</returns>
-        public static double[] wavelengthsToWavenumbers(double laserWavelengthNM, double[] wavelengths)
-        {
-            const double NM_TO_CM = 1.0 / 10000000.0;
-            double LASER_WAVENUMBER = 1.0 / (laserWavelengthNM * NM_TO_CM);
-
-            if (wavelengths == null)
-            {
-                logger.error("wavelengthsToWavenumbers: invalid wavelengths");
-                return null;
-            }
-
-            double[] wavenumbers = new double[wavelengths.Length];
-            for (int i = 0; i < wavelengths.Length; i++)
-            {
-                double wavenumber = LASER_WAVENUMBER - (1.0 / (wavelengths[i] * NM_TO_CM));
-                if (Double.IsInfinity(wavenumber) || Double.IsNaN(wavenumber))
-                    wavenumbers[i] = 0;
-                else
-                    wavenumbers[i] = wavenumber;
-            }
-            return wavenumbers;
-        }
-
-        /// <summary>
-        /// Remove high-frequency noise by averaging "n" (halfWidth) pixels to either
-        /// side of each measured sample pixel. Note: this implementation does not average
-        /// any pixels for which the full boxcar can not be computed (leaving noise on both
-        /// ends of the spectrum).
-        /// </summary>
-        /// <param name="halfWidth">How many pixels to average to either side of each sample pixel; 
-        ///     higher values yield increased smoothing with commensurate loss of detail (zero disables)</param>
-        /// <param name="spectrum">Input spectrum (unmodified)</param>
-        /// <returns>de-noised, smoothed spectrum</returns>
-        public static double[] applyBoxcar(uint halfWidth, double[] spectrum)
-        {
-            uint pixels = (uint) spectrum.Length;
-            double[] proc = new double[pixels];
-
-            uint limit = pixels - halfWidth - 1;
-            uint range = 2 * halfWidth + 1;
-
-            for (uint i = 0; i < pixels; i++)
-            {
-                if (i < halfWidth || i > limit)
-                    proc[i] = spectrum[i];
-                else
-                {
-                    double sum = spectrum[i];
-                    for (int j = 1; j <= halfWidth; j++)
-                        sum += spectrum[i - j] + spectrum[i + j]; 
-                    proc[i] = sum / range;
-                }
-            }
-
-            return proc;
-        }
-
-        /// <summary>
-        /// Remove any "not a number" (sqrt(-1)) or "infinity" (1/0) values from
-        /// an array, replacing them with the specified alternative.
-        /// </summary>
-        /// <param name="spectrum">input array</param>
-        /// <param name="replacement">value to replace any NaN/INF entries (default zero)</param>
-        /// <returns>cleansed array with no invalid values</returns>
-        public static double[] cleanNan(double[] a, double replacement = 0)
-        {
-            double[] clean = new double[a.Length];
-            for (uint i = 0; i < a.Length; i++)
-                clean[i] = (double.IsNaN(a[i]) || double.IsInfinity(a[i])) ? replacement : a[i];
-            return clean;
-        }
-
-        // you'd think you could do this with generics :-(
-        // @see https://stackoverflow.com/q/32664/11615696
-        public static float[] cleanNan(float[] a, float replacement = 0)
-        {
-            float[] clean = new float[a.Length];
-            for (uint i = 0; i < a.Length; i++)
-                clean[i] = (float.IsNaN(a[i]) || float.IsInfinity(a[i])) ? replacement : a[i];
-            return clean;
-        }
-
-        // not usable for Properties :-(
-        public static void fixOrder<T>(ref T lo, ref T hi) where T : IComparable
-        {
-            if (hi.CompareTo(lo) < 0)
-            {
-                T tmp = lo;
-                lo = hi;
-                hi = tmp;
-            }    
-        }
-
-        public static byte[] truncateArray(byte[] src, int len)
-        {
-            if (src == null)
-                return null;
-
-            if (src.Length <= len)
-                return src;
-
-            byte[] tmp = new byte[len];
-            Array.Copy(src, tmp, len);
-            return tmp;
-        }
-
-        public static float coeffConvertForward(float value, float[] coeffs)
-        {
-            float total = coeffs[0];
-
-            for (int i = 1; i < coeffs.Length; ++i)
-                total += (float)(coeffs[i] * Math.Pow(value, i));
-
-            return total;
-        }
-
-        public static float coeffConvertBackwardsNewton(float targetY, float[] coeffs, float minY, float maxY, float minX, float maxX)
-        {
-            double thresh = 0.01;
-
-            float increments = (maxX - minX) / 1000;
-
-
-            double pctY = (targetY - minY) / (maxY - minY);
-
-            float guessX = minX + (float)pctY * (maxX - minX);
-
-            if (guessX <= minX)
-                return minX;
-            if (guessX >= maxX)
-                return maxX;
-
-            float result = coeffConvertForward(guessX, coeffs);
-            double delta = targetY - result;
-            double absDelta = Math.Abs(targetY - result);
-
-            while (absDelta > thresh) 
-            {
-                double momentarySlope = (coeffConvertForward(guessX + increments, coeffs) - coeffConvertForward(guessX, coeffs)) / increments;
-
-                guessX = guessX + ((float)delta * (1 / (float)momentarySlope)); 
-                result = coeffConvertForward(guessX, coeffs);
-                delta = targetY - result;
-                absDelta = Math.Abs(targetY - result);
-
-                if (guessX <= minX)
-                    return minX;
-                if (guessX >= maxX)
-                    return maxX;
-            }
-
-            return guessX;
-        }
-
-
-        /// <summary>
-        /// Performs SRM correction on the given spectrum using the proivided ROI and coefficients.
-        /// Non-ROI pixels are not corrected. 
-        /// </summary>
-        ///
-        /// <returns>The given spectrum, with ROI srm-corrected, as an array of doubles</returns>
-        /// 
-        public static double[] applyRamanCorrection(double[] spectrum, float[] correctionCoeffs, int roiStart, int roiEnd)
-        {
-            if (roiStart >= roiEnd)
-                return spectrum;
-
-            double[] temp = new double[spectrum.Length];
-            spectrum.CopyTo(temp, 0);
-
-            for (int i = roiStart; i <= roiEnd; ++i)
-            {
-                double logTen = 0.0;
-                for (int j = 0; j < correctionCoeffs.Length; j++)
-                {
-                    double x_to_i = Math.Pow(i, j);
-                    double scaled = correctionCoeffs[j] * x_to_i;
-                    logTen += scaled;
-                }
-
-                double expanded = Math.Pow(10, logTen);
-                temp[i] *= expanded;
-            }
-
-            return temp;
-        }
-
-<<<<<<< HEAD
-        public static double[] reverseRamanCorrection(double[] spectrum, float[] correctionCoeffs, int roiStart, int roiEnd)
-        {
-            if (roiStart >= roiEnd)
-                return spectrum;
-
-            double[] temp = new double[spectrum.Length];
-            spectrum.CopyTo(temp, 0);
-
-            for (int i = roiStart; i <= roiEnd; ++i)
-            {
-                double logTen = 0.0;
-                for (int j = 0; j < correctionCoeffs.Length; j++)
-                {
-                    double x_to_i = Math.Pow(i, j);
-                    double scaled = correctionCoeffs[j] * x_to_i;
-                    logTen += scaled;
-                }
-
-                double expanded = Math.Pow(10, logTen);
-                temp[i] /= expanded;
-            }
-
-            return temp;
-        }
-
-=======
-        // copy-pasted directly from WPSC for consistency
-        public static bool validTECCal(Spectrometer spec)
-        {
-            if (!spec.eeprom.hasCooling)
-                return true;
-
-            if (spec is HOCTSpectrometer || spec is BoulderSpectrometer || spec is SPISpectrometer || spec is AndorSpectrometer)
-                return true;
-
-            if (spec.eeprom.degCToDACCoeffs.Length != 3)
-                return false;
-            if (spec.eeprom.degCToDACCoeffs[0] == 2700)
-                return false;
-            if (spec.eeprom.degCToDACCoeffs[1] == 0)
-                return false;
-            if (spec.eeprom.degCToDACCoeffs[2] == 0)
-                return false;
-
-            return true;
-        }
->>>>>>> 54fcd73b
-    }
-}
+using Newtonsoft.Json.Linq;
+using System;
+using System.Collections.Generic;
+using System.Data.SqlTypes;
+using System.Linq;
+using System.Text;
+using System.Windows.Forms;
+
+namespace WasatchNET
+{
+    /// <summary>
+    /// A collection of static functions provided to automate common algorithms 
+    /// and post-processing steps in spectroscopy applications.
+    /// </summary>
+    public class Util
+    {
+        static Logger logger = Logger.getInstance();
+
+        /// <summary>
+        /// Given a 4th-order wavelength calibration, generates the array of wavelengths.
+        /// </summary>
+        /// <param name="pixels">Number of wavelengths to generate</param>
+        /// <param name="coeffs">4th-order polynomial coefficients (offset, x^1, x^2 and x^3)</param>
+        /// <returns>array of 'pixel' wavalengths</returns>
+        public static double[] generateWavelengths(uint pixels, float[] coeffs)
+        {
+            if (coeffs == null || coeffs.Length < 4 || coeffs.Length > 5)
+            {
+                logger.error("generateWavelengths: invalid wavecal, only 4th- or 5th-order fits are valid");
+                return null;
+            }
+
+            
+            if (pixels > 2048)
+            {
+                logger.info("generateWavelengths: unlikely pixel count {0}", pixels);
+            }
+              
+            
+            double[] wavelengths = new double[pixels];
+            for (uint pixel = 0; pixel < pixels; pixel++)
+            {
+                wavelengths[pixel] = coeffs[0];
+                for (int i = 1; i < coeffs.Length; ++i)
+                    wavelengths[pixel] += (coeffs[i] * Math.Pow(pixel, i));
+            }
+            return wavelengths;
+        }
+
+        /// <summary>
+        /// Given a dark spectrum, a reference spectrum and a sample spectrum, 
+        /// computes the transmission or reflectance spectrum. All arguments must 
+        /// be non-null and of equal length.
+        /// </summary>
+        /// <param name="dark">collected with the light source disabled or blocked by shutter</param>
+        /// <param name="reference">a direct spectrum of the light source (transmission) or of the illuminated reference medium (reflectance)</param>
+        /// <param name="sample">collected with the light source passing through the sample (transmission) or reflected directly from the sample (reflectance)</param>
+        /// <returns>transmission or reflectance spectrum</returns>
+        public static double[] computeTransmission(double[] dark, double[] reference, double[] sample)
+        {
+            if (dark == null || reference == null || sample == null || dark.Length != reference.Length || reference.Length != sample.Length)
+            {
+                logger.error("computeTransmission: invalid argument");
+                return null;
+            }
+
+            double[] t = new double[dark.Length];
+            for (int i = 0; i < t.Length; i++)
+                t[i] = 100.0 * (sample[i] - dark[i]) / (reference[i] - dark[i]);
+            return t;
+        }
+
+        /// <summary>
+        /// Same as computeTransmission(dark, reference, sample), but assumes that both reference and sample
+        /// spectra have already been dark-corrected.
+        /// </summary>
+        /// <param name="darkCorrectedReference">dark-corrected reference spectrum</param>
+        /// <param name="darkCorrectedSample">dark-corrected sample spectrum</param>
+        /// <returns>transmission or reflectance spectrum</returns>
+        public static double[] computeTransmission(double[] darkCorrectedReference, double[] darkCorrectedSample)
+        {
+            if (darkCorrectedReference == null || darkCorrectedSample == null || darkCorrectedReference.Length != darkCorrectedSample.Length)
+            {
+                logger.error("computeTransmission: invalid argument");
+                return null;
+            }
+
+            double[] t = new double[darkCorrectedReference.Length];
+            for (int i = 0; i < t.Length; i++)
+                t[i] = 100.0 * darkCorrectedSample[i] / darkCorrectedReference[i];
+            return t;
+        }
+
+        /// <summary>
+        /// Given dark, reference and sample spectra, compute the absorbance in AU (Absorbance Units) per Beer's Law.
+        /// </summary>
+        /// <param name="dark">collected with the light source disabled or blocked by shutter</param>
+        /// <param name="reference">collected with the light source shining through the reference medium (e.g. cuvette filled with air or water)</param>
+        /// <param name="sample">collected with the light source shining through the sample</param>
+        /// <returns>absorbance spectrum in AU</returns>
+        /// <see cref="https://en.wikipedia.org/wiki/Beer–Lambert_law"/>
+        public static double[] computeAbsorbance(double[] dark, double[] reference, double[] sample)
+        {
+            if (dark == null || reference == null || sample == null || dark.Length != reference.Length || reference.Length != sample.Length)
+            {
+                logger.error("computeAbsorbance: invalid argument");
+                return null;
+            }
+
+            double[] a = new double[dark.Length];
+            for (int i = 0; i < a.Length; i++)
+                a[i] = 0 - Math.Log10((sample[i] - dark[i]) / (reference[i] - dark[i]));
+            return a;
+        }
+
+        /// <summary>
+        /// Same as computeAbsorbance(dark, reference, sample), but assumes that both reference and sample have been previously dark-corrected.
+        /// </summary>
+        /// <param name="darkCorrectedReference">dark-corrected reference spectrum of the light source shining through the reference medium (e.g. cuvette filled with air or water)</param>
+        /// <param name="darkCorrectedSample">dark-corrected sample spectrum light source shining through the sample</param>
+        /// <returns>absorbance spectrum in AU</returns>
+        /// <see cref="https://en.wikipedia.org/wiki/Beer–Lambert_law"/>
+        public static double[] computeAbsorbance(double[] darkCorrectedReference, double[] darkCorrectedSample)
+        {
+            if (darkCorrectedReference == null || darkCorrectedSample == null || darkCorrectedReference.Length != darkCorrectedSample.Length)
+            {
+                logger.error("computeAbsorbance: invalid argument");
+                return null;
+            }
+
+            double[] a = new double[darkCorrectedReference.Length];
+            for (int i = 0; i < a.Length; i++)
+                a[i] = 0 - Math.Log10(darkCorrectedSample[i] / darkCorrectedReference[i]);
+            return a;
+        }
+
+        /// <summary>
+        /// Given the center wavelength of a narrowband excitation source such as a laser, converts the
+        /// passed x-axis of wavelengths (nm) into Raman shifts expressed in wavenumbers (1/cm).
+        /// </summary>
+        /// <param name="laserWavelengthNM">center wavelength of the excitation laser (nm)</param>
+        /// <param name="wavelengths">array of calibrated wavelength values for each pixel</param>
+        /// <returns>an array of the same length as the input wavelengths, with each element 
+        ///          representing the corresponding Raman shift in wavenumbers from the excitation laser</returns>
+        public static double[] wavelengthsToWavenumbers(double laserWavelengthNM, double[] wavelengths)
+        {
+            const double NM_TO_CM = 1.0 / 10000000.0;
+            double LASER_WAVENUMBER = 1.0 / (laserWavelengthNM * NM_TO_CM);
+
+            if (wavelengths == null)
+            {
+                logger.error("wavelengthsToWavenumbers: invalid wavelengths");
+                return null;
+            }
+
+            double[] wavenumbers = new double[wavelengths.Length];
+            for (int i = 0; i < wavelengths.Length; i++)
+            {
+                double wavenumber = LASER_WAVENUMBER - (1.0 / (wavelengths[i] * NM_TO_CM));
+                if (Double.IsInfinity(wavenumber) || Double.IsNaN(wavenumber))
+                    wavenumbers[i] = 0;
+                else
+                    wavenumbers[i] = wavenumber;
+            }
+            return wavenumbers;
+        }
+
+        /// <summary>
+        /// Remove high-frequency noise by averaging "n" (halfWidth) pixels to either
+        /// side of each measured sample pixel. Note: this implementation does not average
+        /// any pixels for which the full boxcar can not be computed (leaving noise on both
+        /// ends of the spectrum).
+        /// </summary>
+        /// <param name="halfWidth">How many pixels to average to either side of each sample pixel; 
+        ///     higher values yield increased smoothing with commensurate loss of detail (zero disables)</param>
+        /// <param name="spectrum">Input spectrum (unmodified)</param>
+        /// <returns>de-noised, smoothed spectrum</returns>
+        public static double[] applyBoxcar(uint halfWidth, double[] spectrum)
+        {
+            uint pixels = (uint) spectrum.Length;
+            double[] proc = new double[pixels];
+
+            uint limit = pixels - halfWidth - 1;
+            uint range = 2 * halfWidth + 1;
+
+            for (uint i = 0; i < pixels; i++)
+            {
+                if (i < halfWidth || i > limit)
+                    proc[i] = spectrum[i];
+                else
+                {
+                    double sum = spectrum[i];
+                    for (int j = 1; j <= halfWidth; j++)
+                        sum += spectrum[i - j] + spectrum[i + j]; 
+                    proc[i] = sum / range;
+                }
+            }
+
+            return proc;
+        }
+
+        /// <summary>
+        /// Remove any "not a number" (sqrt(-1)) or "infinity" (1/0) values from
+        /// an array, replacing them with the specified alternative.
+        /// </summary>
+        /// <param name="spectrum">input array</param>
+        /// <param name="replacement">value to replace any NaN/INF entries (default zero)</param>
+        /// <returns>cleansed array with no invalid values</returns>
+        public static double[] cleanNan(double[] a, double replacement = 0)
+        {
+            double[] clean = new double[a.Length];
+            for (uint i = 0; i < a.Length; i++)
+                clean[i] = (double.IsNaN(a[i]) || double.IsInfinity(a[i])) ? replacement : a[i];
+            return clean;
+        }
+
+        // you'd think you could do this with generics :-(
+        // @see https://stackoverflow.com/q/32664/11615696
+        public static float[] cleanNan(float[] a, float replacement = 0)
+        {
+            float[] clean = new float[a.Length];
+            for (uint i = 0; i < a.Length; i++)
+                clean[i] = (float.IsNaN(a[i]) || float.IsInfinity(a[i])) ? replacement : a[i];
+            return clean;
+        }
+
+        // not usable for Properties :-(
+        public static void fixOrder<T>(ref T lo, ref T hi) where T : IComparable
+        {
+            if (hi.CompareTo(lo) < 0)
+            {
+                T tmp = lo;
+                lo = hi;
+                hi = tmp;
+            }    
+        }
+
+        public static byte[] truncateArray(byte[] src, int len)
+        {
+            if (src == null)
+                return null;
+
+            if (src.Length <= len)
+                return src;
+
+            byte[] tmp = new byte[len];
+            Array.Copy(src, tmp, len);
+            return tmp;
+        }
+
+        public static float coeffConvertForward(float value, float[] coeffs)
+        {
+            float total = coeffs[0];
+
+            for (int i = 1; i < coeffs.Length; ++i)
+                total += (float)(coeffs[i] * Math.Pow(value, i));
+
+            return total;
+        }
+
+        public static float coeffConvertBackwardsNewton(float targetY, float[] coeffs, float minY, float maxY, float minX, float maxX)
+        {
+            double thresh = 0.01;
+
+            float increments = (maxX - minX) / 1000;
+
+
+            double pctY = (targetY - minY) / (maxY - minY);
+
+            float guessX = minX + (float)pctY * (maxX - minX);
+
+            if (guessX <= minX)
+                return minX;
+            if (guessX >= maxX)
+                return maxX;
+
+            float result = coeffConvertForward(guessX, coeffs);
+            double delta = targetY - result;
+            double absDelta = Math.Abs(targetY - result);
+
+            while (absDelta > thresh) 
+            {
+                double momentarySlope = (coeffConvertForward(guessX + increments, coeffs) - coeffConvertForward(guessX, coeffs)) / increments;
+
+                guessX = guessX + ((float)delta * (1 / (float)momentarySlope)); 
+                result = coeffConvertForward(guessX, coeffs);
+                delta = targetY - result;
+                absDelta = Math.Abs(targetY - result);
+
+                if (guessX <= minX)
+                    return minX;
+                if (guessX >= maxX)
+                    return maxX;
+            }
+
+            return guessX;
+        }
+
+
+        /// <summary>
+        /// Performs SRM correction on the given spectrum using the proivided ROI and coefficients.
+        /// Non-ROI pixels are not corrected. 
+        /// </summary>
+        ///
+        /// <returns>The given spectrum, with ROI srm-corrected, as an array of doubles</returns>
+        /// 
+        public static double[] applyRamanCorrection(double[] spectrum, float[] correctionCoeffs, int roiStart, int roiEnd)
+        {
+            if (roiStart >= roiEnd)
+                return spectrum;
+
+            double[] temp = new double[spectrum.Length];
+            spectrum.CopyTo(temp, 0);
+
+            for (int i = roiStart; i <= roiEnd; ++i)
+            {
+                double logTen = 0.0;
+                for (int j = 0; j < correctionCoeffs.Length; j++)
+                {
+                    double x_to_i = Math.Pow(i, j);
+                    double scaled = correctionCoeffs[j] * x_to_i;
+                    logTen += scaled;
+                }
+
+                double expanded = Math.Pow(10, logTen);
+                temp[i] *= expanded;
+            }
+
+            return temp;
+        }
+
+        // copy-pasted directly from WPSC for consistency
+        public static bool validTECCal(Spectrometer spec)
+        {
+            if (!spec.eeprom.hasCooling)
+                return true;
+
+            if (spec is HOCTSpectrometer || spec is BoulderSpectrometer || spec is SPISpectrometer || spec is AndorSpectrometer)
+                return true;
+
+            if (spec.eeprom.degCToDACCoeffs.Length != 3)
+                return false;
+            if (spec.eeprom.degCToDACCoeffs[0] == 2700)
+                return false;
+            if (spec.eeprom.degCToDACCoeffs[1] == 0)
+                return false;
+            if (spec.eeprom.degCToDACCoeffs[2] == 0)
+                return false;
+
+            return true;
+        }
+
+        public static double[] reverseRamanCorrection(double[] spectrum, float[] correctionCoeffs, int roiStart, int roiEnd)
+        {
+            if (roiStart >= roiEnd)
+                return spectrum;
+
+            double[] temp = new double[spectrum.Length];
+            spectrum.CopyTo(temp, 0);
+
+            for (int i = roiStart; i <= roiEnd; ++i)
+            {
+                double logTen = 0.0;
+                for (int j = 0; j < correctionCoeffs.Length; j++)
+                {
+                    double x_to_i = Math.Pow(i, j);
+                    double scaled = correctionCoeffs[j] * x_to_i;
+                    logTen += scaled;
+                }
+
+                double expanded = Math.Pow(10, logTen);
+                temp[i] /= expanded;
+            }
+
+            return temp;
+        }
+
+    }
+}